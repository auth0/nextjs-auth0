--- conflicted
+++ resolved
@@ -165,7 +165,7 @@
 
 > [!NOTE]  
 > The `getSession()` method returns a complete session object containing the user profile and all available tokens (access token, ID token, and refresh token when present). Use this method for applications that only need user identity information without calling external APIs, as it provides access to the user's profile data from the ID token without requiring additional API calls. This approach is suitable for session-only authentication patterns.
-For API access, use `getAccessToken()` to get an access token, this handles automatic token refresh.
+> For API access, use `getAccessToken()` to get an access token, this handles automatic token refresh.
 
 ```tsx
 import { auth0 } from "@/lib/auth0";
@@ -780,6 +780,7 @@
 For applications where an API call might be made very close to the token's expiration time, network latency can cause the token to expire before the API receives it. To prevent this race condition, you can implement a strategy to refresh the token proactively when it's within a certain buffer period of its expiration.
 
 The general approach is as follows:
+
 1. Before making a sensitive API call, get the session and check the `expiresAt` timestamp from the `tokenSet`.
 2. Determine if the token is within your desired buffer period (e.g., 30-90 seconds) of expiring.
 3. If it is, force a token refresh by calling `auth0.getAccessToken({ refresh: true })`.
@@ -1508,12 +1509,5 @@
 ```
 
 ### Run code after callback
-<<<<<<< HEAD
-
-Please refer to [onCallback](https://github.com/auth0/nextjs-auth0/blob/main/EXAMPLES.md#oncallback)
-for details on how to run code after callback.
-=======
-Please refer to [onCallback](https://github.com/auth0/nextjs-auth0/blob/main/EXAMPLES.md#oncallback) 
-for details on how to run code after callback.
-```
->>>>>>> 93e7b2a9
+
+Please refer to [onCallback](https://github.com/auth0/nextjs-auth0/blob/main/EXAMPLES.md#oncallback) for details on how to run code after callback.