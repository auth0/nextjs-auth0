lockfileVersion: '9.0'

settings:
  autoInstallPeers: true
  excludeLinksFromLockfile: false

importers:

  .:
    dependencies:
      '@edge-runtime/cookies':
        specifier: ^5.0.1
        version: 5.0.2
      '@panva/hkdf':
        specifier: ^1.2.1
        version: 1.2.1
      jose:
        specifier: ^5.9.6
        version: 5.9.6
      oauth4webapi:
        specifier: ^3.1.2
        version: 3.1.4
      react:
        specifier: ^18.0.0 || ^19.0.0 || ^19.0.0-0
        version: 19.0.0
      react-dom:
        specifier: ^18.0.0 || ^19.0.0 || ^19.0.0-0
        version: 19.0.0(react@19.0.0)
      swr:
        specifier: ^2.2.5
        version: 2.3.2(react@19.0.0)
    devDependencies:
      '@eslint/js':
        specifier: ^9.20.0
        version: 9.20.0
      '@ianvs/prettier-plugin-sort-imports':
        specifier: ^4.3.1
        version: 4.4.1(prettier@3.4.2)
      '@playwright/test':
        specifier: ^1.48.2
        version: 1.50.1
      '@stylistic/eslint-plugin-ts':
        specifier: ^3.1.0
        version: 3.1.0(eslint@9.20.0)(typescript@5.7.3)
      '@types/node':
        specifier: ^22.8.6
        version: 22.13.1
      '@types/react':
        specifier: '*'
        version: 19.0.8
      '@types/react-dom':
        specifier: '*'
        version: 19.0.3(@types/react@19.0.8)
      '@vitest/coverage-v8':
        specifier: 2.1.4
        version: 2.1.4(vitest@2.1.9(@types/node@22.13.1))
      eslint:
        specifier: ^9.20.0
        version: 9.20.0
      eslint-config-prettier:
        specifier: ^10.0.1
        version: 10.0.1(eslint@9.20.0)
      eslint-plugin-prettier:
        specifier: ^5.2.3
        version: 5.2.3(eslint-config-prettier@10.0.1(eslint@9.20.0))(eslint@9.20.0)(prettier@3.4.2)
      eslint-plugin-react:
        specifier: ^7.37.4
        version: 7.37.4(eslint@9.20.0)
      globals:
        specifier: ^15.14.0
        version: 15.14.0
      next:
        specifier: 15.0.2
        version: 15.0.2(@playwright/test@1.50.1)(react-dom@19.0.0(react@19.0.0))(react@19.0.0)
      prettier:
        specifier: ^3.3.3
        version: 3.4.2
      typedoc:
        specifier: ^0.27.7
        version: 0.27.7(typescript@5.7.3)
      typescript:
        specifier: ^5.6.3
        version: 5.7.3
      typescript-eslint:
        specifier: ^8.23.0
        version: 8.24.0(eslint@9.20.0)(typescript@5.7.3)
      vite:
        specifier: ^5.4.11
        version: 5.4.14(@types/node@22.13.1)
      vitest:
        specifier: ^2.1.4
        version: 2.1.9(@types/node@22.13.1)

packages:

  '@ampproject/remapping@2.3.0':
    resolution: {integrity: sha512-30iZtAPgz+LTIYoeivqYo853f02jBYSd5uGnGpkFV0M3xOt9aN73erkgYAmZU43x4VfqcnLxW9Kpg3R5LC4YYw==}
    engines: {node: '>=6.0.0'}

  '@babel/code-frame@7.26.2':
    resolution: {integrity: sha512-RJlIHRueQgwWitWgF8OdFYGZX328Ax5BCemNGlqHfplnRT9ESi8JkFlvaVYbS+UubVY6dpv87Fs2u5M29iNFVQ==}
    engines: {node: '>=6.9.0'}

  '@babel/generator@7.26.5':
    resolution: {integrity: sha512-2caSP6fN9I7HOe6nqhtft7V4g7/V/gfDsC3Ag4W7kEzzvRGKqiv0pu0HogPiZ3KaVSoNDhUws6IJjDjpfmYIXw==}
    engines: {node: '>=6.9.0'}

  '@babel/helper-string-parser@7.25.9':
    resolution: {integrity: sha512-4A/SCr/2KLd5jrtOMFzaKjVtAei3+2r/NChoBNoZ3EyP/+GlhoaEGoWOZUmFmoITP7zOJyHIMm+DYRd8o3PvHA==}
    engines: {node: '>=6.9.0'}

  '@babel/helper-validator-identifier@7.25.9':
    resolution: {integrity: sha512-Ed61U6XJc3CVRfkERJWDz4dJwKe7iLmmJsbOGu9wSloNSFttHV0I8g6UAgb7qnK5ly5bGLPd4oXZlxCdANBOWQ==}
    engines: {node: '>=6.9.0'}

  '@babel/parser@7.26.7':
    resolution: {integrity: sha512-kEvgGGgEjRUutvdVvZhbn/BxVt+5VSpwXz1j3WYXQbXDo8KzFOPNG2GQbdAiNq8g6wn1yKk7C/qrke03a84V+w==}
    engines: {node: '>=6.0.0'}
    hasBin: true

  '@babel/template@7.25.9':
    resolution: {integrity: sha512-9DGttpmPvIxBb/2uwpVo3dqJ+O6RooAFOS+lB+xDqoE2PVCE8nfoHMdZLpfCQRLwvohzXISPZcgxt80xLfsuwg==}
    engines: {node: '>=6.9.0'}

  '@babel/traverse@7.26.7':
    resolution: {integrity: sha512-1x1sgeyRLC3r5fQOM0/xtQKsYjyxmFjaOrLJNtZ81inNjyJHGIolTULPiSc/2qe1/qfpFLisLQYFnnZl7QoedA==}
    engines: {node: '>=6.9.0'}

  '@babel/types@7.26.7':
    resolution: {integrity: sha512-t8kDRGrKXyp6+tjUh7hw2RLyclsW4TRoRvRHtSyAX9Bb5ldlFh+90YAYY6awRXrlB4G5G2izNeGySpATlFzmOg==}
    engines: {node: '>=6.9.0'}

  '@bcoe/v8-coverage@0.2.3':
    resolution: {integrity: sha512-0hYQ8SB4Db5zvZB4axdMHGwEaQjkZzFjQiN9LVYvIFB2nSUHW9tYpxWriPrWDASIxiaXax83REcLxuSdnGPZtw==}

  '@edge-runtime/cookies@5.0.2':
    resolution: {integrity: sha512-Sd8LcWpZk/SWEeKGE8LT6gMm5MGfX/wm+GPnh1eBEtCpya3vYqn37wYknwAHw92ONoyyREl1hJwxV/Qx2DWNOg==}
    engines: {node: '>=16'}

  '@emnapi/runtime@1.3.1':
    resolution: {integrity: sha512-kEBmG8KyqtxJZv+ygbEim+KCGtIq1fC22Ms3S4ziXmYKm8uyoLX0MHONVKwp+9opg390VaKRNt4a7A9NwmpNhw==}

  '@esbuild/aix-ppc64@0.21.5':
    resolution: {integrity: sha512-1SDgH6ZSPTlggy1yI6+Dbkiz8xzpHJEVAlF/AM1tHPLsf5STom9rwtjE4hKAF20FfXXNTFqEYXyJNWh1GiZedQ==}
    engines: {node: '>=12'}
    cpu: [ppc64]
    os: [aix]

  '@esbuild/android-arm64@0.21.5':
    resolution: {integrity: sha512-c0uX9VAUBQ7dTDCjq+wdyGLowMdtR/GoC2U5IYk/7D1H1JYC0qseD7+11iMP2mRLN9RcCMRcjC4YMclCzGwS/A==}
    engines: {node: '>=12'}
    cpu: [arm64]
    os: [android]

  '@esbuild/android-arm@0.21.5':
    resolution: {integrity: sha512-vCPvzSjpPHEi1siZdlvAlsPxXl7WbOVUBBAowWug4rJHb68Ox8KualB+1ocNvT5fjv6wpkX6o/iEpbDrf68zcg==}
    engines: {node: '>=12'}
    cpu: [arm]
    os: [android]

  '@esbuild/android-x64@0.21.5':
    resolution: {integrity: sha512-D7aPRUUNHRBwHxzxRvp856rjUHRFW1SdQATKXH2hqA0kAZb1hKmi02OpYRacl0TxIGz/ZmXWlbZgjwWYaCakTA==}
    engines: {node: '>=12'}
    cpu: [x64]
    os: [android]

  '@esbuild/darwin-arm64@0.21.5':
    resolution: {integrity: sha512-DwqXqZyuk5AiWWf3UfLiRDJ5EDd49zg6O9wclZ7kUMv2WRFr4HKjXp/5t8JZ11QbQfUS6/cRCKGwYhtNAY88kQ==}
    engines: {node: '>=12'}
    cpu: [arm64]
    os: [darwin]

  '@esbuild/darwin-x64@0.21.5':
    resolution: {integrity: sha512-se/JjF8NlmKVG4kNIuyWMV/22ZaerB+qaSi5MdrXtd6R08kvs2qCN4C09miupktDitvh8jRFflwGFBQcxZRjbw==}
    engines: {node: '>=12'}
    cpu: [x64]
    os: [darwin]

  '@esbuild/freebsd-arm64@0.21.5':
    resolution: {integrity: sha512-5JcRxxRDUJLX8JXp/wcBCy3pENnCgBR9bN6JsY4OmhfUtIHe3ZW0mawA7+RDAcMLrMIZaf03NlQiX9DGyB8h4g==}
    engines: {node: '>=12'}
    cpu: [arm64]
    os: [freebsd]

  '@esbuild/freebsd-x64@0.21.5':
    resolution: {integrity: sha512-J95kNBj1zkbMXtHVH29bBriQygMXqoVQOQYA+ISs0/2l3T9/kj42ow2mpqerRBxDJnmkUDCaQT/dfNXWX/ZZCQ==}
    engines: {node: '>=12'}
    cpu: [x64]
    os: [freebsd]

  '@esbuild/linux-arm64@0.21.5':
    resolution: {integrity: sha512-ibKvmyYzKsBeX8d8I7MH/TMfWDXBF3db4qM6sy+7re0YXya+K1cem3on9XgdT2EQGMu4hQyZhan7TeQ8XkGp4Q==}
    engines: {node: '>=12'}
    cpu: [arm64]
    os: [linux]

  '@esbuild/linux-arm@0.21.5':
    resolution: {integrity: sha512-bPb5AHZtbeNGjCKVZ9UGqGwo8EUu4cLq68E95A53KlxAPRmUyYv2D6F0uUI65XisGOL1hBP5mTronbgo+0bFcA==}
    engines: {node: '>=12'}
    cpu: [arm]
    os: [linux]

  '@esbuild/linux-ia32@0.21.5':
    resolution: {integrity: sha512-YvjXDqLRqPDl2dvRODYmmhz4rPeVKYvppfGYKSNGdyZkA01046pLWyRKKI3ax8fbJoK5QbxblURkwK/MWY18Tg==}
    engines: {node: '>=12'}
    cpu: [ia32]
    os: [linux]

  '@esbuild/linux-loong64@0.21.5':
    resolution: {integrity: sha512-uHf1BmMG8qEvzdrzAqg2SIG/02+4/DHB6a9Kbya0XDvwDEKCoC8ZRWI5JJvNdUjtciBGFQ5PuBlpEOXQj+JQSg==}
    engines: {node: '>=12'}
    cpu: [loong64]
    os: [linux]

  '@esbuild/linux-mips64el@0.21.5':
    resolution: {integrity: sha512-IajOmO+KJK23bj52dFSNCMsz1QP1DqM6cwLUv3W1QwyxkyIWecfafnI555fvSGqEKwjMXVLokcV5ygHW5b3Jbg==}
    engines: {node: '>=12'}
    cpu: [mips64el]
    os: [linux]

  '@esbuild/linux-ppc64@0.21.5':
    resolution: {integrity: sha512-1hHV/Z4OEfMwpLO8rp7CvlhBDnjsC3CttJXIhBi+5Aj5r+MBvy4egg7wCbe//hSsT+RvDAG7s81tAvpL2XAE4w==}
    engines: {node: '>=12'}
    cpu: [ppc64]
    os: [linux]

  '@esbuild/linux-riscv64@0.21.5':
    resolution: {integrity: sha512-2HdXDMd9GMgTGrPWnJzP2ALSokE/0O5HhTUvWIbD3YdjME8JwvSCnNGBnTThKGEB91OZhzrJ4qIIxk/SBmyDDA==}
    engines: {node: '>=12'}
    cpu: [riscv64]
    os: [linux]

  '@esbuild/linux-s390x@0.21.5':
    resolution: {integrity: sha512-zus5sxzqBJD3eXxwvjN1yQkRepANgxE9lgOW2qLnmr8ikMTphkjgXu1HR01K4FJg8h1kEEDAqDcZQtbrRnB41A==}
    engines: {node: '>=12'}
    cpu: [s390x]
    os: [linux]

  '@esbuild/linux-x64@0.21.5':
    resolution: {integrity: sha512-1rYdTpyv03iycF1+BhzrzQJCdOuAOtaqHTWJZCWvijKD2N5Xu0TtVC8/+1faWqcP9iBCWOmjmhoH94dH82BxPQ==}
    engines: {node: '>=12'}
    cpu: [x64]
    os: [linux]

  '@esbuild/netbsd-x64@0.21.5':
    resolution: {integrity: sha512-Woi2MXzXjMULccIwMnLciyZH4nCIMpWQAs049KEeMvOcNADVxo0UBIQPfSmxB3CWKedngg7sWZdLvLczpe0tLg==}
    engines: {node: '>=12'}
    cpu: [x64]
    os: [netbsd]

  '@esbuild/openbsd-x64@0.21.5':
    resolution: {integrity: sha512-HLNNw99xsvx12lFBUwoT8EVCsSvRNDVxNpjZ7bPn947b8gJPzeHWyNVhFsaerc0n3TsbOINvRP2byTZ5LKezow==}
    engines: {node: '>=12'}
    cpu: [x64]
    os: [openbsd]

  '@esbuild/sunos-x64@0.21.5':
    resolution: {integrity: sha512-6+gjmFpfy0BHU5Tpptkuh8+uw3mnrvgs+dSPQXQOv3ekbordwnzTVEb4qnIvQcYXq6gzkyTnoZ9dZG+D4garKg==}
    engines: {node: '>=12'}
    cpu: [x64]
    os: [sunos]

  '@esbuild/win32-arm64@0.21.5':
    resolution: {integrity: sha512-Z0gOTd75VvXqyq7nsl93zwahcTROgqvuAcYDUr+vOv8uHhNSKROyU961kgtCD1e95IqPKSQKH7tBTslnS3tA8A==}
    engines: {node: '>=12'}
    cpu: [arm64]
    os: [win32]

  '@esbuild/win32-ia32@0.21.5':
    resolution: {integrity: sha512-SWXFF1CL2RVNMaVs+BBClwtfZSvDgtL//G/smwAc5oVK/UPu2Gu9tIaRgFmYFFKrmg3SyAjSrElf0TiJ1v8fYA==}
    engines: {node: '>=12'}
    cpu: [ia32]
    os: [win32]

  '@esbuild/win32-x64@0.21.5':
    resolution: {integrity: sha512-tQd/1efJuzPC6rCFwEvLtci/xNFcTZknmXs98FYDfGE4wP9ClFV98nyKrzJKVPMhdDnjzLhdUyMX4PsQAPjwIw==}
    engines: {node: '>=12'}
    cpu: [x64]
    os: [win32]

<<<<<<< HEAD
  '@gerrit0/mini-shiki@1.27.2':
    resolution: {integrity: sha512-GeWyHz8ao2gBiUW4OJnQDxXQnFgZQwwQk05t/CVVgNBN7/rK8XZ7xY6YhLVv9tH3VppWWmr9DCl3MwemB/i+Og==}
=======
  '@eslint-community/eslint-utils@4.4.1':
    resolution: {integrity: sha512-s3O3waFUrMV8P/XaF/+ZTp1X9XBZW1a4B97ZnjQF2KYWaFD2A8KyFBsrsfSjEmjn3RGWAIuvlneuZm3CUK3jbA==}
    engines: {node: ^12.22.0 || ^14.17.0 || >=16.0.0}
    peerDependencies:
      eslint: ^6.0.0 || ^7.0.0 || >=8.0.0

  '@eslint-community/regexpp@4.12.1':
    resolution: {integrity: sha512-CCZCDJuduB9OUkFkY2IgppNZMi2lBQgD2qzwXkEia16cge2pijY/aXi96CJMquDMn3nJdlPV1A5KrJEXwfLNzQ==}
    engines: {node: ^12.0.0 || ^14.0.0 || >=16.0.0}

  '@eslint/config-array@0.19.2':
    resolution: {integrity: sha512-GNKqxfHG2ySmJOBSHg7LxeUx4xpuCoFjacmlCoYWEbaPXLwvfIjixRI12xCQZeULksQb23uiA8F40w5TojpV7w==}
    engines: {node: ^18.18.0 || ^20.9.0 || >=21.1.0}

  '@eslint/core@0.10.0':
    resolution: {integrity: sha512-gFHJ+xBOo4G3WRlR1e/3G8A6/KZAH6zcE/hkLRCZTi/B9avAG365QhFA8uOGzTMqgTghpn7/fSnscW++dpMSAw==}
    engines: {node: ^18.18.0 || ^20.9.0 || >=21.1.0}

  '@eslint/core@0.11.0':
    resolution: {integrity: sha512-DWUB2pksgNEb6Bz2fggIy1wh6fGgZP4Xyy/Mt0QZPiloKKXerbqq9D3SBQTlCRYOrcRPu4vuz+CGjwdfqxnoWA==}
    engines: {node: ^18.18.0 || ^20.9.0 || >=21.1.0}

  '@eslint/eslintrc@3.2.0':
    resolution: {integrity: sha512-grOjVNN8P3hjJn/eIETF1wwd12DdnwFDoyceUJLYYdkpbwq3nLi+4fqrTAONx7XDALqlL220wC/RHSC/QTI/0w==}
    engines: {node: ^18.18.0 || ^20.9.0 || >=21.1.0}

  '@eslint/js@9.20.0':
    resolution: {integrity: sha512-iZA07H9io9Wn836aVTytRaNqh00Sad+EamwOVJT12GTLw1VGMFV/4JaME+JjLtr9fiGaoWgYnS54wrfWsSs4oQ==}
    engines: {node: ^18.18.0 || ^20.9.0 || >=21.1.0}

  '@eslint/object-schema@2.1.6':
    resolution: {integrity: sha512-RBMg5FRL0I0gs51M/guSAj5/e14VQ4tpZnQNWwuDT66P14I43ItmPfIZRhO9fUVIPOAQXU47atlywZ/czoqFPA==}
    engines: {node: ^18.18.0 || ^20.9.0 || >=21.1.0}

  '@eslint/plugin-kit@0.2.5':
    resolution: {integrity: sha512-lB05FkqEdUg2AA0xEbUz0SnkXT1LcCTa438W4IWTUh4hdOnVbQyOJ81OrDXsJk/LSiJHubgGEFoR5EHq1NsH1A==}
    engines: {node: ^18.18.0 || ^20.9.0 || >=21.1.0}

  '@humanfs/core@0.19.1':
    resolution: {integrity: sha512-5DyQ4+1JEUzejeK1JGICcideyfUbGixgS9jNgex5nqkW+cY7WZhxBigmieN5Qnw9ZosSNVC9KQKyb+GUaGyKUA==}
    engines: {node: '>=18.18.0'}

  '@humanfs/node@0.16.6':
    resolution: {integrity: sha512-YuI2ZHQL78Q5HbhDiBA1X4LmYdXCKCMQIfw0pw7piHJwyREFebJUvrQN4cMssyES6x+vfUbx1CIpaQUKYdQZOw==}
    engines: {node: '>=18.18.0'}

  '@humanwhocodes/module-importer@1.0.1':
    resolution: {integrity: sha512-bxveV4V8v5Yb4ncFTT3rPSgZBOpCkjfK0y4oVVVJwIuDVBRMDXrPyXRL988i5ap9m9bnyEEjWfm5WkBmtffLfA==}
    engines: {node: '>=12.22'}

  '@humanwhocodes/retry@0.3.1':
    resolution: {integrity: sha512-JBxkERygn7Bv/GbN5Rv8Ul6LVknS+5Bp6RgDC/O8gEBU/yeH5Ui5C/OlWrTb6qct7LjjfT6Re2NxB0ln0yYybA==}
    engines: {node: '>=18.18'}

  '@humanwhocodes/retry@0.4.1':
    resolution: {integrity: sha512-c7hNEllBlenFTHBky65mhq8WD2kbN9Q6gk0bTk8lSBvc554jpXSkST1iePudpt7+A/AQvuHs9EMqjHDXMY1lrA==}
    engines: {node: '>=18.18'}
>>>>>>> d26551b7

  '@ianvs/prettier-plugin-sort-imports@4.4.1':
    resolution: {integrity: sha512-F0/Hrcfpy8WuxlQyAWJTEren/uxKhYonOGY4OyWmwRdeTvkh9mMSCxowZLjNkhwi/2ipqCgtXwwOk7tW0mWXkA==}
    peerDependencies:
      '@vue/compiler-sfc': 2.7.x || 3.x
      prettier: 2 || 3
    peerDependenciesMeta:
      '@vue/compiler-sfc':
        optional: true

  '@img/sharp-darwin-arm64@0.33.5':
    resolution: {integrity: sha512-UT4p+iz/2H4twwAoLCqfA9UH5pI6DggwKEGuaPy7nCVQ8ZsiY5PIcrRvD1DzuY3qYL07NtIQcWnBSY/heikIFQ==}
    engines: {node: ^18.17.0 || ^20.3.0 || >=21.0.0}
    cpu: [arm64]
    os: [darwin]

  '@img/sharp-darwin-x64@0.33.5':
    resolution: {integrity: sha512-fyHac4jIc1ANYGRDxtiqelIbdWkIuQaI84Mv45KvGRRxSAa7o7d1ZKAOBaYbnepLC1WqxfpimdeWfvqqSGwR2Q==}
    engines: {node: ^18.17.0 || ^20.3.0 || >=21.0.0}
    cpu: [x64]
    os: [darwin]

  '@img/sharp-libvips-darwin-arm64@1.0.4':
    resolution: {integrity: sha512-XblONe153h0O2zuFfTAbQYAX2JhYmDHeWikp1LM9Hul9gVPjFY427k6dFEcOL72O01QxQsWi761svJ/ev9xEDg==}
    cpu: [arm64]
    os: [darwin]

  '@img/sharp-libvips-darwin-x64@1.0.4':
    resolution: {integrity: sha512-xnGR8YuZYfJGmWPvmlunFaWJsb9T/AO2ykoP3Fz/0X5XV2aoYBPkX6xqCQvUTKKiLddarLaxpzNe+b1hjeWHAQ==}
    cpu: [x64]
    os: [darwin]

  '@img/sharp-libvips-linux-arm64@1.0.4':
    resolution: {integrity: sha512-9B+taZ8DlyyqzZQnoeIvDVR/2F4EbMepXMc/NdVbkzsJbzkUjhXv/70GQJ7tdLA4YJgNP25zukcxpX2/SueNrA==}
    cpu: [arm64]
    os: [linux]

  '@img/sharp-libvips-linux-arm@1.0.5':
    resolution: {integrity: sha512-gvcC4ACAOPRNATg/ov8/MnbxFDJqf/pDePbBnuBDcjsI8PssmjoKMAz4LtLaVi+OnSb5FK/yIOamqDwGmXW32g==}
    cpu: [arm]
    os: [linux]

  '@img/sharp-libvips-linux-s390x@1.0.4':
    resolution: {integrity: sha512-u7Wz6ntiSSgGSGcjZ55im6uvTrOxSIS8/dgoVMoiGE9I6JAfU50yH5BoDlYA1tcuGS7g/QNtetJnxA6QEsCVTA==}
    cpu: [s390x]
    os: [linux]

  '@img/sharp-libvips-linux-x64@1.0.4':
    resolution: {integrity: sha512-MmWmQ3iPFZr0Iev+BAgVMb3ZyC4KeFc3jFxnNbEPas60e1cIfevbtuyf9nDGIzOaW9PdnDciJm+wFFaTlj5xYw==}
    cpu: [x64]
    os: [linux]

  '@img/sharp-libvips-linuxmusl-arm64@1.0.4':
    resolution: {integrity: sha512-9Ti+BbTYDcsbp4wfYib8Ctm1ilkugkA/uscUn6UXK1ldpC1JjiXbLfFZtRlBhjPZ5o1NCLiDbg8fhUPKStHoTA==}
    cpu: [arm64]
    os: [linux]

  '@img/sharp-libvips-linuxmusl-x64@1.0.4':
    resolution: {integrity: sha512-viYN1KX9m+/hGkJtvYYp+CCLgnJXwiQB39damAO7WMdKWlIhmYTfHjwSbQeUK/20vY154mwezd9HflVFM1wVSw==}
    cpu: [x64]
    os: [linux]

  '@img/sharp-linux-arm64@0.33.5':
    resolution: {integrity: sha512-JMVv+AMRyGOHtO1RFBiJy/MBsgz0x4AWrT6QoEVVTyh1E39TrCUpTRI7mx9VksGX4awWASxqCYLCV4wBZHAYxA==}
    engines: {node: ^18.17.0 || ^20.3.0 || >=21.0.0}
    cpu: [arm64]
    os: [linux]

  '@img/sharp-linux-arm@0.33.5':
    resolution: {integrity: sha512-JTS1eldqZbJxjvKaAkxhZmBqPRGmxgu+qFKSInv8moZ2AmT5Yib3EQ1c6gp493HvrvV8QgdOXdyaIBrhvFhBMQ==}
    engines: {node: ^18.17.0 || ^20.3.0 || >=21.0.0}
    cpu: [arm]
    os: [linux]

  '@img/sharp-linux-s390x@0.33.5':
    resolution: {integrity: sha512-y/5PCd+mP4CA/sPDKl2961b+C9d+vPAveS33s6Z3zfASk2j5upL6fXVPZi7ztePZ5CuH+1kW8JtvxgbuXHRa4Q==}
    engines: {node: ^18.17.0 || ^20.3.0 || >=21.0.0}
    cpu: [s390x]
    os: [linux]

  '@img/sharp-linux-x64@0.33.5':
    resolution: {integrity: sha512-opC+Ok5pRNAzuvq1AG0ar+1owsu842/Ab+4qvU879ippJBHvyY5n2mxF1izXqkPYlGuP/M556uh53jRLJmzTWA==}
    engines: {node: ^18.17.0 || ^20.3.0 || >=21.0.0}
    cpu: [x64]
    os: [linux]

  '@img/sharp-linuxmusl-arm64@0.33.5':
    resolution: {integrity: sha512-XrHMZwGQGvJg2V/oRSUfSAfjfPxO+4DkiRh6p2AFjLQztWUuY/o8Mq0eMQVIY7HJ1CDQUJlxGGZRw1a5bqmd1g==}
    engines: {node: ^18.17.0 || ^20.3.0 || >=21.0.0}
    cpu: [arm64]
    os: [linux]

  '@img/sharp-linuxmusl-x64@0.33.5':
    resolution: {integrity: sha512-WT+d/cgqKkkKySYmqoZ8y3pxx7lx9vVejxW/W4DOFMYVSkErR+w7mf2u8m/y4+xHe7yY9DAXQMWQhpnMuFfScw==}
    engines: {node: ^18.17.0 || ^20.3.0 || >=21.0.0}
    cpu: [x64]
    os: [linux]

  '@img/sharp-wasm32@0.33.5':
    resolution: {integrity: sha512-ykUW4LVGaMcU9lu9thv85CbRMAwfeadCJHRsg2GmeRa/cJxsVY9Rbd57JcMxBkKHag5U/x7TSBpScF4U8ElVzg==}
    engines: {node: ^18.17.0 || ^20.3.0 || >=21.0.0}
    cpu: [wasm32]

  '@img/sharp-win32-ia32@0.33.5':
    resolution: {integrity: sha512-T36PblLaTwuVJ/zw/LaH0PdZkRz5rd3SmMHX8GSmR7vtNSP5Z6bQkExdSK7xGWyxLw4sUknBuugTelgw2faBbQ==}
    engines: {node: ^18.17.0 || ^20.3.0 || >=21.0.0}
    cpu: [ia32]
    os: [win32]

  '@img/sharp-win32-x64@0.33.5':
    resolution: {integrity: sha512-MpY/o8/8kj+EcnxwvrP4aTJSWw/aZ7JIGR4aBeZkZw5B7/Jn+tY9/VNwtcoGmdT7GfggGIU4kygOMSbYnOrAbg==}
    engines: {node: ^18.17.0 || ^20.3.0 || >=21.0.0}
    cpu: [x64]
    os: [win32]

  '@isaacs/cliui@8.0.2':
    resolution: {integrity: sha512-O8jcjabXaleOG9DQ0+ARXWZBTfnP4WNAqzuiJK7ll44AmxGKv/J2M4TPjxjY3znBCfvBXFzucm1twdyFybFqEA==}
    engines: {node: '>=12'}

  '@istanbuljs/schema@0.1.3':
    resolution: {integrity: sha512-ZXRY4jNvVgSVQ8DL3LTcakaAtXwTVUxE81hslsyD2AtoXW/wVob10HkOJ1X/pAlcI7D+2YoZKg5do8G/w6RYgA==}
    engines: {node: '>=8'}

  '@jridgewell/gen-mapping@0.3.8':
    resolution: {integrity: sha512-imAbBGkb+ebQyxKgzv5Hu2nmROxoDOXHh80evxdoXNOrvAnVx7zimzc1Oo5h9RlfV4vPXaE2iM5pOFbvOCClWA==}
    engines: {node: '>=6.0.0'}

  '@jridgewell/resolve-uri@3.1.2':
    resolution: {integrity: sha512-bRISgCIjP20/tbWSPWMEi54QVPRZExkuD9lJL+UIxUKtwVJA8wW1Trb1jMs1RFXo1CBTNZ/5hpC9QvmKWdopKw==}
    engines: {node: '>=6.0.0'}

  '@jridgewell/set-array@1.2.1':
    resolution: {integrity: sha512-R8gLRTZeyp03ymzP/6Lil/28tGeGEzhx1q2k703KGWRAI1VdvPIXdG70VJc2pAMw3NA6JKL5hhFu1sJX0Mnn/A==}
    engines: {node: '>=6.0.0'}

  '@jridgewell/sourcemap-codec@1.5.0':
    resolution: {integrity: sha512-gv3ZRaISU3fjPAgNsriBRqGWQL6quFx04YMPW/zD8XMLsU32mhCCbfbO6KZFLjvYpCZ8zyDEgqsgf+PwPaM7GQ==}

  '@jridgewell/trace-mapping@0.3.25':
    resolution: {integrity: sha512-vNk6aEwybGtawWmy/PzwnGDOjCkLWSD2wqvjGGAgOAwCGWySYXfYoxt00IJkTF+8Lb57DwOb3Aa0o9CApepiYQ==}

  '@next/env@15.0.2':
    resolution: {integrity: sha512-c0Zr0ModK5OX7D4ZV8Jt/wqoXtitLNPwUfG9zElCZztdaZyNVnN40rDXVZ/+FGuR4CcNV5AEfM6N8f+Ener7Dg==}

  '@next/swc-darwin-arm64@15.0.2':
    resolution: {integrity: sha512-GK+8w88z+AFlmt+ondytZo2xpwlfAR8U6CRwXancHImh6EdGfHMIrTSCcx5sOSBei00GyLVL0ioo1JLKTfprgg==}
    engines: {node: '>= 10'}
    cpu: [arm64]
    os: [darwin]

  '@next/swc-darwin-x64@15.0.2':
    resolution: {integrity: sha512-KUpBVxIbjzFiUZhiLIpJiBoelqzQtVZbdNNsehhUn36e2YzKHphnK8eTUW1s/4aPy5kH/UTid8IuVbaOpedhpw==}
    engines: {node: '>= 10'}
    cpu: [x64]
    os: [darwin]

  '@next/swc-linux-arm64-gnu@15.0.2':
    resolution: {integrity: sha512-9J7TPEcHNAZvwxXRzOtiUvwtTD+fmuY0l7RErf8Yyc7kMpE47MIQakl+3jecmkhOoIyi/Rp+ddq7j4wG6JDskQ==}
    engines: {node: '>= 10'}
    cpu: [arm64]
    os: [linux]

  '@next/swc-linux-arm64-musl@15.0.2':
    resolution: {integrity: sha512-BjH4ZSzJIoTTZRh6rG+a/Ry4SW0HlizcPorqNBixBWc3wtQtj4Sn9FnRZe22QqrPnzoaW0ctvSz4FaH4eGKMww==}
    engines: {node: '>= 10'}
    cpu: [arm64]
    os: [linux]

  '@next/swc-linux-x64-gnu@15.0.2':
    resolution: {integrity: sha512-i3U2TcHgo26sIhcwX/Rshz6avM6nizrZPvrDVDY1bXcLH1ndjbO8zuC7RoHp0NSK7wjJMPYzm7NYL1ksSKFreA==}
    engines: {node: '>= 10'}
    cpu: [x64]
    os: [linux]

  '@next/swc-linux-x64-musl@15.0.2':
    resolution: {integrity: sha512-AMfZfSVOIR8fa+TXlAooByEF4OB00wqnms1sJ1v+iu8ivwvtPvnkwdzzFMpsK5jA2S9oNeeQ04egIWVb4QWmtQ==}
    engines: {node: '>= 10'}
    cpu: [x64]
    os: [linux]

  '@next/swc-win32-arm64-msvc@15.0.2':
    resolution: {integrity: sha512-JkXysDT0/hEY47O+Hvs8PbZAeiCQVxKfGtr4GUpNAhlG2E0Mkjibuo8ryGD29Qb5a3IOnKYNoZlh/MyKd2Nbww==}
    engines: {node: '>= 10'}
    cpu: [arm64]
    os: [win32]

  '@next/swc-win32-x64-msvc@15.0.2':
    resolution: {integrity: sha512-foaUL0NqJY/dX0Pi/UcZm5zsmSk5MtP/gxx3xOPyREkMFN+CTjctPfu3QaqrQHinaKdPnMWPJDKt4VjDfTBe/Q==}
    engines: {node: '>= 10'}
    cpu: [x64]
    os: [win32]

  '@nodelib/fs.scandir@2.1.5':
    resolution: {integrity: sha512-vq24Bq3ym5HEQm2NKCr3yXDwjc7vTsEThRDnkp2DK9p1uqLR+DHurm/NOTo0KG7HYHU7eppKZj3MyqYuMBf62g==}
    engines: {node: '>= 8'}

  '@nodelib/fs.stat@2.0.5':
    resolution: {integrity: sha512-RkhPPp2zrqDAQA/2jNhnztcPAlv64XdhIp7a7454A5ovI7Bukxgt7MX7udwAu3zg1DcpPU0rz3VV1SeaqvY4+A==}
    engines: {node: '>= 8'}

  '@nodelib/fs.walk@1.2.8':
    resolution: {integrity: sha512-oGB+UxlgWcgQkgwo8GcEGwemoTFt3FIO9ababBmaGwXIoBKZ+GTy0pP185beGg7Llih/NSHSV2XAs1lnznocSg==}
    engines: {node: '>= 8'}

  '@panva/hkdf@1.2.1':
    resolution: {integrity: sha512-6oclG6Y3PiDFcoyk8srjLfVKyMfVCKJ27JwNPViuXziFpmdz+MZnZN/aKY0JGXgYuO/VghU0jcOAZgWXZ1Dmrw==}

  '@pkgjs/parseargs@0.11.0':
    resolution: {integrity: sha512-+1VkjdD0QBLPodGrJUeqarH8VAIvQODIbwh9XpP5Syisf7YoQgsJKPNFoqqLQlu+VQ/tVSshMR6loPMn8U+dPg==}
    engines: {node: '>=14'}

  '@pkgr/core@0.1.1':
    resolution: {integrity: sha512-cq8o4cWH0ibXh9VGi5P20Tu9XF/0fFXl9EUinr9QfTM7a7p0oTA4iJRCQWppXR1Pg8dSM0UCItCkPwsk9qWWYA==}
    engines: {node: ^12.20.0 || ^14.18.0 || >=16.0.0}

  '@playwright/test@1.50.1':
    resolution: {integrity: sha512-Jii3aBg+CEDpgnuDxEp/h7BimHcUTDlpEtce89xEumlJ5ef2hqepZ+PWp1DDpYC/VO9fmWVI1IlEaoI5fK9FXQ==}
    engines: {node: '>=18'}
    hasBin: true

  '@rollup/rollup-android-arm-eabi@4.34.5':
    resolution: {integrity: sha512-JXmmQcKQtpf3Z6lvA8akkrHDZ5AEfgc2hLMix1/X5BhQbezBQ0AP5GYLdU8jsQRme8qr2sscCe3wizp7UT0L9g==}
    cpu: [arm]
    os: [android]

  '@rollup/rollup-android-arm64@4.34.5':
    resolution: {integrity: sha512-9/A8/ZBOprUjkrJoP9BBEq2vdSud6BPd3LChw09bJQiEZH5oN4kWIkHu90cA0Cj0cSF5cIaD76+0lA+d5KHmpQ==}
    cpu: [arm64]
    os: [android]

  '@rollup/rollup-darwin-arm64@4.34.5':
    resolution: {integrity: sha512-b9oCfgHKfc1AJEQ5sEpE8Kf6s7aeygj5bZAsl1hTpZc1V9cfZASFSXzzNj7o/BQNPbjmVkVxpCCLRhBfLXhJ5g==}
    cpu: [arm64]
    os: [darwin]

  '@rollup/rollup-darwin-x64@4.34.5':
    resolution: {integrity: sha512-Gz42gKBQPoFdMYdsVqkcpttYOO/0aP7f+1CgMaeZEz0gss7dop1TsO3hT77Iroz/TV7PdPUG/RYlj9EA39L4dw==}
    cpu: [x64]
    os: [darwin]

  '@rollup/rollup-freebsd-arm64@4.34.5':
    resolution: {integrity: sha512-JPkafjkOFaupd8VQYsXfGFKC2pfMr7hwSYGkVGNwhbW0k0lHHyIdhCSNBendJ4O7YlT4yRyKXoms1TL7saO7SQ==}
    cpu: [arm64]
    os: [freebsd]

  '@rollup/rollup-freebsd-x64@4.34.5':
    resolution: {integrity: sha512-j6Q8VFqyI8hZM33h1JC6DZK2w8ejkXqEMozTrtIEGfRVMpVZL3GrLOOYEUkAgUSpJ9sb2w+FEpjGj7IHRcQfdw==}
    cpu: [x64]
    os: [freebsd]

  '@rollup/rollup-linux-arm-gnueabihf@4.34.5':
    resolution: {integrity: sha512-6jyiXKF9Xq6x9yQjct5xrRT0VghJk5VzAfed3o0hgncwacZkzOdR0TXLRNjexsEXWN8tG7jWWwsVk7WeFi//gw==}
    cpu: [arm]
    os: [linux]

  '@rollup/rollup-linux-arm-musleabihf@4.34.5':
    resolution: {integrity: sha512-cOTYe5tLcGAvGztRLIqx87LE7j/qjaAqFrrHsPFlnuhhhFO5LSr2AzvdQYuxomJMzMBrXkMRNl9bQEpDZ5bjLQ==}
    cpu: [arm]
    os: [linux]

  '@rollup/rollup-linux-arm64-gnu@4.34.5':
    resolution: {integrity: sha512-KHlrd+YqmS7rriW+LBb1kQNYmd5w1sAIG3z7HEpnQOrg/skeYYv9DAcclGL9gpFdpnzmiAEkzsTT74kZWUtChQ==}
    cpu: [arm64]
    os: [linux]

  '@rollup/rollup-linux-arm64-musl@4.34.5':
    resolution: {integrity: sha512-uOb6hzDqym4Sw+qw3+svS3SmwQGVUhyTdPKyHDdlYg1Z0aHjdNmjwRY7zw/90/UfBe/yD7Mv2mYKhQpOfy4RYA==}
    cpu: [arm64]
    os: [linux]

  '@rollup/rollup-linux-loongarch64-gnu@4.34.5':
    resolution: {integrity: sha512-pARu8ZKANZH4wINLdHLKG69EPwJswM6A+Ox1a9LpiclRQoyjacFFTtXN3akKQ2ufJXDasO/pWvxKN9ZfCgEoFA==}
    cpu: [loong64]
    os: [linux]

  '@rollup/rollup-linux-powerpc64le-gnu@4.34.5':
    resolution: {integrity: sha512-crUWn12NRmCdao2YwS1GvlPCVypMBMJlexTaantaP2+dAMd2eZBErFcKG8hZYEHjSbbk2UoH1aTlyeA4iKLqSA==}
    cpu: [ppc64]
    os: [linux]

  '@rollup/rollup-linux-riscv64-gnu@4.34.5':
    resolution: {integrity: sha512-XtD/oMhCdixi3x8rCNyDRMUsLo1Z+1UQcK+oR7AsjglGov9ETiT3TNFhUPzaGC1jH+uaMtPhxrVRUub+pnAKTg==}
    cpu: [riscv64]
    os: [linux]

  '@rollup/rollup-linux-s390x-gnu@4.34.5':
    resolution: {integrity: sha512-V3+BvgyHb21aF7lw0sc78Tv0+xLp4lm2OM7CKFVrBuppsMvtl/9O5y2OX4tdDT0EhIsDP/ObJPqDuEg1ZoTwSQ==}
    cpu: [s390x]
    os: [linux]

  '@rollup/rollup-linux-x64-gnu@4.34.5':
    resolution: {integrity: sha512-SkCIXLGk42yldTcH8UXh++m0snVxp9DLf4meb1mWm0lC8jzxjFBwSLGtUSeLgQDsC05iBaIhyjNX46DlByrApQ==}
    cpu: [x64]
    os: [linux]

  '@rollup/rollup-linux-x64-musl@4.34.5':
    resolution: {integrity: sha512-iUcH3FBtBN2/Ce0rI84suRhD0+bB5BVEffqOwsGaX5py5TuYLOQa7S7oVBP0NKtB5rub3i9IvZtMXiD96l5v0A==}
    cpu: [x64]
    os: [linux]

  '@rollup/rollup-win32-arm64-msvc@4.34.5':
    resolution: {integrity: sha512-PUbWd+h/h6rUowalDYIdc9S9LJXbQDMcJe0BjABl3oT3efYRgZ8aUe8ZZDSie7y+fz6Z+rueNfdorIbkWv5Eqg==}
    cpu: [arm64]
    os: [win32]

  '@rollup/rollup-win32-ia32-msvc@4.34.5':
    resolution: {integrity: sha512-3vncGhOJiAUR85fnAXJyvSp2GaDWYByIQmW68ZAr+e8kIxgvJ1VaZbfHD5BO5X6hwRQdY6Um/XfA3l5c2lV+OQ==}
    cpu: [ia32]
    os: [win32]

  '@rollup/rollup-win32-x64-msvc@4.34.5':
    resolution: {integrity: sha512-Mi8yVUlQOoeBpY72n75VLATptPGvj2lHa47rQdK9kZ4MoG5Ve86aVIU+PO3tBklTCBtILtdRfXS0EvIbXgmCAg==}
    cpu: [x64]
    os: [win32]

<<<<<<< HEAD
  '@shikijs/engine-oniguruma@1.29.2':
    resolution: {integrity: sha512-7iiOx3SG8+g1MnlzZVDYiaeHe7Ez2Kf2HrJzdmGwkRisT7r4rak0e655AcM/tF9JG/kg5fMNYlLLKglbN7gBqA==}

  '@shikijs/types@1.29.2':
    resolution: {integrity: sha512-VJjK0eIijTZf0QSTODEXCqinjBn0joAHQ+aPSBzrv4O2d/QSbsMw+ZeSRx03kV34Hy7NzUvV/7NqfYGRLrASmw==}

  '@shikijs/vscode-textmate@10.0.1':
    resolution: {integrity: sha512-fTIQwLF+Qhuws31iw7Ncl1R3HUDtGwIipiJ9iU+UsDUwMhegFcQKQHd51nZjb7CArq0MvON8rbgCGQYWHUKAdg==}
=======
  '@stylistic/eslint-plugin-ts@3.1.0':
    resolution: {integrity: sha512-ExsbaLmPTt3Y9bWN64nw+hpsnLAScLH25ncPxrV16FG2Lvg5wn6aRfMqldUGpu+YdqVmFFU1zehgFh6RIHT6YA==}
    engines: {node: ^18.18.0 || ^20.9.0 || >=21.1.0}
    peerDependencies:
      eslint: '>=8.40.0'
>>>>>>> d26551b7

  '@swc/counter@0.1.3':
    resolution: {integrity: sha512-e2BR4lsJkkRlKZ/qCHPw9ZaSxc0MVUd7gtbtaB7aMvHeJVYe8sOB8DBZkP2DtISHGSku9sCK6T6cnY0CtXrOCQ==}

  '@swc/helpers@0.5.13':
    resolution: {integrity: sha512-UoKGxQ3r5kYI9dALKJapMmuK+1zWM/H17Z1+iwnNmzcJRnfFuevZs375TA5rW31pu4BS4NoSy1fRsexDXfWn5w==}

  '@types/estree@1.0.6':
    resolution: {integrity: sha512-AYnb1nQyY49te+VRAVgmzfcgjYS91mY5P0TKUDCLEM+gNnA+3T6rWITXRLYCpahpqSQbN5cE+gHpnPyXjHWxcw==}

<<<<<<< HEAD
  '@types/hast@3.0.4':
    resolution: {integrity: sha512-WPs+bbQw5aCj+x6laNGWLH3wviHtoCv/P3+otBhbOhJgG8qtpdAMlTCxLtsTWA7LH1Oh/bFCHsBn0TPS5m30EQ==}
=======
  '@types/json-schema@7.0.15':
    resolution: {integrity: sha512-5+fP8P8MFNC+AyZCDxrB2pkZFPGzqQWUzpSeuuVLvm8VMcorNYavBqoFcxK8bQz4Qsbn4oUEEem4wDLfcysGHA==}
>>>>>>> d26551b7

  '@types/node@22.13.1':
    resolution: {integrity: sha512-jK8uzQlrvXqEU91UxiK5J7pKHyzgnI1Qnl0QDHIgVGuolJhRb9EEl28Cj9b3rGR8B2lhFCtvIm5os8lFnO/1Ew==}

  '@types/react-dom@19.0.3':
    resolution: {integrity: sha512-0Knk+HJiMP/qOZgMyNFamlIjw9OFCsyC2ZbigmEEyXXixgre6IQpm/4V+r3qH4GC1JPvRJKInw+on2rV6YZLeA==}
    peerDependencies:
      '@types/react': ^19.0.0

  '@types/react@19.0.8':
    resolution: {integrity: sha512-9P/o1IGdfmQxrujGbIMDyYaaCykhLKc0NGCtYcECNUr9UAaDe4gwvV9bR6tvd5Br1SG0j+PBpbKr2UYY8CwqSw==}

<<<<<<< HEAD
  '@types/unist@3.0.3':
    resolution: {integrity: sha512-ko/gIFJRv177XgZsZcBwnqJN5x/Gien8qNOn0D5bQU/zAzVf9Zt3BlcUiLqhV9y4ARk0GbT3tnUiPNgnTXzc/Q==}
=======
  '@typescript-eslint/eslint-plugin@8.24.0':
    resolution: {integrity: sha512-aFcXEJJCI4gUdXgoo/j9udUYIHgF23MFkg09LFz2dzEmU0+1Plk4rQWv/IYKvPHAtlkkGoB3m5e6oUp+JPsNaQ==}
    engines: {node: ^18.18.0 || ^20.9.0 || >=21.1.0}
    peerDependencies:
      '@typescript-eslint/parser': ^8.0.0 || ^8.0.0-alpha.0
      eslint: ^8.57.0 || ^9.0.0
      typescript: '>=4.8.4 <5.8.0'

  '@typescript-eslint/parser@8.24.0':
    resolution: {integrity: sha512-MFDaO9CYiard9j9VepMNa9MTcqVvSny2N4hkY6roquzj8pdCBRENhErrteaQuu7Yjn1ppk0v1/ZF9CG3KIlrTA==}
    engines: {node: ^18.18.0 || ^20.9.0 || >=21.1.0}
    peerDependencies:
      eslint: ^8.57.0 || ^9.0.0
      typescript: '>=4.8.4 <5.8.0'

  '@typescript-eslint/scope-manager@8.24.0':
    resolution: {integrity: sha512-HZIX0UByphEtdVBKaQBgTDdn9z16l4aTUz8e8zPQnyxwHBtf5vtl1L+OhH+m1FGV9DrRmoDuYKqzVrvWDcDozw==}
    engines: {node: ^18.18.0 || ^20.9.0 || >=21.1.0}

  '@typescript-eslint/type-utils@8.24.0':
    resolution: {integrity: sha512-8fitJudrnY8aq0F1wMiPM1UUgiXQRJ5i8tFjq9kGfRajU+dbPyOuHbl0qRopLEidy0MwqgTHDt6CnSeXanNIwA==}
    engines: {node: ^18.18.0 || ^20.9.0 || >=21.1.0}
    peerDependencies:
      eslint: ^8.57.0 || ^9.0.0
      typescript: '>=4.8.4 <5.8.0'

  '@typescript-eslint/types@8.24.0':
    resolution: {integrity: sha512-VacJCBTyje7HGAw7xp11q439A+zeGG0p0/p2zsZwpnMzjPB5WteaWqt4g2iysgGFafrqvyLWqq6ZPZAOCoefCw==}
    engines: {node: ^18.18.0 || ^20.9.0 || >=21.1.0}

  '@typescript-eslint/typescript-estree@8.24.0':
    resolution: {integrity: sha512-ITjYcP0+8kbsvT9bysygfIfb+hBj6koDsu37JZG7xrCiy3fPJyNmfVtaGsgTUSEuTzcvME5YI5uyL5LD1EV5ZQ==}
    engines: {node: ^18.18.0 || ^20.9.0 || >=21.1.0}
    peerDependencies:
      typescript: '>=4.8.4 <5.8.0'

  '@typescript-eslint/utils@8.24.0':
    resolution: {integrity: sha512-07rLuUBElvvEb1ICnafYWr4hk8/U7X9RDCOqd9JcAMtjh/9oRmcfN4yGzbPVirgMR0+HLVHehmu19CWeh7fsmQ==}
    engines: {node: ^18.18.0 || ^20.9.0 || >=21.1.0}
    peerDependencies:
      eslint: ^8.57.0 || ^9.0.0
      typescript: '>=4.8.4 <5.8.0'

  '@typescript-eslint/visitor-keys@8.24.0':
    resolution: {integrity: sha512-kArLq83QxGLbuHrTMoOEWO+l2MwsNS2TGISEdx8xgqpkbytB07XmlQyQdNDrCc1ecSqx0cnmhGvpX+VBwqqSkg==}
    engines: {node: ^18.18.0 || ^20.9.0 || >=21.1.0}
>>>>>>> d26551b7

  '@vitest/coverage-v8@2.1.4':
    resolution: {integrity: sha512-FPKQuJfR6VTfcNMcGpqInmtJuVXFSCd9HQltYncfR01AzXhLucMEtQ5SinPdZxsT5x/5BK7I5qFJ5/ApGCmyTQ==}
    peerDependencies:
      '@vitest/browser': 2.1.4
      vitest: 2.1.4
    peerDependenciesMeta:
      '@vitest/browser':
        optional: true

  '@vitest/expect@2.1.9':
    resolution: {integrity: sha512-UJCIkTBenHeKT1TTlKMJWy1laZewsRIzYighyYiJKZreqtdxSos/S1t+ktRMQWu2CKqaarrkeszJx1cgC5tGZw==}

  '@vitest/mocker@2.1.9':
    resolution: {integrity: sha512-tVL6uJgoUdi6icpxmdrn5YNo3g3Dxv+IHJBr0GXHaEdTcw3F+cPKnsXFhli6nO+f/6SDKPHEK1UN+k+TQv0Ehg==}
    peerDependencies:
      msw: ^2.4.9
      vite: ^5.0.0
    peerDependenciesMeta:
      msw:
        optional: true
      vite:
        optional: true

  '@vitest/pretty-format@2.1.9':
    resolution: {integrity: sha512-KhRIdGV2U9HOUzxfiHmY8IFHTdqtOhIzCpd8WRdJiE7D/HUcZVD0EgQCVjm+Q9gkUXWgBvMmTtZgIG48wq7sOQ==}

  '@vitest/runner@2.1.9':
    resolution: {integrity: sha512-ZXSSqTFIrzduD63btIfEyOmNcBmQvgOVsPNPe0jYtESiXkhd8u2erDLnMxmGrDCwHCCHE7hxwRDCT3pt0esT4g==}

  '@vitest/snapshot@2.1.9':
    resolution: {integrity: sha512-oBO82rEjsxLNJincVhLhaxxZdEtV0EFHMK5Kmx5sJ6H9L183dHECjiefOAdnqpIgT5eZwT04PoggUnW88vOBNQ==}

  '@vitest/spy@2.1.9':
    resolution: {integrity: sha512-E1B35FwzXXTs9FHNK6bDszs7mtydNi5MIfUWpceJ8Xbfb1gBMscAnwLbEu+B44ed6W3XjL9/ehLPHR1fkf1KLQ==}

  '@vitest/utils@2.1.9':
    resolution: {integrity: sha512-v0psaMSkNJ3A2NMrUEHFRzJtDPFn+/VWZ5WxImB21T9fjucJRmS7xCS3ppEnARb9y11OAzaD+P2Ps+b+BGX5iQ==}

  acorn-jsx@5.3.2:
    resolution: {integrity: sha512-rq9s+JNhf0IChjtDXxllJ7g41oZk5SlXtp0LHwyA5cejwn7vKmKp4pPri6YEePv2PU65sAsegbXtIinmDFDXgQ==}
    peerDependencies:
      acorn: ^6.0.0 || ^7.0.0 || ^8.0.0

  acorn@8.14.0:
    resolution: {integrity: sha512-cl669nCJTZBsL97OF4kUQm5g5hC2uihk0NxY3WENAC0TYdILVkAyHymAntgxGkl7K+t0cXIrH5siy5S4XkFycA==}
    engines: {node: '>=0.4.0'}
    hasBin: true

  ajv@6.12.6:
    resolution: {integrity: sha512-j3fVLgvTo527anyYyJOGTYJbG+vnnQYvE0m5mmkc1TK+nxAppkCLMIL0aZ4dblVCNoGShhm+kzE4ZUykBoMg4g==}

  ansi-regex@5.0.1:
    resolution: {integrity: sha512-quJQXlTSUGL2LH9SUXo8VwsY4soanhgo6LNSm84E1LBcE8s3O0wpdiRzyR9z/ZZJMlMWv37qOOb9pdJlMUEKFQ==}
    engines: {node: '>=8'}

  ansi-regex@6.1.0:
    resolution: {integrity: sha512-7HSX4QQb4CspciLpVFwyRe79O3xsIZDDLER21kERQ71oaPodF8jL725AgJMFAYbooIqolJoRLuM81SpeUkpkvA==}
    engines: {node: '>=12'}

  ansi-styles@4.3.0:
    resolution: {integrity: sha512-zbB9rCJAT1rbjiVDb2hqKFHNYLxgtk8NURxZ3IZwD3F6NtxbXZQCnnSi1Lkx+IDohdPlFp222wVALIheZJQSEg==}
    engines: {node: '>=8'}

  ansi-styles@6.2.1:
    resolution: {integrity: sha512-bN798gFfQX+viw3R7yrGWRqnrN2oRkEkUjjl4JNn4E8GxxbjtG3FbrEIIY3l8/hrwUwIeCZvi4QuOTP4MErVug==}
    engines: {node: '>=12'}

  argparse@2.0.1:
    resolution: {integrity: sha512-8+9WqebbFzpX9OR+Wa6O29asIogeRMzcGtAINdpMHHyAg10f05aSFVBbcEqGf/PXw1EjAZ+q2/bEBg3DvurK3Q==}

<<<<<<< HEAD
=======
  array-buffer-byte-length@1.0.2:
    resolution: {integrity: sha512-LHE+8BuR7RYGDKvnrmcuSq3tDcKv9OFEXQt/HpbZhY7V6h0zlUXutnAD82GiFx9rdieCMjkvtcsPqBwgUl1Iiw==}
    engines: {node: '>= 0.4'}

  array-includes@3.1.8:
    resolution: {integrity: sha512-itaWrbYbqpGXkGhZPGUulwnhVf5Hpy1xiCFsGqyIGglbBxmG5vSjxQen3/WGOjPpNEv1RtBLKxbmVXm8HpJStQ==}
    engines: {node: '>= 0.4'}

  array.prototype.findlast@1.2.5:
    resolution: {integrity: sha512-CVvd6FHg1Z3POpBLxO6E6zr+rSKEQ9L6rZHAaY7lLfhKsWYUBBOuMs0e9o24oopj6H+geRCX0YJ+TJLBK2eHyQ==}
    engines: {node: '>= 0.4'}

  array.prototype.flat@1.3.3:
    resolution: {integrity: sha512-rwG/ja1neyLqCuGZ5YYrznA62D4mZXg0i1cIskIUKSiqF3Cje9/wXAls9B9s1Wa2fomMsIv8czB8jZcPmxCXFg==}
    engines: {node: '>= 0.4'}

  array.prototype.flatmap@1.3.3:
    resolution: {integrity: sha512-Y7Wt51eKJSyi80hFrJCePGGNo5ktJCslFuboqJsbf57CCPcm5zztluPlc4/aD8sWsKvlwatezpV4U1efk8kpjg==}
    engines: {node: '>= 0.4'}

  array.prototype.tosorted@1.1.4:
    resolution: {integrity: sha512-p6Fx8B7b7ZhL/gmUsAy0D15WhvDccw3mnGNbZpi3pmeJdxtWsj2jEaI4Y6oo3XiHfzuSgPwKc04MYt6KgvC/wA==}
    engines: {node: '>= 0.4'}

  arraybuffer.prototype.slice@1.0.4:
    resolution: {integrity: sha512-BNoCY6SXXPQ7gF2opIP4GBE+Xw7U+pHMYKuzjgCN3GwiaIR09UUeKfheyIry77QtrCBlC0KK0q5/TER/tYh3PQ==}
    engines: {node: '>= 0.4'}

>>>>>>> d26551b7
  assertion-error@2.0.1:
    resolution: {integrity: sha512-Izi8RQcffqCeNVgFigKli1ssklIbpHnCYc6AknXGYoB6grJqyeby7jv12JUQgmTAnIDnbck1uxksT4dzN3PWBA==}
    engines: {node: '>=12'}

  async-function@1.0.0:
    resolution: {integrity: sha512-hsU18Ae8CDTR6Kgu9DYf0EbCr/a5iGL0rytQDobUcdpYOKokk8LEjVphnXkDkgpi0wYVsqrXuP0bZxJaTqdgoA==}
    engines: {node: '>= 0.4'}

  available-typed-arrays@1.0.7:
    resolution: {integrity: sha512-wvUjBtSGN7+7SjNpq/9M2Tg350UZD3q62IFZLbRAR1bSMlCo1ZaeW+BJ+D090e4hIIZLBcTDWe4Mh4jvUDajzQ==}
    engines: {node: '>= 0.4'}

  balanced-match@1.0.2:
    resolution: {integrity: sha512-3oSeUO0TMV67hN1AmbXsK4yaqU7tjiHlbxRDZOpH0KW9+CeX4bRAaX0Anxt0tx2MrpRpWwQaPwIlISEJhYU5Pw==}

  brace-expansion@1.1.11:
    resolution: {integrity: sha512-iCuPHDFgrHX7H2vEI/5xpz07zSHB00TpugqhmYtVmMO6518mCuRMoOYFldEBl0g187ufozdaHgWKcYFb61qGiA==}

  brace-expansion@2.0.1:
    resolution: {integrity: sha512-XnAIvQ8eM+kC6aULx6wuQiwVsnzsi9d3WxzV3FpWTGA19F621kwdbsAcFKXgKUHZWsy+mY6iL1sHTxWEFCytDA==}

  braces@3.0.3:
    resolution: {integrity: sha512-yQbXgO/OSZVD2IsiLlro+7Hf6Q18EJrKSEsdoMzKePKXct3gvD8oLcOQdIzGupr5Fj+EDe8gO/lxc1BzfMpxvA==}
    engines: {node: '>=8'}

  busboy@1.6.0:
    resolution: {integrity: sha512-8SFQbg/0hQ9xy3UNTB0YEnsNBbWfhf7RtnzpL7TkBiTBRfrQ9Fxcnz7VJsleJpyp6rVLvXiuORqjlHi5q+PYuA==}
    engines: {node: '>=10.16.0'}

  cac@6.7.14:
    resolution: {integrity: sha512-b6Ilus+c3RrdDk+JhLKUAQfzzgLEPy6wcXqS7f/xe1EETvsDP6GORG7SFuOs6cID5YkqchW/LXZbX5bc8j7ZcQ==}
    engines: {node: '>=8'}

  call-bind-apply-helpers@1.0.1:
    resolution: {integrity: sha512-BhYE+WDaywFg2TBWYNXAE+8B1ATnThNBqXHP5nQu0jWJdVvY2hvkpyB3qOmtmDePiS5/BDQ8wASEWGMWRG148g==}
    engines: {node: '>= 0.4'}

  call-bind@1.0.8:
    resolution: {integrity: sha512-oKlSFMcMwpUg2ednkhQ454wfWiU/ul3CkJe/PEHcTKuiX6RpbehUiFMXu13HalGZxfUwCQzZG747YXBn1im9ww==}
    engines: {node: '>= 0.4'}

  call-bound@1.0.3:
    resolution: {integrity: sha512-YTd+6wGlNlPxSuri7Y6X8tY2dmm12UMH66RpKMhiX6rsk5wXXnYgbUcOt8kiS31/AjfoTOvCsE+w8nZQLQnzHA==}
    engines: {node: '>= 0.4'}

  callsites@3.1.0:
    resolution: {integrity: sha512-P8BjAsXvZS+VIDUI11hHCQEv74YT67YUi5JJFNWIqL235sBmjX4+qx9Muvls5ivyNENctx46xQLQ3aTuE7ssaQ==}
    engines: {node: '>=6'}

  caniuse-lite@1.0.30001698:
    resolution: {integrity: sha512-xJ3km2oiG/MbNU8G6zIq6XRZ6HtAOVXsbOrP/blGazi52kc5Yy7b6sDA5O+FbROzRrV7BSTllLHuNvmawYUJjw==}

  chai@5.1.2:
    resolution: {integrity: sha512-aGtmf24DW6MLHHG5gCx4zaI3uBq3KRtxeVs0DjFH6Z0rDNbsvTxFASFvdj79pxjxZ8/5u3PIiN3IwEIQkiiuPw==}
    engines: {node: '>=12'}

  chalk@4.1.2:
    resolution: {integrity: sha512-oKnbhFyRIXpUuez8iBMmyEa4nbj4IOQyuhc/wy9kY7/WVPcwIO9VA668Pu8RkO7+0G76SLROeyw9CpQ061i4mA==}
    engines: {node: '>=10'}

  check-error@2.1.1:
    resolution: {integrity: sha512-OAlb+T7V4Op9OwdkjmguYRqncdlx5JiofwOAUkmTF+jNdHwzTaTs4sRAGpzLF3oOz5xAyDGrPgeIDFQmDOTiJw==}
    engines: {node: '>= 16'}

  client-only@0.0.1:
    resolution: {integrity: sha512-IV3Ou0jSMzZrd3pZ48nLkT9DA7Ag1pnPzaiQhpW7c3RbcqqzvzzVu+L8gfqMp/8IM2MQtSiqaCxrrcfu8I8rMA==}

  color-convert@2.0.1:
    resolution: {integrity: sha512-RRECPsj7iu/xb5oKYcsFHSppFNnsj/52OVTRKb4zP5onXwVF3zVmmToNcOfGC+CRDpfK/U584fMg38ZHCaElKQ==}
    engines: {node: '>=7.0.0'}

  color-name@1.1.4:
    resolution: {integrity: sha512-dOy+3AuW3a2wNbZHIuMZpTcgjGuLU/uBL/ubcZF9OXbDo8ff4O8yVp5Bf0efS8uEoYo5q4Fx7dY9OgQGXgAsQA==}

  color-string@1.9.1:
    resolution: {integrity: sha512-shrVawQFojnZv6xM40anx4CkoDP+fZsw/ZerEMsW/pyzsRbElpsL/DBVW7q3ExxwusdNXI3lXpuhEZkzs8p5Eg==}

  color@4.2.3:
    resolution: {integrity: sha512-1rXeuUUiGGrykh+CeBdu5Ie7OJwinCgQY0bc7GCRxy5xVHy+moaqkpL/jqQq0MtQOeYcrqEz4abc5f0KtU7W4A==}
    engines: {node: '>=12.5.0'}

  concat-map@0.0.1:
    resolution: {integrity: sha512-/Srv4dswyQNBfohGpz9o6Yb3Gz3SrUDqBH5rTuhGR7ahtlbYKnVxw2bCFMRljaA7EXHaXZ8wsHdodFvbkhKmqg==}

  cross-spawn@7.0.6:
    resolution: {integrity: sha512-uV2QOWP2nWzsy2aMp8aRibhi9dlzF5Hgh5SHaB9OiTGEyDTiJJyx0uy51QXdyWbtAHNua4XJzUKca3OzKUd3vA==}
    engines: {node: '>= 8'}

  csstype@3.1.3:
    resolution: {integrity: sha512-M1uQkMl8rQK/szD0LNhtqxIPLpimGm8sOBwU7lLnCpSbTyY3yeU1Vc7l4KT5zT4s/yOxHH5O7tIuuLOCnLADRw==}

  data-view-buffer@1.0.2:
    resolution: {integrity: sha512-EmKO5V3OLXh1rtK2wgXRansaK1/mtVdTUEiEI0W8RkvgT05kfxaH29PliLnpLP73yYO6142Q72QNa8Wx/A5CqQ==}
    engines: {node: '>= 0.4'}

  data-view-byte-length@1.0.2:
    resolution: {integrity: sha512-tuhGbE6CfTM9+5ANGf+oQb72Ky/0+s3xKUpHvShfiz2RxMFgFPjsXuRLBVMtvMs15awe45SRb83D6wH4ew6wlQ==}
    engines: {node: '>= 0.4'}

  data-view-byte-offset@1.0.1:
    resolution: {integrity: sha512-BS8PfmtDGnrgYdOonGZQdLZslWIeCGFP9tpan0hi1Co2Zr2NKADsvGYA8XxuG/4UWgJ6Cjtv+YJnB6MM69QGlQ==}
    engines: {node: '>= 0.4'}

  debug@4.4.0:
    resolution: {integrity: sha512-6WTZ/IxCY/T6BALoZHaE4ctp9xm+Z5kY/pzYaCHRFeyVhojxlrm+46y68HA6hr0TcwEssoxNiDEUJQjfPZ/RYA==}
    engines: {node: '>=6.0'}
    peerDependencies:
      supports-color: '*'
    peerDependenciesMeta:
      supports-color:
        optional: true

  deep-eql@5.0.2:
    resolution: {integrity: sha512-h5k/5U50IJJFpzfL6nO9jaaumfjO/f2NjK/oYB2Djzm4p9L+3T9qWpZqZ2hAbLPuuYq9wrU08WQyBTL5GbPk5Q==}
    engines: {node: '>=6'}

  deep-is@0.1.4:
    resolution: {integrity: sha512-oIPzksmTg4/MriiaYGO+okXDT7ztn/w3Eptv/+gSIdMdKsJo0u4CfYNFJPy+4SKMuCqGw2wxnA+URMg3t8a/bQ==}

  define-data-property@1.1.4:
    resolution: {integrity: sha512-rBMvIzlpA8v6E+SJZoo++HAYqsLrkg7MSfIinMPFhmkorw7X+dOXVJQs+QT69zGkzMyfDnIMN2Wid1+NbL3T+A==}
    engines: {node: '>= 0.4'}

  define-properties@1.2.1:
    resolution: {integrity: sha512-8QmQKqEASLd5nx0U1B1okLElbUuuttJ/AnYmRXbbbGDWh6uS208EjD4Xqq/I9wK7u0v6O08XhTWnt5XtEbR6Dg==}
    engines: {node: '>= 0.4'}

  dequal@2.0.3:
    resolution: {integrity: sha512-0je+qPKHEMohvfRTCEo3CrPG6cAzAYgmzKyxRiYSSDkS6eGJdyVJm7WaYA5ECaAD9wLB2T4EEeymA5aFVcYXCA==}
    engines: {node: '>=6'}

  detect-libc@2.0.3:
    resolution: {integrity: sha512-bwy0MGW55bG41VqxxypOsdSdGqLwXPI/focwgTYCFMbdUiBAxLg9CFzG08sz2aqzknwiX7Hkl0bQENjg8iLByw==}
    engines: {node: '>=8'}

  doctrine@2.1.0:
    resolution: {integrity: sha512-35mSku4ZXK0vfCuHEDAwt55dg2jNajHZ1odvF+8SSr82EsZY4QmXfuWso8oEd8zRhVObSN18aM0CjSdoBX7zIw==}
    engines: {node: '>=0.10.0'}

  dunder-proto@1.0.1:
    resolution: {integrity: sha512-KIN/nDJBQRcXw0MLVhZE9iQHmG68qAVIBg9CqmUYjmQIhgij9U5MFvrqkUL5FbtyyzZuOeOt0zdeRe4UY7ct+A==}
    engines: {node: '>= 0.4'}

  eastasianwidth@0.2.0:
    resolution: {integrity: sha512-I88TYZWc9XiYHRQ4/3c5rjjfgkjhLyW2luGIheGERbNQ6OY7yTybanSpDXZa8y7VUP9YmDcYa+eyq4ca7iLqWA==}

  emoji-regex@8.0.0:
    resolution: {integrity: sha512-MSjYzcWNOA0ewAHpz0MxpYFvwg6yjy1NG3xteoqz644VCo/RPgnr1/GGt+ic3iJTzQ8Eu3TdM14SawnVUmGE6A==}

  emoji-regex@9.2.2:
    resolution: {integrity: sha512-L18DaJsXSUk2+42pv8mLs5jJT2hqFkFE4j21wOmgbUqsZ2hL72NsUU785g9RXgo3s0ZNgVl42TiHp3ZtOv/Vyg==}

<<<<<<< HEAD
  entities@4.5.0:
    resolution: {integrity: sha512-V0hjH4dGPh9Ao5p0MoRY6BVqtwCjhz6vI5LT8AJ55H+4g9/4vbHx1I54fS0XuclLhDHArPQCiMjDxjaL8fPxhw==}
    engines: {node: '>=0.12'}
=======
  es-abstract@1.23.9:
    resolution: {integrity: sha512-py07lI0wjxAC/DcfK1S6G7iANonniZwTISvdPzk9hzeH0IZIshbuuFxLIU96OyF89Yb9hiqWn8M/bY83KY5vzA==}
    engines: {node: '>= 0.4'}

  es-define-property@1.0.1:
    resolution: {integrity: sha512-e3nRfgfUZ4rNGL232gUgX06QNyyez04KdjFrF+LTRoOXmrOgFKDg4BCdsjW8EnT69eqdYGmRpJwiPVYNrCaW3g==}
    engines: {node: '>= 0.4'}

  es-errors@1.3.0:
    resolution: {integrity: sha512-Zf5H2Kxt2xjTvbJvP2ZWLEICxA6j+hAmMzIlypy4xcBg1vKVnx89Wy0GbS+kf5cwCVFFzdCFh2XSCFNULS6csw==}
    engines: {node: '>= 0.4'}

  es-iterator-helpers@1.2.1:
    resolution: {integrity: sha512-uDn+FE1yrDzyC0pCo961B2IHbdM8y/ACZsKD4dG6WqrjV53BADjwa7D+1aom2rsNVfLyDgU/eigvlJGJ08OQ4w==}
    engines: {node: '>= 0.4'}
>>>>>>> d26551b7

  es-module-lexer@1.6.0:
    resolution: {integrity: sha512-qqnD1yMU6tk/jnaMosogGySTZP8YtUgAffA9nMN+E/rjxcfRQ6IEk7IiozUjgxKoFHBGjTLnrHB/YC45r/59EQ==}

  es-object-atoms@1.1.1:
    resolution: {integrity: sha512-FGgH2h8zKNim9ljj7dankFPcICIK9Cp5bm+c2gQSYePhpaG5+esrLODihIorn+Pe6FGJzWhXQotPv73jTaldXA==}
    engines: {node: '>= 0.4'}

  es-set-tostringtag@2.1.0:
    resolution: {integrity: sha512-j6vWzfrGVfyXxge+O0x5sh6cvxAog0a/4Rdd2K36zCMV5eJ+/+tOAngRO8cODMNWbVRdVlmGZQL2YS3yR8bIUA==}
    engines: {node: '>= 0.4'}

  es-shim-unscopables@1.0.2:
    resolution: {integrity: sha512-J3yBRXCzDu4ULnQwxyToo/OjdMx6akgVC7K6few0a7F/0wLtmKKN7I73AH5T2836UuXRqN7Qg+IIUw/+YJksRw==}

  es-to-primitive@1.3.0:
    resolution: {integrity: sha512-w+5mJ3GuFL+NjVtJlvydShqE1eN3h3PbI7/5LAsYJP/2qtuMXjfL2LpHSRqo4b4eSF5K/DH1JXKUAHSB2UW50g==}
    engines: {node: '>= 0.4'}

  esbuild@0.21.5:
    resolution: {integrity: sha512-mg3OPMV4hXywwpoDxu3Qda5xCKQi+vCTZq8S9J/EpkhB2HzKXq4SNFZE3+NK93JYxc8VMSep+lOUSC/RVKaBqw==}
    engines: {node: '>=12'}
    hasBin: true

  escape-string-regexp@4.0.0:
    resolution: {integrity: sha512-TtpcNJ3XAzx3Gq8sWRzJaVajRs0uVxA2YAkdb1jm2YkPz4G6egUFAyA3n5vtEIZefPk5Wa4UXbKuS5fKkJWdgA==}
    engines: {node: '>=10'}

  eslint-config-prettier@10.0.1:
    resolution: {integrity: sha512-lZBts941cyJyeaooiKxAtzoPHTN+GbQTJFAIdQbRhA4/8whaAraEh47Whw/ZFfrjNSnlAxqfm9i0XVAEkULjCw==}
    hasBin: true
    peerDependencies:
      eslint: '>=7.0.0'

  eslint-plugin-prettier@5.2.3:
    resolution: {integrity: sha512-qJ+y0FfCp/mQYQ/vWQ3s7eUlFEL4PyKfAJxsnYTJ4YT73nsJBWqmEpFryxV9OeUiqmsTsYJ5Y+KDNaeP31wrRw==}
    engines: {node: ^14.18.0 || >=16.0.0}
    peerDependencies:
      '@types/eslint': '>=8.0.0'
      eslint: '>=8.0.0'
      eslint-config-prettier: '*'
      prettier: '>=3.0.0'
    peerDependenciesMeta:
      '@types/eslint':
        optional: true
      eslint-config-prettier:
        optional: true

  eslint-plugin-react@7.37.4:
    resolution: {integrity: sha512-BGP0jRmfYyvOyvMoRX/uoUeW+GqNj9y16bPQzqAHf3AYII/tDs+jMN0dBVkl88/OZwNGwrVFxE7riHsXVfy/LQ==}
    engines: {node: '>=4'}
    peerDependencies:
      eslint: ^3 || ^4 || ^5 || ^6 || ^7 || ^8 || ^9.7

  eslint-scope@8.2.0:
    resolution: {integrity: sha512-PHlWUfG6lvPc3yvP5A4PNyBL1W8fkDUccmI21JUu/+GKZBoH/W5u6usENXUrWFRsyoW5ACUjFGgAFQp5gUlb/A==}
    engines: {node: ^18.18.0 || ^20.9.0 || >=21.1.0}

  eslint-visitor-keys@3.4.3:
    resolution: {integrity: sha512-wpc+LXeiyiisxPlEkUzU6svyS1frIO3Mgxj1fdy7Pm8Ygzguax2N3Fa/D/ag1WqbOprdI+uY6wMUl8/a2G+iag==}
    engines: {node: ^12.22.0 || ^14.17.0 || >=16.0.0}

  eslint-visitor-keys@4.2.0:
    resolution: {integrity: sha512-UyLnSehNt62FFhSwjZlHmeokpRK59rcz29j+F1/aDgbkbRTk7wIc9XzdoasMUbRNKDM0qQt/+BJ4BrpFeABemw==}
    engines: {node: ^18.18.0 || ^20.9.0 || >=21.1.0}

  eslint@9.20.0:
    resolution: {integrity: sha512-aL4F8167Hg4IvsW89ejnpTwx+B/UQRzJPGgbIOl+4XqffWsahVVsLEWoZvnrVuwpWmnRd7XeXmQI1zlKcFDteA==}
    engines: {node: ^18.18.0 || ^20.9.0 || >=21.1.0}
    hasBin: true
    peerDependencies:
      jiti: '*'
    peerDependenciesMeta:
      jiti:
        optional: true

  espree@10.3.0:
    resolution: {integrity: sha512-0QYC8b24HWY8zjRnDTL6RiHfDbAWn63qb4LMj1Z4b076A4une81+z03Kg7l7mn/48PUTqoLptSXez8oknU8Clg==}
    engines: {node: ^18.18.0 || ^20.9.0 || >=21.1.0}

  esquery@1.6.0:
    resolution: {integrity: sha512-ca9pw9fomFcKPvFLXhBKUK90ZvGibiGOvRJNbjljY7s7uq/5YO4BOzcYtJqExdx99rF6aAcnRxHmcUHcz6sQsg==}
    engines: {node: '>=0.10'}

  esrecurse@4.3.0:
    resolution: {integrity: sha512-KmfKL3b6G+RXvP8N1vr3Tq1kL/oCFgn2NYXEtqP8/L3pKapUA4G8cFVaoF3SU323CD4XypR/ffioHmkti6/Tag==}
    engines: {node: '>=4.0'}

  estraverse@5.3.0:
    resolution: {integrity: sha512-MMdARuVEQziNTeJD8DgMqmhwR11BRQ/cBP+pLtYdSTnf3MIO8fFeiINEbX36ZdNlfU/7A9f3gUw49B3oQsvwBA==}
    engines: {node: '>=4.0'}

  estree-walker@3.0.3:
    resolution: {integrity: sha512-7RUKfXgSMMkzt6ZuXmqapOurLGPPfgj6l9uRZ7lRGolvk0y2yocc35LdcxKC5PQZdn2DMqioAQ2NoWcrTKmm6g==}

  esutils@2.0.3:
    resolution: {integrity: sha512-kVscqXk4OCp68SZ0dkgEKVi6/8ij300KBWTJq32P/dYeWTSwK41WyTxalN1eRmA5Z9UU/LX9D7FWSmV9SAYx6g==}
    engines: {node: '>=0.10.0'}

  expect-type@1.1.0:
    resolution: {integrity: sha512-bFi65yM+xZgk+u/KRIpekdSYkTB5W1pEf0Lt8Q8Msh7b+eQ7LXVtIB1Bkm4fvclDEL1b2CZkMhv2mOeF8tMdkA==}
    engines: {node: '>=12.0.0'}

  fast-deep-equal@3.1.3:
    resolution: {integrity: sha512-f3qQ9oQy9j2AhBe/H9VC91wLmKBCCU/gDOnKNAYG5hswO7BLKj09Hc5HYNz9cGI++xlpDCIgDaitVs03ATR84Q==}

  fast-diff@1.3.0:
    resolution: {integrity: sha512-VxPP4NqbUjj6MaAOafWeUn2cXWLcCtljklUtZf0Ind4XQ+QPtmA0b18zZy0jIQx+ExRVCR/ZQpBmik5lXshNsw==}

  fast-glob@3.3.3:
    resolution: {integrity: sha512-7MptL8U0cqcFdzIzwOTHoilX9x5BrNqye7Z/LuC7kCMRio1EMSyqRK3BEAUD7sXRq4iT4AzTVuZdhgQ2TCvYLg==}
    engines: {node: '>=8.6.0'}

  fast-json-stable-stringify@2.1.0:
    resolution: {integrity: sha512-lhd/wF+Lk98HZoTCtlVraHtfh5XYijIjalXck7saUtuanSDyLMxnHhSXEDJqHxD7msR8D0uCmqlkwjCV8xvwHw==}

  fast-levenshtein@2.0.6:
    resolution: {integrity: sha512-DCXu6Ifhqcks7TZKY3Hxp3y6qphY5SJZmrWMDrKcERSOXWQdMhU9Ig/PYrzyw/ul9jOIyh0N4M0tbC5hodg8dw==}

  fastq@1.19.0:
    resolution: {integrity: sha512-7SFSRCNjBQIZH/xZR3iy5iQYR8aGBE0h3VG6/cwlbrpdciNYBMotQav8c1XI3HjHH+NikUpP53nPdlZSdWmFzA==}

  file-entry-cache@8.0.0:
    resolution: {integrity: sha512-XXTUwCvisa5oacNGRP9SfNtYBNAMi+RPwBFmblZEF7N7swHYQS6/Zfk7SRwx4D5j3CH211YNRco1DEMNVfZCnQ==}
    engines: {node: '>=16.0.0'}

  fill-range@7.1.1:
    resolution: {integrity: sha512-YsGpe3WHLK8ZYi4tWDg2Jy3ebRz2rXowDxnld4bkQB00cc/1Zw9AWnC0i9ztDJitivtQvaI9KaLyKrc+hBW0yg==}
    engines: {node: '>=8'}

  find-up@5.0.0:
    resolution: {integrity: sha512-78/PXT1wlLLDgTzDs7sjq9hzz0vXD+zn+7wypEe4fXQxCmdmqfGsEPQxmiCSQI3ajFV91bVSsvNtrJRiW6nGng==}
    engines: {node: '>=10'}

  flat-cache@4.0.1:
    resolution: {integrity: sha512-f7ccFPK3SXFHpx15UIGyRJ/FJQctuKZ0zVuN3frBo4HnK3cay9VEW0R6yPYFHC0AgqhukPzKjq22t5DmAyqGyw==}
    engines: {node: '>=16'}

  flatted@3.3.2:
    resolution: {integrity: sha512-AiwGJM8YcNOaobumgtng+6NHuOqC3A7MixFeDafM3X9cIUM+xUXoS5Vfgf+OihAYe20fxqNM9yPBXJzRtZ/4eA==}

  for-each@0.3.5:
    resolution: {integrity: sha512-dKx12eRCVIzqCxFGplyFKJMPvLEWgmNtUrpTiJIR5u97zEhRG8ySrtboPHZXx7daLxQVrl643cTzbab2tkQjxg==}
    engines: {node: '>= 0.4'}

  foreground-child@3.3.0:
    resolution: {integrity: sha512-Ld2g8rrAyMYFXBhEqMz8ZAHBi4J4uS1i/CxGMDnjyFWddMXLVcDp051DZfu+t7+ab7Wv6SMqpWmyFIj5UbfFvg==}
    engines: {node: '>=14'}

  fsevents@2.3.2:
    resolution: {integrity: sha512-xiqMQR4xAeHTuB9uWm+fFRcIOgKBMiOBP+eXiyT7jsgVCq1bkVygt00oASowB7EdtpOHaaPgKt812P9ab+DDKA==}
    engines: {node: ^8.16.0 || ^10.6.0 || >=11.0.0}
    os: [darwin]

  fsevents@2.3.3:
    resolution: {integrity: sha512-5xoDfX+fL7faATnagmWPpbFtwh/R77WmMMqqHGS65C3vvB0YHrgF+B1YmZ3441tMj5n63k0212XNoJwzlhffQw==}
    engines: {node: ^8.16.0 || ^10.6.0 || >=11.0.0}
    os: [darwin]

  function-bind@1.1.2:
    resolution: {integrity: sha512-7XHNxH7qX9xG5mIwxkhumTox/MIRNcOgDrxWsMt2pAr23WHp6MrRlN7FBSFpCpr+oVO0F744iUgR82nJMfG2SA==}

  function.prototype.name@1.1.8:
    resolution: {integrity: sha512-e5iwyodOHhbMr/yNrc7fDYG4qlbIvI5gajyzPnb5TCwyhjApznQh1BMFou9b30SevY43gCJKXycoCBjMbsuW0Q==}
    engines: {node: '>= 0.4'}

  functions-have-names@1.2.3:
    resolution: {integrity: sha512-xckBUXyTIqT97tq2x2AMb+g163b5JFysYk0x4qxNFwbfQkmNZoiRHb6sPzI9/QV33WeuvVYBUIiD4NzNIyqaRQ==}

  get-intrinsic@1.2.7:
    resolution: {integrity: sha512-VW6Pxhsrk0KAOqs3WEd0klDiF/+V7gQOpAvY1jVU/LHmaD/kQO4523aiJuikX/QAKYiW6x8Jh+RJej1almdtCA==}
    engines: {node: '>= 0.4'}

  get-proto@1.0.1:
    resolution: {integrity: sha512-sTSfBjoXBp89JvIKIefqw7U2CCebsc74kiY6awiGogKtoSGbgjYE/G/+l9sF3MWFPNc9IcoOC4ODfKHfxFmp0g==}
    engines: {node: '>= 0.4'}

  get-symbol-description@1.1.0:
    resolution: {integrity: sha512-w9UMqWwJxHNOvoNzSJ2oPF5wvYcvP7jUvYzhp67yEhTi17ZDBBC1z9pTdGuzjD+EFIqLSYRweZjqfiPzQ06Ebg==}
    engines: {node: '>= 0.4'}

  glob-parent@5.1.2:
    resolution: {integrity: sha512-AOIgSQCepiJYwP3ARnGx+5VnTu2HBYdzbGP45eLw1vr3zB3vZLeyed1sC9hnbcOc9/SrMyM5RPQrkGz4aS9Zow==}
    engines: {node: '>= 6'}

  glob-parent@6.0.2:
    resolution: {integrity: sha512-XxwI8EOhVQgWp6iDL+3b0r86f4d6AX6zSU55HfB4ydCEuXLXc5FcYeOu+nnGftS4TEju/11rt4KJPTMgbfmv4A==}
    engines: {node: '>=10.13.0'}

  glob@10.4.5:
    resolution: {integrity: sha512-7Bv8RF0k6xjo7d4A/PxYLbUCfb6c+Vpd2/mB2yRDlew7Jb5hEXiCD9ibfO7wpk8i4sevK6DFny9h7EYbM3/sHg==}
    hasBin: true

  globals@11.12.0:
    resolution: {integrity: sha512-WOBp/EEGUiIsJSp7wcv/y6MO+lV9UoncWqxuFfm8eBwzWNgyfBd6Gz+IeKQ9jCmyhoH99g15M3T+QaVHFjizVA==}
    engines: {node: '>=4'}

  globals@14.0.0:
    resolution: {integrity: sha512-oahGvuMGQlPw/ivIYBjVSrWAfWLBeku5tpPE2fOPLi+WHffIWbuh2tCjhyQhTBPMf5E9jDEH4FOmTYgYwbKwtQ==}
    engines: {node: '>=18'}

  globals@15.14.0:
    resolution: {integrity: sha512-OkToC372DtlQeje9/zHIo5CT8lRP/FUgEOKBEhU4e0abL7J7CD24fD9ohiLN5hagG/kWCYj4K5oaxxtj2Z0Dig==}
    engines: {node: '>=18'}

  globalthis@1.0.4:
    resolution: {integrity: sha512-DpLKbNU4WylpxJykQujfCcwYWiV/Jhm50Goo0wrVILAv5jOr9d+H+UR3PhSCD2rCCEIg0uc+G+muBTwD54JhDQ==}
    engines: {node: '>= 0.4'}

  gopd@1.2.0:
    resolution: {integrity: sha512-ZUKRh6/kUFoAiTAtTYPZJ3hw9wNxx+BIBOijnlG9PnrJsCcSjs1wyyD6vJpaYtgnzDrKYRSqf3OO6Rfa93xsRg==}
    engines: {node: '>= 0.4'}

  graphemer@1.4.0:
    resolution: {integrity: sha512-EtKwoO6kxCL9WO5xipiHTZlSzBm7WLT627TqC/uVRd0HKmq8NXyebnNYxDoBi7wt8eTWrUrKXCOVaFq9x1kgag==}

  has-bigints@1.1.0:
    resolution: {integrity: sha512-R3pbpkcIqv2Pm3dUwgjclDRVmWpTJW2DcMzcIhEXEx1oh/CEMObMm3KLmRJOdvhM7o4uQBnwr8pzRK2sJWIqfg==}
    engines: {node: '>= 0.4'}

  has-flag@4.0.0:
    resolution: {integrity: sha512-EykJT/Q1KjTWctppgIAgfSO0tKVuZUjhgMr17kqTumMl6Afv3EISleU7qZUzoXDFTAHTDC4NOoG/ZxU3EvlMPQ==}
    engines: {node: '>=8'}

  has-property-descriptors@1.0.2:
    resolution: {integrity: sha512-55JNKuIW+vq4Ke1BjOTjM2YctQIvCT7GFzHwmfZPGo5wnrgkid0YQtnAleFSqumZm4az3n2BS+erby5ipJdgrg==}

  has-proto@1.2.0:
    resolution: {integrity: sha512-KIL7eQPfHQRC8+XluaIw7BHUwwqL19bQn4hzNgdr+1wXoU0KKj6rufu47lhY7KbJR2C6T6+PfyN0Ea7wkSS+qQ==}
    engines: {node: '>= 0.4'}

  has-symbols@1.1.0:
    resolution: {integrity: sha512-1cDNdwJ2Jaohmb3sg4OmKaMBwuC48sYni5HUw2DvsC8LjGTLK9h+eb1X6RyuOHe4hT0ULCW68iomhjUoKUqlPQ==}
    engines: {node: '>= 0.4'}

  has-tostringtag@1.0.2:
    resolution: {integrity: sha512-NqADB8VjPFLM2V0VvHUewwwsw0ZWBaIdgo+ieHtK3hasLz4qeCRjYcqfB6AQrBggRKppKF8L52/VqdVsO47Dlw==}
    engines: {node: '>= 0.4'}

  hasown@2.0.2:
    resolution: {integrity: sha512-0hJU9SCPvmMzIBdZFqNPXWa6dqh7WdH0cII9y+CyS8rG3nL48Bclra9HmKhVVUHyPWNH5Y7xDwAB7bfgSjkUMQ==}
    engines: {node: '>= 0.4'}

  html-escaper@2.0.2:
    resolution: {integrity: sha512-H2iMtd0I4Mt5eYiapRdIDjp+XzelXQ0tFE4JS7YFwFevXXMmOp9myNrUvCg0D6ws8iqkRPBfKHgbwig1SmlLfg==}

  ignore@5.3.2:
    resolution: {integrity: sha512-hsBTNUqQTDwkWtcdYI2i06Y/nUBEsNEDJKjWdigLvegy8kDuJAS8uRlpkkcQpyEXL0Z/pjDy5HBmMjRCJ2gq+g==}
    engines: {node: '>= 4'}

  import-fresh@3.3.1:
    resolution: {integrity: sha512-TR3KfrTZTYLPB6jUjfx6MF9WcWrHL9su5TObK4ZkYgBdWKPOFoSoQIdEuTuR82pmtxH2spWG9h6etwfr1pLBqQ==}
    engines: {node: '>=6'}

  imurmurhash@0.1.4:
    resolution: {integrity: sha512-JmXMZ6wuvDmLiHEml9ykzqO6lwFbof0GG4IkcGaENdCRDDmMVnny7s5HsIgHCbaq0w2MyPhDqkhTUgS2LU2PHA==}
    engines: {node: '>=0.8.19'}

  internal-slot@1.1.0:
    resolution: {integrity: sha512-4gd7VpWNQNB4UKKCFFVcp1AVv+FMOgs9NKzjHKusc8jTMhd5eL1NqQqOpE0KzMds804/yHlglp3uxgluOqAPLw==}
    engines: {node: '>= 0.4'}

  is-array-buffer@3.0.5:
    resolution: {integrity: sha512-DDfANUiiG2wC1qawP66qlTugJeL5HyzMpfr8lLK+jMQirGzNod0B12cFB/9q838Ru27sBwfw78/rdoU7RERz6A==}
    engines: {node: '>= 0.4'}

  is-arrayish@0.3.2:
    resolution: {integrity: sha512-eVRqCvVlZbuw3GrM63ovNSNAeA1K16kaR/LRY/92w0zxQ5/1YzwblUX652i4Xs9RwAGjW9d9y6X88t8OaAJfWQ==}

  is-async-function@2.1.1:
    resolution: {integrity: sha512-9dgM/cZBnNvjzaMYHVoxxfPj2QXt22Ev7SuuPrs+xav0ukGB0S6d4ydZdEiM48kLx5kDV+QBPrpVnFyefL8kkQ==}
    engines: {node: '>= 0.4'}

  is-bigint@1.1.0:
    resolution: {integrity: sha512-n4ZT37wG78iz03xPRKJrHTdZbe3IicyucEtdRsV5yglwc3GyUfbAfpSeD0FJ41NbUNSt5wbhqfp1fS+BgnvDFQ==}
    engines: {node: '>= 0.4'}

  is-boolean-object@1.2.2:
    resolution: {integrity: sha512-wa56o2/ElJMYqjCjGkXri7it5FbebW5usLw/nPmCMs5DeZ7eziSYZhSmPRn0txqeW4LnAmQQU7FgqLpsEFKM4A==}
    engines: {node: '>= 0.4'}

  is-callable@1.2.7:
    resolution: {integrity: sha512-1BC0BVFhS/p0qtw6enp8e+8OD0UrK0oFLztSjNzhcKA3WDuJxxAPXzPuPtKkjEY9UUoEWlX/8fgKeu2S8i9JTA==}
    engines: {node: '>= 0.4'}

  is-core-module@2.16.1:
    resolution: {integrity: sha512-UfoeMA6fIJ8wTYFEUjelnaGI67v6+N7qXJEvQuIGa99l4xsCruSYOVSQ0uPANn4dAzm8lkYPaKLrrijLq7x23w==}
    engines: {node: '>= 0.4'}

  is-data-view@1.0.2:
    resolution: {integrity: sha512-RKtWF8pGmS87i2D6gqQu/l7EYRlVdfzemCJN/P3UOs//x1QE7mfhvzHIApBTRf7axvT6DMGwSwBXYCT0nfB9xw==}
    engines: {node: '>= 0.4'}

  is-date-object@1.1.0:
    resolution: {integrity: sha512-PwwhEakHVKTdRNVOw+/Gyh0+MzlCl4R6qKvkhuvLtPMggI1WAHt9sOwZxQLSGpUaDnrdyDsomoRgNnCfKNSXXg==}
    engines: {node: '>= 0.4'}

  is-extglob@2.1.1:
    resolution: {integrity: sha512-SbKbANkN603Vi4jEZv49LeVJMn4yGwsbzZworEoyEiutsN3nJYdbO36zfhGJ6QEDpOZIFkDtnq5JRxmvl3jsoQ==}
    engines: {node: '>=0.10.0'}

  is-finalizationregistry@1.1.1:
    resolution: {integrity: sha512-1pC6N8qWJbWoPtEjgcL2xyhQOP491EQjeUo3qTKcmV8YSDDJrOepfG8pcC7h/QgnQHYSv0mJ3Z/ZWxmatVrysg==}
    engines: {node: '>= 0.4'}

  is-fullwidth-code-point@3.0.0:
    resolution: {integrity: sha512-zymm5+u+sCsSWyD9qNaejV3DFvhCKclKdizYaJUuHA83RLjb7nSuGnddCHGv0hk+KY7BMAlsWeK4Ueg6EV6XQg==}
    engines: {node: '>=8'}

  is-generator-function@1.1.0:
    resolution: {integrity: sha512-nPUB5km40q9e8UfN/Zc24eLlzdSf9OfKByBw9CIdw4H1giPMeA0OIJvbchsCu4npfI2QcMVBsGEBHKZ7wLTWmQ==}
    engines: {node: '>= 0.4'}

  is-glob@4.0.3:
    resolution: {integrity: sha512-xelSayHH36ZgE7ZWhli7pW34hNbNl8Ojv5KVmkJD4hBdD3th8Tfk9vYasLM+mXWOZhFkgZfxhLSnrwRr4elSSg==}
    engines: {node: '>=0.10.0'}

  is-map@2.0.3:
    resolution: {integrity: sha512-1Qed0/Hr2m+YqxnM09CjA2d/i6YZNfF6R2oRAOj36eUdS6qIV/huPJNSEpKbupewFs+ZsJlxsjjPbc0/afW6Lw==}
    engines: {node: '>= 0.4'}

  is-number-object@1.1.1:
    resolution: {integrity: sha512-lZhclumE1G6VYD8VHe35wFaIif+CTy5SJIi5+3y4psDgWu4wPDoBhF8NxUOinEc7pHgiTsT6MaBb92rKhhD+Xw==}
    engines: {node: '>= 0.4'}

  is-number@7.0.0:
    resolution: {integrity: sha512-41Cifkg6e8TylSpdtTpeLVMqvSBEVzTttHvERD741+pnZ8ANv0004MRL43QKPDlK9cGvNp6NZWZUBlbGXYxxng==}
    engines: {node: '>=0.12.0'}

  is-regex@1.2.1:
    resolution: {integrity: sha512-MjYsKHO5O7mCsmRGxWcLWheFqN9DJ/2TmngvjKXihe6efViPqc274+Fx/4fYj/r03+ESvBdTXK0V6tA3rgez1g==}
    engines: {node: '>= 0.4'}

  is-set@2.0.3:
    resolution: {integrity: sha512-iPAjerrse27/ygGLxw+EBR9agv9Y6uLeYVJMu+QNCoouJ1/1ri0mGrcWpfCqFZuzzx3WjtwxG098X+n4OuRkPg==}
    engines: {node: '>= 0.4'}

  is-shared-array-buffer@1.0.4:
    resolution: {integrity: sha512-ISWac8drv4ZGfwKl5slpHG9OwPNty4jOWPRIhBpxOoD+hqITiwuipOQ2bNthAzwA3B4fIjO4Nln74N0S9byq8A==}
    engines: {node: '>= 0.4'}

  is-string@1.1.1:
    resolution: {integrity: sha512-BtEeSsoaQjlSPBemMQIrY1MY0uM6vnS1g5fmufYOtnxLGUZM2178PKbhsk7Ffv58IX+ZtcvoGwccYsh0PglkAA==}
    engines: {node: '>= 0.4'}

  is-symbol@1.1.1:
    resolution: {integrity: sha512-9gGx6GTtCQM73BgmHQXfDmLtfjjTUDSyoxTCbp5WtoixAhfgsDirWIcVQ/IHpvI5Vgd5i/J5F7B9cN/WlVbC/w==}
    engines: {node: '>= 0.4'}

  is-typed-array@1.1.15:
    resolution: {integrity: sha512-p3EcsicXjit7SaskXHs1hA91QxgTw46Fv6EFKKGS5DRFLD8yKnohjF3hxoju94b/OcMZoQukzpPpBE9uLVKzgQ==}
    engines: {node: '>= 0.4'}

  is-weakmap@2.0.2:
    resolution: {integrity: sha512-K5pXYOm9wqY1RgjpL3YTkF39tni1XajUIkawTLUo9EZEVUFga5gSQJF8nNS7ZwJQ02y+1YCNYcMh+HIf1ZqE+w==}
    engines: {node: '>= 0.4'}

  is-weakref@1.1.1:
    resolution: {integrity: sha512-6i9mGWSlqzNMEqpCp93KwRS1uUOodk2OJ6b+sq7ZPDSy2WuI5NFIxp/254TytR8ftefexkWn5xNiHUNpPOfSew==}
    engines: {node: '>= 0.4'}

  is-weakset@2.0.4:
    resolution: {integrity: sha512-mfcwb6IzQyOKTs84CQMrOwW4gQcaTOAWJ0zzJCl2WSPDrWk/OzDaImWFH3djXhb24g4eudZfLRozAvPGw4d9hQ==}
    engines: {node: '>= 0.4'}

  isarray@2.0.5:
    resolution: {integrity: sha512-xHjhDr3cNBK0BzdUJSPXZntQUx/mwMS5Rw4A7lPJ90XGAO6ISP/ePDNuo0vhqOZU+UD5JoodwCAAoZQd3FeAKw==}

  isexe@2.0.0:
    resolution: {integrity: sha512-RHxMLp9lnKHGHRng9QFhRCMbYAcVpn69smSGcq3f36xjgVVWThj4qqLbTLlq7Ssj8B+fIQ1EuCEGI2lKsyQeIw==}

  istanbul-lib-coverage@3.2.2:
    resolution: {integrity: sha512-O8dpsF+r0WV/8MNRKfnmrtCWhuKjxrq2w+jpzBL5UZKTi2LeVWnWOmWRxFlesJONmc+wLAGvKQZEOanko0LFTg==}
    engines: {node: '>=8'}

  istanbul-lib-report@3.0.1:
    resolution: {integrity: sha512-GCfE1mtsHGOELCU8e/Z7YWzpmybrx/+dSTfLrvY8qRmaY6zXTKWn6WQIjaAFw069icm6GVMNkgu0NzI4iPZUNw==}
    engines: {node: '>=10'}

  istanbul-lib-source-maps@5.0.6:
    resolution: {integrity: sha512-yg2d+Em4KizZC5niWhQaIomgf5WlL4vOOjZ5xGCmF8SnPE/mDWWXgvRExdcpCgh9lLRRa1/fSYp2ymmbJ1pI+A==}
    engines: {node: '>=10'}

  istanbul-reports@3.1.7:
    resolution: {integrity: sha512-BewmUXImeuRk2YY0PVbxgKAysvhRPUQE0h5QRM++nVWyubKGV0l8qQ5op8+B2DOmwSe63Jivj0BjkPQVf8fP5g==}
    engines: {node: '>=8'}

  iterator.prototype@1.1.5:
    resolution: {integrity: sha512-H0dkQoCa3b2VEeKQBOxFph+JAbcrQdE7KC0UkqwpLmv2EC4P41QXP+rqo9wYodACiG5/WM5s9oDApTU8utwj9g==}
    engines: {node: '>= 0.4'}

  jackspeak@3.4.3:
    resolution: {integrity: sha512-OGlZQpz2yfahA/Rd1Y8Cd9SIEsqvXkLVoSw/cgwhnhFMDbsQFeZYoJJ7bIZBS9BcamUW96asq/npPWugM+RQBw==}

  jose@5.9.6:
    resolution: {integrity: sha512-AMlnetc9+CV9asI19zHmrgS/WYsWUwCn2R7RzlbJWD7F9eWYUTGyBmU9o6PxngtLGOiDGPRu+Uc4fhKzbpteZQ==}

  js-tokens@4.0.0:
    resolution: {integrity: sha512-RdJUflcE3cUzKiMqQgsCu06FPu9UdIJO0beYbPhHN4k6apgJtifcoCtT9bcxOpYBtpD2kCM6Sbzg4CausW/PKQ==}

  js-yaml@4.1.0:
    resolution: {integrity: sha512-wpxZs9NoxZaJESJGIZTyDEaYpl0FKSA+FB9aJiyemKhMwkxQg63h4T1KJgUGHpTqPDNRcmmYLugrRjJlBtWvRA==}
    hasBin: true

  jsesc@3.1.0:
    resolution: {integrity: sha512-/sM3dO2FOzXjKQhJuo0Q173wf2KOo8t4I8vHy6lF9poUp7bKT0/NHE8fPX23PwfhnykfqnC2xRxOnVw5XuGIaA==}
    engines: {node: '>=6'}
    hasBin: true

<<<<<<< HEAD
  linkify-it@5.0.0:
    resolution: {integrity: sha512-5aHCbzQRADcdP+ATqnDuhhJ/MRIqDkZX5pyjFHRRysS8vZ5AbqGEoFIb6pYHPZ+L/OC2Lc+xT8uHVVR5CAK/wQ==}
=======
  json-buffer@3.0.1:
    resolution: {integrity: sha512-4bV5BfR2mqfQTJm+V5tPPdf+ZpuhiIvTuAB5g8kcrXOZpTT/QwwVRWBywX1ozr6lEuPdbHxwaJlm9G6mI2sfSQ==}

  json-schema-traverse@0.4.1:
    resolution: {integrity: sha512-xbbCH5dCYU5T8LcEhhuh7HJ88HXuW3qsI3Y0zOZFKfZEHcpWiHU/Jxzk629Brsab/mMiHQti9wMP+845RPe3Vg==}

  json-stable-stringify-without-jsonify@1.0.1:
    resolution: {integrity: sha512-Bdboy+l7tA3OGW6FjyFHWkP5LuByj1Tk33Ljyq0axyzdk9//JSi2u3fP1QSmd1KNwq6VOKYGlAu87CisVir6Pw==}

  jsx-ast-utils@3.3.5:
    resolution: {integrity: sha512-ZZow9HBI5O6EPgSJLUb8n2NKgmVWTwCvHGwFuJlMjvLFqlGG6pjirPhtdsseaLZjSibD8eegzmYpUZwoIlj2cQ==}
    engines: {node: '>=4.0'}

  keyv@4.5.4:
    resolution: {integrity: sha512-oxVHkHR/EJf2CNXnWxRLW6mg7JyCCUcG0DtEGmL2ctUo1PNTin1PUil+r/+4r5MpVgC/fn1kjsx7mjSujKqIpw==}

  levn@0.4.1:
    resolution: {integrity: sha512-+bT2uH4E5LGE7h/n3evcS/sQlJXCpIp6ym8OWJ5eV6+67Dsql/LaaT7qJBAt2rzfoa/5QBGBhxDix1dMt2kQKQ==}
    engines: {node: '>= 0.8.0'}

  locate-path@6.0.0:
    resolution: {integrity: sha512-iPZK6eYjbxRu3uB4/WZ3EsEIMJFMqAoopl3R+zuq0UjcAm/MO6KCweDgPfP3elTztoKP3KtnVHxTn2NHBSDVUw==}
    engines: {node: '>=10'}

  lodash.merge@4.6.2:
    resolution: {integrity: sha512-0KpjqXRVvrYyCsX1swR/XTK0va6VQkQM6MNo7PqW77ByjAhoARA8EfrP1N4+KlKj8YS0ZUCtRT/YUuhyYDujIQ==}

  loose-envify@1.4.0:
    resolution: {integrity: sha512-lyuxPGr/Wfhrlem2CL/UcnUc1zcqKAImBDzukY7Y5F/yQiNdko6+fRLevlw1HgMySw7f611UIY408EtxRSoK3Q==}
    hasBin: true
>>>>>>> d26551b7

  loupe@3.1.3:
    resolution: {integrity: sha512-kkIp7XSkP78ZxJEsSxW3712C6teJVoeHHwgo9zJ380de7IYyJ2ISlxojcH2pC5OFLewESmnRi/+XCDIEEVyoug==}

  lru-cache@10.4.3:
    resolution: {integrity: sha512-JNAzZcXrCt42VGLuYz0zfAzDfAvJWW6AfYlDBQyDV5DClI2m5sAmK+OIO7s59XfsRsWHp02jAJrRadPRGTt6SQ==}

  lunr@2.3.9:
    resolution: {integrity: sha512-zTU3DaZaF3Rt9rhN3uBMGQD3dD2/vFQqnvZCDv4dl5iOzq2IZQqTxu90r4E5J+nP70J3ilqVCrbho2eWaeW8Ow==}

  magic-string@0.30.17:
    resolution: {integrity: sha512-sNPKHvyjVf7gyjwS4xGTaW/mCnF8wnjtifKBEhxfZ7E/S8tQ0rssrwGNn6q8JH/ohItJfSQp9mBtQYuTlH5QnA==}

  magicast@0.3.5:
    resolution: {integrity: sha512-L0WhttDl+2BOsybvEOLK7fW3UA0OQ0IQ2d6Zl2x/a6vVRs3bAY0ECOSHHeL5jD+SbOpOCUEi0y1DgHEn9Qn1AQ==}

  make-dir@4.0.0:
    resolution: {integrity: sha512-hXdUTZYIVOt1Ex//jAQi+wTZZpUpwBj/0QsOzqegb3rGMMeJiSEu5xLHnYfBrRV4RH2+OCSOO95Is/7x1WJ4bw==}
    engines: {node: '>=10'}

<<<<<<< HEAD
  markdown-it@14.1.0:
    resolution: {integrity: sha512-a54IwgWPaeBCAAsv13YgmALOF1elABB08FxO9i+r4VFk5Vl4pKokRPeX8u5TCgSsPi6ec1otfLjdOpVcgbpshg==}
    hasBin: true

  mdurl@2.0.0:
    resolution: {integrity: sha512-Lf+9+2r+Tdp5wXDXC4PcIBjTDtq4UKjCPMQhKIuzpJNW0b96kVqSwW0bT7FhRSfmAiFYgP+SCRvdrDozfh0U5w==}
=======
  math-intrinsics@1.1.0:
    resolution: {integrity: sha512-/IXtbwEk5HTPyEwyKX6hGkYXxM9nbj64B+ilVJnC/R6B0pH5G4V3b0pVbL7DBj4tkhBAppbQUlf6F6Xl9LHu1g==}
    engines: {node: '>= 0.4'}

  merge2@1.4.1:
    resolution: {integrity: sha512-8q7VEgMJW4J8tcfVPy8g09NcQwZdbwFEqhe/WZkoIzjn/3TGDwtOCYtXGxA3O8tPzpczCCDgv+P2P5y00ZJOOg==}
    engines: {node: '>= 8'}

  micromatch@4.0.8:
    resolution: {integrity: sha512-PXwfBhYu0hBCPw8Dn0E+WDYb7af3dSLVWKi3HGv84IdF4TyFoC0ysxFd0Goxw7nSv4T/PzEJQxsYsEiFCKo2BA==}
    engines: {node: '>=8.6'}

  minimatch@3.1.2:
    resolution: {integrity: sha512-J7p63hRiAjw1NDEww1W7i37+ByIrOWO5XQQAzZ3VOcL0PNybwpfmV/N05zFAzwQ9USyEcX6t3UO+K5aqBQOIHw==}
>>>>>>> d26551b7

  minimatch@9.0.5:
    resolution: {integrity: sha512-G6T0ZX48xgozx7587koeX9Ys2NYy6Gmv//P89sEte9V9whIapMNF4idKxnW2QtCcLiTWlb/wfCabAtAFWhhBow==}
    engines: {node: '>=16 || 14 >=14.17'}

  minipass@7.1.2:
    resolution: {integrity: sha512-qOOzS1cBTWYF4BH8fVePDBOO9iptMnGUEZwNc/cMWnTV2nVLZ7VoNWEPHkYczZA0pdoA7dl6e7FL659nX9S2aw==}
    engines: {node: '>=16 || 14 >=14.17'}

  ms@2.1.3:
    resolution: {integrity: sha512-6FlzubTLZG3J2a/NVCAleEhjzq5oxgHyaCU9yYXvcLsvoVaHJq/s5xXI6/XXP6tz7R9xAOtHnSO/tXtF3WRTlA==}

  nanoid@3.3.8:
    resolution: {integrity: sha512-WNLf5Sd8oZxOm+TzppcYk8gVOgP+l58xNy58D0nbUnOxOWRWvlcCV4kUF7ltmI6PsrLl/BgKEyS4mqsGChFN0w==}
    engines: {node: ^10 || ^12 || ^13.7 || ^14 || >=15.0.1}
    hasBin: true

  natural-compare@1.4.0:
    resolution: {integrity: sha512-OWND8ei3VtNC9h7V60qff3SVobHr996CTwgxubgyQYEpg290h9J0buyECNNJexkFm5sOajh5G116RYA1c8ZMSw==}

  next@15.0.2:
    resolution: {integrity: sha512-rxIWHcAu4gGSDmwsELXacqAPUk+j8dV/A9cDF5fsiCMpkBDYkO2AEaL1dfD+nNmDiU6QMCFN8Q30VEKapT9UHQ==}
    engines: {node: '>=18.18.0'}
    hasBin: true
    peerDependencies:
      '@opentelemetry/api': ^1.1.0
      '@playwright/test': ^1.41.2
      babel-plugin-react-compiler: '*'
      react: ^18.2.0 || 19.0.0-rc-02c0e824-20241028
      react-dom: ^18.2.0 || 19.0.0-rc-02c0e824-20241028
      sass: ^1.3.0
    peerDependenciesMeta:
      '@opentelemetry/api':
        optional: true
      '@playwright/test':
        optional: true
      babel-plugin-react-compiler:
        optional: true
      sass:
        optional: true

  oauth4webapi@3.1.4:
    resolution: {integrity: sha512-eVfN3nZNbok2s/ROifO0UAc5G8nRoLSbrcKJ09OqmucgnhXEfdIQOR4gq1eJH1rN3gV7rNw62bDEgftsgFtBEg==}

  object-assign@4.1.1:
    resolution: {integrity: sha512-rJgTQnkUnH1sFw8yT6VSU3zD3sWmu6sZhIseY8VX+GRu3P6F7Fu+JNDoXfklElbLJSnc3FUQHVe4cU5hj+BcUg==}
    engines: {node: '>=0.10.0'}

  object-inspect@1.13.4:
    resolution: {integrity: sha512-W67iLl4J2EXEGTbfeHCffrjDfitvLANg0UlX3wFUUSTx92KXRFegMHUVgSqE+wvhAbi4WqjGg9czysTV2Epbew==}
    engines: {node: '>= 0.4'}

  object-keys@1.1.1:
    resolution: {integrity: sha512-NuAESUOUMrlIXOfHKzD6bpPu3tYt3xvjNdRIQ+FeT0lNb4K8WR70CaDxhuNguS2XG+GjkyMwOzsN5ZktImfhLA==}
    engines: {node: '>= 0.4'}

  object.assign@4.1.7:
    resolution: {integrity: sha512-nK28WOo+QIjBkDduTINE4JkF/UJJKyf2EJxvJKfblDpyg0Q+pkOHNTL0Qwy6NP6FhE/EnzV73BxxqcJaXY9anw==}
    engines: {node: '>= 0.4'}

  object.entries@1.1.8:
    resolution: {integrity: sha512-cmopxi8VwRIAw/fkijJohSfpef5PdN0pMQJN6VC/ZKvn0LIknWD8KtgY6KlQdEc4tIjcQ3HxSMmnvtzIscdaYQ==}
    engines: {node: '>= 0.4'}

  object.fromentries@2.0.8:
    resolution: {integrity: sha512-k6E21FzySsSK5a21KRADBd/NGneRegFO5pLHfdQLpRDETUNJueLXs3WCzyQ3tFRDYgbq3KHGXfTbi2bs8WQ6rQ==}
    engines: {node: '>= 0.4'}

  object.values@1.2.1:
    resolution: {integrity: sha512-gXah6aZrcUxjWg2zR2MwouP2eHlCBzdV4pygudehaKXSGW4v2AsRQUK+lwwXhii6KFZcunEnmSUoYp5CXibxtA==}
    engines: {node: '>= 0.4'}

  optionator@0.9.4:
    resolution: {integrity: sha512-6IpQ7mKUxRcZNLIObR0hz7lxsapSSIYNZJwXPGeF0mTVqGKFIXj1DQcMoT22S3ROcLyY/rz0PWaWZ9ayWmad9g==}
    engines: {node: '>= 0.8.0'}

  own-keys@1.0.1:
    resolution: {integrity: sha512-qFOyK5PjiWZd+QQIh+1jhdb9LpxTF0qs7Pm8o5QHYZ0M3vKqSqzsZaEB6oWlxZ+q2sJBMI/Ktgd2N5ZwQoRHfg==}
    engines: {node: '>= 0.4'}

  p-limit@3.1.0:
    resolution: {integrity: sha512-TYOanM3wGwNGsZN2cVTYPArw454xnXj5qmWF1bEoAc4+cU/ol7GVh7odevjp1FNHduHc3KZMcFduxU5Xc6uJRQ==}
    engines: {node: '>=10'}

  p-locate@5.0.0:
    resolution: {integrity: sha512-LaNjtRWUBY++zB5nE/NwcaoMylSPk+S+ZHNB1TzdbMJMny6dynpAGt7X/tl/QYq3TIeE6nxHppbo2LGymrG5Pw==}
    engines: {node: '>=10'}

  package-json-from-dist@1.0.1:
    resolution: {integrity: sha512-UEZIS3/by4OC8vL3P2dTXRETpebLI2NiI5vIrjaD/5UtrkFX/tNbwjTSRAGC/+7CAo2pIcBaRgWmcBBHcsaCIw==}

  parent-module@1.0.1:
    resolution: {integrity: sha512-GQ2EWRpQV8/o+Aw8YqtfZZPfNRWZYkbidE9k5rpl/hC3vtHHBfGm2Ifi6qWV+coDGkrUKZAxE3Lot5kcsRlh+g==}
    engines: {node: '>=6'}

  path-exists@4.0.0:
    resolution: {integrity: sha512-ak9Qy5Q7jYb2Wwcey5Fpvg2KoAc/ZIhLSLOSBmRmygPsGwkVVt0fZa0qrtMz+m6tJTAHfZQ8FnmB4MG4LWy7/w==}
    engines: {node: '>=8'}

  path-key@3.1.1:
    resolution: {integrity: sha512-ojmeN0qd+y0jszEtoY48r0Peq5dwMEkIlCOu6Q5f41lfkswXuKtYrhgoTpLnyIcHm24Uhqx+5Tqm2InSwLhE6Q==}
    engines: {node: '>=8'}

  path-parse@1.0.7:
    resolution: {integrity: sha512-LDJzPVEEEPR+y48z93A0Ed0yXb8pAByGWo/k5YYdYgpY2/2EsOsksJrq7lOHxryrVOn1ejG6oAp8ahvOIQD8sw==}

  path-scurry@1.11.1:
    resolution: {integrity: sha512-Xa4Nw17FS9ApQFJ9umLiJS4orGjm7ZzwUrwamcGQuHSzDyth9boKDaycYdDcZDuqYATXw4HFXgaqWTctW/v1HA==}
    engines: {node: '>=16 || 14 >=14.18'}

  pathe@1.1.2:
    resolution: {integrity: sha512-whLdWMYL2TwI08hn8/ZqAbrVemu0LNaNNJZX73O6qaIdCTfXutsLhMkjdENX0qhsQ9uIimo4/aQOmXkoon2nDQ==}

  pathval@2.0.0:
    resolution: {integrity: sha512-vE7JKRyES09KiunauX7nd2Q9/L7lhok4smP9RZTDeD4MVs72Dp2qNFVz39Nz5a0FVEW0BJR6C0DYrq6unoziZA==}
    engines: {node: '>= 14.16'}

  picocolors@1.1.1:
    resolution: {integrity: sha512-xceH2snhtb5M9liqDsmEw56le376mTZkEX/jEb/RxNFyegNul7eNslCXP9FDj/Lcu0X8KEyMceP2ntpaHrDEVA==}

  picomatch@2.3.1:
    resolution: {integrity: sha512-JU3teHTNjmE2VCGFzuY8EXzCDVwEqB2a8fsIvwaStHhAWJEeVd1o1QD80CU6+ZdEXXSLbSsuLwJjkCBWqRQUVA==}
    engines: {node: '>=8.6'}

  playwright-core@1.50.1:
    resolution: {integrity: sha512-ra9fsNWayuYumt+NiM069M6OkcRb1FZSK8bgi66AtpFoWkg2+y0bJSNmkFrWhMbEBbVKC/EruAHH3g0zmtwGmQ==}
    engines: {node: '>=18'}
    hasBin: true

  playwright@1.50.1:
    resolution: {integrity: sha512-G8rwsOQJ63XG6BbKj2w5rHeavFjy5zynBA9zsJMMtBoe/Uf757oG12NXz6e6OirF7RCrTVAKFXbLmn1RbL7Qaw==}
    engines: {node: '>=18'}
    hasBin: true

  possible-typed-array-names@1.1.0:
    resolution: {integrity: sha512-/+5VFTchJDoVj3bhoqi6UeymcD00DAwb1nJwamzPvHEszJ4FpF6SNNbUbOS8yI56qHzdV8eK0qEfOSiodkTdxg==}
    engines: {node: '>= 0.4'}

  postcss@8.4.31:
    resolution: {integrity: sha512-PS08Iboia9mts/2ygV3eLpY5ghnUcfLV/EXTOW1E2qYxJKGGBUtNjN76FYHnMs36RmARn41bC0AZmn+rR0OVpQ==}
    engines: {node: ^10 || ^12 || >=14}

  postcss@8.5.1:
    resolution: {integrity: sha512-6oz2beyjc5VMn/KV1pPw8fliQkhBXrVn1Z3TVyqZxU8kZpzEKhBdmCFqI6ZbmGtamQvQGuU1sgPTk8ZrXDD7jQ==}
    engines: {node: ^10 || ^12 || >=14}

  prelude-ls@1.2.1:
    resolution: {integrity: sha512-vkcDPrRZo1QZLbn5RLGPpg/WmIQ65qoWWhcGKf/b5eplkkarX0m9z8ppCat4mlOqUsWpyNuYgO3VRyrYHSzX5g==}
    engines: {node: '>= 0.8.0'}

  prettier-linter-helpers@1.0.0:
    resolution: {integrity: sha512-GbK2cP9nraSSUF9N2XwUwqfzlAFlMNYYl+ShE/V+H8a9uNl/oUqB1w2EL54Jh0OlyRSd8RfWYJ3coVS4TROP2w==}
    engines: {node: '>=6.0.0'}

  prettier@3.4.2:
    resolution: {integrity: sha512-e9MewbtFo+Fevyuxn/4rrcDAaq0IYxPGLvObpQjiZBMAzB9IGmzlnG9RZy3FFas+eBMu2vA0CszMeduow5dIuQ==}
    engines: {node: '>=14'}
    hasBin: true

<<<<<<< HEAD
  punycode.js@2.3.1:
    resolution: {integrity: sha512-uxFIHU0YlHYhDQtV4R9J6a52SLx28BCjT+4ieh7IGbgwVJWO+km431c4yRlREUAsAmt/uMjQUyQHNEPf0M39CA==}
    engines: {node: '>=6'}

=======
  prop-types@15.8.1:
    resolution: {integrity: sha512-oj87CgZICdulUohogVAR7AjlC0327U4el4L6eAvOqCeudMDVU0NThNaV+b9Df4dXgSP1gXMTnPdhfe/2qDH5cg==}

  punycode@2.3.1:
    resolution: {integrity: sha512-vYt7UD1U9Wg6138shLtLOvdAu+8DsC/ilFtEVHcH+wydcSpNE20AfSOduf6MkRFahL5FY7X1oU7nKVZFtfq8Fg==}
    engines: {node: '>=6'}

  queue-microtask@1.2.3:
    resolution: {integrity: sha512-NuaNSa6flKT5JaSYQzJok04JzTL1CA6aGhv5rfLW3PgqA+M2ChpZQnAC8h8i4ZFkBS8X5RqkDBHA7r4hej3K9A==}

>>>>>>> d26551b7
  react-dom@19.0.0:
    resolution: {integrity: sha512-4GV5sHFG0e/0AD4X+ySy6UJd3jVl1iNsNHdpad0qhABJ11twS3TTBnseqsKurKcsNqCEFeGL3uLpVChpIO3QfQ==}
    peerDependencies:
      react: ^19.0.0

  react-is@16.13.1:
    resolution: {integrity: sha512-24e6ynE2H+OKt4kqsOvNd8kBpV65zoxbA4BVsEOB3ARVWQki/DHzaUoC5KuON/BiccDaCCTZBuOcfZs70kR8bQ==}

  react@19.0.0:
    resolution: {integrity: sha512-V8AVnmPIICiWpGfm6GLzCR/W5FXLchHop40W4nXBmdlEceh16rCN8O8LNWm5bh5XUX91fh7KpA+W0TgMKmgTpQ==}
    engines: {node: '>=0.10.0'}

  reflect.getprototypeof@1.0.10:
    resolution: {integrity: sha512-00o4I+DVrefhv+nX0ulyi3biSHCPDe+yLv5o/p6d/UVlirijB8E16FtfwSAi4g3tcqrQ4lRAqQSoFEZJehYEcw==}
    engines: {node: '>= 0.4'}

  regexp.prototype.flags@1.5.4:
    resolution: {integrity: sha512-dYqgNSZbDwkaJ2ceRd9ojCGjBq+mOm9LmtXnAnEGyHhN/5R7iDW2TRw3h+o/jCFxus3P2LfWIIiwowAjANm7IA==}
    engines: {node: '>= 0.4'}

  resolve-from@4.0.0:
    resolution: {integrity: sha512-pb/MYmXstAkysRFx8piNI1tGFNQIFA3vkE3Gq4EuA1dF6gHp/+vgZqsCGJapvy8N3Q+4o7FwvquPJcnZ7RYy4g==}
    engines: {node: '>=4'}

  resolve@2.0.0-next.5:
    resolution: {integrity: sha512-U7WjGVG9sH8tvjW5SmGbQuui75FiyjAX72HX15DwBBwF9dNiQZRQAg9nnPhYy+TUnE0+VcrttuvNI8oSxZcocA==}
    hasBin: true

  reusify@1.0.4:
    resolution: {integrity: sha512-U9nH88a3fc/ekCF1l0/UP1IosiuIjyTh7hBvXVMHYgVcfGvt897Xguj2UOLDeI5BG2m7/uwyaLVT6fbtCwTyzw==}
    engines: {iojs: '>=1.0.0', node: '>=0.10.0'}

  rollup@4.34.5:
    resolution: {integrity: sha512-GyVCmpo9z/HYqFD8QWoBUnz1Q9xC22t8tPAZm/AvAcUg2U2/+DkboEvSioMwv042zE4I9N3FEhx7fiCT2YHzKQ==}
    engines: {node: '>=18.0.0', npm: '>=8.0.0'}
    hasBin: true

  run-parallel@1.2.0:
    resolution: {integrity: sha512-5l4VyZR86LZ/lDxZTR6jqL8AFE2S0IFLMP26AbjsLVADxHdhB/c0GUsH+y39UfCi3dzz8OlQuPmnaJOMoDHQBA==}

  safe-array-concat@1.1.3:
    resolution: {integrity: sha512-AURm5f0jYEOydBj7VQlVvDrjeFgthDdEF5H1dP+6mNpoXOMo1quQqJ4wvJDyRZ9+pO3kGWoOdmV08cSv2aJV6Q==}
    engines: {node: '>=0.4'}

  safe-push-apply@1.0.0:
    resolution: {integrity: sha512-iKE9w/Z7xCzUMIZqdBsp6pEQvwuEebH4vdpjcDWnyzaI6yl6O9FHvVpmGelvEHNsoY6wGblkxR6Zty/h00WiSA==}
    engines: {node: '>= 0.4'}

  safe-regex-test@1.1.0:
    resolution: {integrity: sha512-x/+Cz4YrimQxQccJf5mKEbIa1NzeCRNI5Ecl/ekmlYaampdNLPalVyIcCZNNH3MvmqBugV5TMYZXv0ljslUlaw==}
    engines: {node: '>= 0.4'}

  scheduler@0.25.0:
    resolution: {integrity: sha512-xFVuu11jh+xcO7JOAGJNOXld8/TcEHK/4CituBUeUb5hqxJLj9YuemAEuvm9gQ/+pgXYfbQuqAkiYu+u7YEsNA==}

  semver@6.3.1:
    resolution: {integrity: sha512-BR7VvDCVHO+q2xBEWskxS6DJE1qRnb7DxzUrogb71CWoSficBxYsiAGd+Kl0mmq/MprG9yArRkyrQxTO6XjMzA==}
    hasBin: true

  semver@7.7.1:
    resolution: {integrity: sha512-hlq8tAfn0m/61p4BVRcPzIGr6LKiMwo4VM6dGi6pt4qcRkmNzTcWq6eCEjEh+qXjkMDvPlOFFSGwQjoEa6gyMA==}
    engines: {node: '>=10'}
    hasBin: true

  set-function-length@1.2.2:
    resolution: {integrity: sha512-pgRc4hJ4/sNjWCSS9AmnS40x3bNMDTknHgL5UaMBTMyJnU90EgWh1Rz+MC9eFu4BuN/UwZjKQuY/1v3rM7HMfg==}
    engines: {node: '>= 0.4'}

  set-function-name@2.0.2:
    resolution: {integrity: sha512-7PGFlmtwsEADb0WYyvCMa1t+yke6daIG4Wirafur5kcf+MhUnPms1UeR0CKQdTZD81yESwMHbtn+TR+dMviakQ==}
    engines: {node: '>= 0.4'}

  set-proto@1.0.0:
    resolution: {integrity: sha512-RJRdvCo6IAnPdsvP/7m6bsQqNnn1FCBX5ZNtFL98MmFF/4xAIJTIg1YbHW5DC2W5SKZanrC6i4HsJqlajw/dZw==}
    engines: {node: '>= 0.4'}

  sharp@0.33.5:
    resolution: {integrity: sha512-haPVm1EkS9pgvHrQ/F3Xy+hgcuMV0Wm9vfIBSiwZ05k+xgb0PkBQpGsAA/oWdDobNaZTH5ppvHtzCFbnSEwHVw==}
    engines: {node: ^18.17.0 || ^20.3.0 || >=21.0.0}

  shebang-command@2.0.0:
    resolution: {integrity: sha512-kHxr2zZpYtdmrN1qDjrrX/Z1rR1kG8Dx+gkpK1G4eXmvXswmcE1hTWBWYUzlraYw1/yZp6YuDY77YtvbN0dmDA==}
    engines: {node: '>=8'}

  shebang-regex@3.0.0:
    resolution: {integrity: sha512-7++dFhtcx3353uBaq8DDR4NuxBetBzC7ZQOhmTQInHEd6bSrXdiEyzCvG07Z44UYdLShWUyXt5M/yhz8ekcb1A==}
    engines: {node: '>=8'}

  side-channel-list@1.0.0:
    resolution: {integrity: sha512-FCLHtRD/gnpCiCHEiJLOwdmFP+wzCmDEkc9y7NsYxeF4u7Btsn1ZuwgwJGxImImHicJArLP4R0yX4c2KCrMrTA==}
    engines: {node: '>= 0.4'}

  side-channel-map@1.0.1:
    resolution: {integrity: sha512-VCjCNfgMsby3tTdo02nbjtM/ewra6jPHmpThenkTYh8pG9ucZ/1P8So4u4FGBek/BjpOVsDCMoLA/iuBKIFXRA==}
    engines: {node: '>= 0.4'}

  side-channel-weakmap@1.0.2:
    resolution: {integrity: sha512-WPS/HvHQTYnHisLo9McqBHOJk2FkHO/tlpvldyrnem4aeQp4hai3gythswg6p01oSoTl58rcpiFAjF2br2Ak2A==}
    engines: {node: '>= 0.4'}

  side-channel@1.1.0:
    resolution: {integrity: sha512-ZX99e6tRweoUXqR+VBrslhda51Nh5MTQwou5tnUDgbtyM0dBgmhEDtWGP/xbKn6hqfPRHujUNwz5fy/wbbhnpw==}
    engines: {node: '>= 0.4'}

  siginfo@2.0.0:
    resolution: {integrity: sha512-ybx0WO1/8bSBLEWXZvEd7gMW3Sn3JFlW3TvX1nREbDLRNQNaeNN8WK0meBwPdAaOI7TtRRRJn/Es1zhrrCHu7g==}

  signal-exit@4.1.0:
    resolution: {integrity: sha512-bzyZ1e88w9O1iNJbKnOlvYTrWPDl46O1bG0D3XInv+9tkPrxrN8jUUTiFlDkkmKWgn1M6CfIA13SuGqOa9Korw==}
    engines: {node: '>=14'}

  simple-swizzle@0.2.2:
    resolution: {integrity: sha512-JA//kQgZtbuY83m+xT+tXJkmJncGMTFT+C+g2h2R9uxkYIrE2yy9sgmcLhCnw57/WSD+Eh3J97FPEDFnbXnDUg==}

  source-map-js@1.2.1:
    resolution: {integrity: sha512-UXWMKhLOwVKb728IUtQPXxfYU+usdybtUrK/8uGE8CQMvrhOpwvzDBwj0QhSL7MQc7vIsISBG8VQ8+IDQxpfQA==}
    engines: {node: '>=0.10.0'}

  stackback@0.0.2:
    resolution: {integrity: sha512-1XMJE5fQo1jGH6Y/7ebnwPOBEkIEnT4QF32d5R1+VXdXveM0IBMJt8zfaxX1P3QhVwrYe+576+jkANtSS2mBbw==}

  std-env@3.8.0:
    resolution: {integrity: sha512-Bc3YwwCB+OzldMxOXJIIvC6cPRWr/LxOp48CdQTOkPyk/t4JWWJbrilwBd7RJzKV8QW7tJkcgAmeuLLJugl5/w==}

  streamsearch@1.1.0:
    resolution: {integrity: sha512-Mcc5wHehp9aXz1ax6bZUyY5afg9u2rv5cqQI3mRrYkGC8rW2hM02jWuwjtL++LS5qinSyhj2QfLyNsuc+VsExg==}
    engines: {node: '>=10.0.0'}

  string-width@4.2.3:
    resolution: {integrity: sha512-wKyQRQpjJ0sIp62ErSZdGsjMJWsap5oRNihHhu6G7JVO/9jIB6UyevL+tXuOqrng8j/cxKTWyWUwvSTriiZz/g==}
    engines: {node: '>=8'}

  string-width@5.1.2:
    resolution: {integrity: sha512-HnLOCR3vjcY8beoNLtcjZ5/nxn2afmME6lhrDrebokqMap+XbeW8n9TXpPDOqdGK5qcI3oT0GKTW6wC7EMiVqA==}
    engines: {node: '>=12'}

  string.prototype.matchall@4.0.12:
    resolution: {integrity: sha512-6CC9uyBL+/48dYizRf7H7VAYCMCNTBeM78x/VTUe9bFEaxBepPJDa1Ow99LqI/1yF7kuy7Q3cQsYMrcjGUcskA==}
    engines: {node: '>= 0.4'}

  string.prototype.repeat@1.0.0:
    resolution: {integrity: sha512-0u/TldDbKD8bFCQ/4f5+mNRrXwZ8hg2w7ZR8wa16e8z9XpePWl3eGEcUD0OXpEH/VJH/2G3gjUtR3ZOiBe2S/w==}

  string.prototype.trim@1.2.10:
    resolution: {integrity: sha512-Rs66F0P/1kedk5lyYyH9uBzuiI/kNRmwJAR9quK6VOtIpZ2G+hMZd+HQbbv25MgCA6gEffoMZYxlTod4WcdrKA==}
    engines: {node: '>= 0.4'}

  string.prototype.trimend@1.0.9:
    resolution: {integrity: sha512-G7Ok5C6E/j4SGfyLCloXTrngQIQU3PWtXGst3yM7Bea9FRURf1S42ZHlZZtsNque2FN2PoUhfZXYLNWwEr4dLQ==}
    engines: {node: '>= 0.4'}

  string.prototype.trimstart@1.0.8:
    resolution: {integrity: sha512-UXSH262CSZY1tfu3G3Secr6uGLCFVPMhIqHjlgCUtCCcgihYc/xKs9djMTMUOb2j1mVSeU8EU6NWc/iQKU6Gfg==}
    engines: {node: '>= 0.4'}

  strip-ansi@6.0.1:
    resolution: {integrity: sha512-Y38VPSHcqkFrCpFnQ9vuSXmquuv5oXOKpGeT6aGrr3o3Gc9AlVa6JBfUSOCnbxGGZF+/0ooI7KrPuUSztUdU5A==}
    engines: {node: '>=8'}

  strip-ansi@7.1.0:
    resolution: {integrity: sha512-iq6eVVI64nQQTRYq2KtEg2d2uU7LElhTJwsH4YzIHZshxlgZms/wIc4VoDQTlG/IvVIrBKG06CrZnp0qv7hkcQ==}
    engines: {node: '>=12'}

  strip-json-comments@3.1.1:
    resolution: {integrity: sha512-6fPc+R4ihwqP6N/aIv2f1gMH8lOVtWQHoqC4yK6oSDVVocumAsfCqjkXnqiYMhmMwS/mEHLp7Vehlt3ql6lEig==}
    engines: {node: '>=8'}

  styled-jsx@5.1.6:
    resolution: {integrity: sha512-qSVyDTeMotdvQYoHWLNGwRFJHC+i+ZvdBRYosOFgC+Wg1vx4frN2/RG/NA7SYqqvKNLf39P2LSRA2pu6n0XYZA==}
    engines: {node: '>= 12.0.0'}
    peerDependencies:
      '@babel/core': '*'
      babel-plugin-macros: '*'
      react: '>= 16.8.0 || 17.x.x || ^18.0.0-0 || ^19.0.0-0'
    peerDependenciesMeta:
      '@babel/core':
        optional: true
      babel-plugin-macros:
        optional: true

  supports-color@7.2.0:
    resolution: {integrity: sha512-qpCAvRl9stuOHveKsn7HncJRvv501qIacKzQlO/+Lwxc9+0q2wLyv4Dfvt80/DPn2pqOBsJdDiogXGR9+OvwRw==}
    engines: {node: '>=8'}

  supports-preserve-symlinks-flag@1.0.0:
    resolution: {integrity: sha512-ot0WnXS9fgdkgIcePe6RHNk1WA8+muPa6cSjeR3V8K27q9BB1rTE3R1p7Hv0z1ZyAc8s6Vvv8DIyWf681MAt0w==}
    engines: {node: '>= 0.4'}

  swr@2.3.2:
    resolution: {integrity: sha512-RosxFpiabojs75IwQ316DGoDRmOqtiAj0tg8wCcbEu4CiLZBs/a9QNtHV7TUfDXmmlgqij/NqzKq/eLelyv9xA==}
    peerDependencies:
      react: ^16.11.0 || ^17.0.0 || ^18.0.0 || ^19.0.0

  synckit@0.9.2:
    resolution: {integrity: sha512-vrozgXDQwYO72vHjUb/HnFbQx1exDjoKzqx23aXEg2a9VIg2TSFZ8FmeZpTjUCFMYw7mpX4BE2SFu8wI7asYsw==}
    engines: {node: ^14.18.0 || >=16.0.0}

  test-exclude@7.0.1:
    resolution: {integrity: sha512-pFYqmTw68LXVjeWJMST4+borgQP2AyMNbg1BpZh9LbyhUeNkeaPF9gzfPGUAnSMV3qPYdWUwDIjjCLiSDOl7vg==}
    engines: {node: '>=18'}

  tinybench@2.9.0:
    resolution: {integrity: sha512-0+DUvqWMValLmha6lr4kD8iAMK1HzV0/aKnCtWb9v9641TnP/MFb7Pc2bxoxQjTXAErryXVgUOfv2YqNllqGeg==}

  tinyexec@0.3.2:
    resolution: {integrity: sha512-KQQR9yN7R5+OSwaK0XQoj22pwHoTlgYqmUscPYoknOoWCWfj/5/ABTMRi69FrKU5ffPVh5QcFikpWJI/P1ocHA==}

  tinypool@1.0.2:
    resolution: {integrity: sha512-al6n+QEANGFOMf/dmUMsuS5/r9B06uwlyNjZZql/zv8J7ybHCgoihBNORZCY2mzUuAnomQa2JdhyHKzZxPCrFA==}
    engines: {node: ^18.0.0 || >=20.0.0}

  tinyrainbow@1.2.0:
    resolution: {integrity: sha512-weEDEq7Z5eTHPDh4xjX789+fHfF+P8boiFB+0vbWzpbnbsEr/GRaohi/uMKxg8RZMXnl1ItAi/IUHWMsjDV7kQ==}
    engines: {node: '>=14.0.0'}

  tinyspy@3.0.2:
    resolution: {integrity: sha512-n1cw8k1k0x4pgA2+9XrOkFydTerNcJ1zWCO5Nn9scWHTD+5tp8dghT2x1uduQePZTZgd3Tupf+x9BxJjeJi77Q==}
    engines: {node: '>=14.0.0'}

  to-regex-range@5.0.1:
    resolution: {integrity: sha512-65P7iz6X5yEr1cwcgvQxbbIw7Uk3gOy5dIdtZ4rDveLqhrdJP+Li/Hx6tyK0NEb+2GCyneCMJiGqrADCSNk8sQ==}
    engines: {node: '>=8.0'}

  ts-api-utils@2.0.1:
    resolution: {integrity: sha512-dnlgjFSVetynI8nzgJ+qF62efpglpWRk8isUEWZGWlJYySCTD6aKvbUDu+zbPeDakk3bg5H4XpitHukgfL1m9w==}
    engines: {node: '>=18.12'}
    peerDependencies:
      typescript: '>=4.8.4'

  tslib@2.8.1:
    resolution: {integrity: sha512-oJFu94HQb+KVduSUQL7wnpmqnfmLsOA/nAh6b6EH0wCEoK0/mPeXU6c3wKDV83MkOuHPRHtSXKKU99IBazS/2w==}

<<<<<<< HEAD
  typedoc@0.27.7:
    resolution: {integrity: sha512-K/JaUPX18+61W3VXek1cWC5gwmuLvYTOXJzBvD9W7jFvbPnefRnCHQCEPw7MSNrP/Hj7JJrhZtDDLKdcYm6ucg==}
    engines: {node: '>= 18'}
    hasBin: true
    peerDependencies:
      typescript: 5.0.x || 5.1.x || 5.2.x || 5.3.x || 5.4.x || 5.5.x || 5.6.x || 5.7.x
=======
  type-check@0.4.0:
    resolution: {integrity: sha512-XleUoc9uwGXqjWwXaUTZAmzMcFZ5858QA2vvx1Ur5xIcixXIP+8LnFDgRplU30us6teqdlskFfu+ae4K79Ooew==}
    engines: {node: '>= 0.8.0'}

  typed-array-buffer@1.0.3:
    resolution: {integrity: sha512-nAYYwfY3qnzX30IkA6AQZjVbtK6duGontcQm1WSG1MD94YLqK0515GNApXkoxKOWMusVssAHWLh9SeaoefYFGw==}
    engines: {node: '>= 0.4'}

  typed-array-byte-length@1.0.3:
    resolution: {integrity: sha512-BaXgOuIxz8n8pIq3e7Atg/7s+DpiYrxn4vdot3w9KbnBhcRQq6o3xemQdIfynqSeXeDrF32x+WvfzmOjPiY9lg==}
    engines: {node: '>= 0.4'}

  typed-array-byte-offset@1.0.4:
    resolution: {integrity: sha512-bTlAFB/FBYMcuX81gbL4OcpH5PmlFHqlCCpAl8AlEzMz5k53oNDvN8p1PNOWLEmI2x4orp3raOFB51tv9X+MFQ==}
    engines: {node: '>= 0.4'}

  typed-array-length@1.0.7:
    resolution: {integrity: sha512-3KS2b+kL7fsuk/eJZ7EQdnEmQoaho/r6KUef7hxvltNA5DR8NAUM+8wJMbJyZ4G9/7i3v5zPBIMN5aybAh2/Jg==}
    engines: {node: '>= 0.4'}

  typescript-eslint@8.24.0:
    resolution: {integrity: sha512-/lmv4366en/qbB32Vz5+kCNZEMf6xYHwh1z48suBwZvAtnXKbP+YhGe8OLE2BqC67LMqKkCNLtjejdwsdW6uOQ==}
    engines: {node: ^18.18.0 || ^20.9.0 || >=21.1.0}
    peerDependencies:
      eslint: ^8.57.0 || ^9.0.0
      typescript: '>=4.8.4 <5.8.0'
>>>>>>> d26551b7

  typescript@5.7.3:
    resolution: {integrity: sha512-84MVSjMEHP+FQRPy3pX9sTVV/INIex71s9TL2Gm5FG/WG1SqXeKyZ0k7/blY/4FdOzI12CBy1vGc4og/eus0fw==}
    engines: {node: '>=14.17'}
    hasBin: true

<<<<<<< HEAD
  uc.micro@2.1.0:
    resolution: {integrity: sha512-ARDJmphmdvUk6Glw7y9DQ2bFkKBHwQHLi2lsaH6PPmz/Ka9sFOBsBluozhDltWmnv9u/cF6Rt87znRTPV+yp/A==}
=======
  unbox-primitive@1.1.0:
    resolution: {integrity: sha512-nWJ91DjeOkej/TA8pXQ3myruKpKEYgqvpw9lz4OPHj/NWFNluYrjbz9j01CJ8yKQd2g4jFoOkINCTW2I5LEEyw==}
    engines: {node: '>= 0.4'}
>>>>>>> d26551b7

  undici-types@6.20.0:
    resolution: {integrity: sha512-Ny6QZ2Nju20vw1SRHe3d9jVu6gJ+4e3+MMpqu7pqE5HT6WsTSlce++GQmK5UXS8mzV8DSYHrQH+Xrf2jVcuKNg==}

  uri-js@4.4.1:
    resolution: {integrity: sha512-7rKUyy33Q1yc98pQ1DAmLtwX109F7TIfWlW1Ydo8Wl1ii1SeHieeh0HHfPeL2fMXK6z0s8ecKs9frCuLJvndBg==}

  use-sync-external-store@1.4.0:
    resolution: {integrity: sha512-9WXSPC5fMv61vaupRkCKCxsPxBocVnwakBEkMIHHpkTTg6icbJtg6jzgtLDm4bl3cSHAca52rYWih0k4K3PfHw==}
    peerDependencies:
      react: ^16.8.0 || ^17.0.0 || ^18.0.0 || ^19.0.0

  vite-node@2.1.9:
    resolution: {integrity: sha512-AM9aQ/IPrW/6ENLQg3AGY4K1N2TGZdR5e4gu/MmmR2xR3Ll1+dib+nook92g4TV3PXVyeyxdWwtaCAiUL0hMxA==}
    engines: {node: ^18.0.0 || >=20.0.0}
    hasBin: true

  vite@5.4.14:
    resolution: {integrity: sha512-EK5cY7Q1D8JNhSaPKVK4pwBFvaTmZxEnoKXLG/U9gmdDcihQGNzFlgIvaxezFR4glP1LsuiedwMBqCXH3wZccA==}
    engines: {node: ^18.0.0 || >=20.0.0}
    hasBin: true
    peerDependencies:
      '@types/node': ^18.0.0 || >=20.0.0
      less: '*'
      lightningcss: ^1.21.0
      sass: '*'
      sass-embedded: '*'
      stylus: '*'
      sugarss: '*'
      terser: ^5.4.0
    peerDependenciesMeta:
      '@types/node':
        optional: true
      less:
        optional: true
      lightningcss:
        optional: true
      sass:
        optional: true
      sass-embedded:
        optional: true
      stylus:
        optional: true
      sugarss:
        optional: true
      terser:
        optional: true

  vitest@2.1.9:
    resolution: {integrity: sha512-MSmPM9REYqDGBI8439mA4mWhV5sKmDlBKWIYbA3lRb2PTHACE0mgKwA8yQ2xq9vxDTuk4iPrECBAEW2aoFXY0Q==}
    engines: {node: ^18.0.0 || >=20.0.0}
    hasBin: true
    peerDependencies:
      '@edge-runtime/vm': '*'
      '@types/node': ^18.0.0 || >=20.0.0
      '@vitest/browser': 2.1.9
      '@vitest/ui': 2.1.9
      happy-dom: '*'
      jsdom: '*'
    peerDependenciesMeta:
      '@edge-runtime/vm':
        optional: true
      '@types/node':
        optional: true
      '@vitest/browser':
        optional: true
      '@vitest/ui':
        optional: true
      happy-dom:
        optional: true
      jsdom:
        optional: true

  which-boxed-primitive@1.1.1:
    resolution: {integrity: sha512-TbX3mj8n0odCBFVlY8AxkqcHASw3L60jIuF8jFP78az3C2YhmGvqbHBpAjTRH2/xqYunrJ9g1jSyjCjpoWzIAA==}
    engines: {node: '>= 0.4'}

  which-builtin-type@1.2.1:
    resolution: {integrity: sha512-6iBczoX+kDQ7a3+YJBnh3T+KZRxM/iYNPXicqk66/Qfm1b93iu+yOImkg0zHbj5LNOcNv1TEADiZ0xa34B4q6Q==}
    engines: {node: '>= 0.4'}

  which-collection@1.0.2:
    resolution: {integrity: sha512-K4jVyjnBdgvc86Y6BkaLZEN933SwYOuBFkdmBu9ZfkcAbdVbpITnDmjvZ/aQjRXQrv5EPkTnD1s39GiiqbngCw==}
    engines: {node: '>= 0.4'}

  which-typed-array@1.1.18:
    resolution: {integrity: sha512-qEcY+KJYlWyLH9vNbsr6/5j59AXk5ni5aakf8ldzBvGde6Iz4sxZGkJyWSAueTG7QhOvNRYb1lDdFmL5Td0QKA==}
    engines: {node: '>= 0.4'}

  which@2.0.2:
    resolution: {integrity: sha512-BLI3Tl1TW3Pvl70l3yq3Y64i+awpwXqsGBYWkkqMtnbXgrMD+yj7rhW0kuEDxzJaYXGjEW5ogapKNMEKNMjibA==}
    engines: {node: '>= 8'}
    hasBin: true

  why-is-node-running@2.3.0:
    resolution: {integrity: sha512-hUrmaWBdVDcxvYqnyh09zunKzROWjbZTiNy8dBEjkS7ehEDQibXJ7XvlmtbwuTclUiIyN+CyXQD4Vmko8fNm8w==}
    engines: {node: '>=8'}
    hasBin: true

  word-wrap@1.2.5:
    resolution: {integrity: sha512-BN22B5eaMMI9UMtjrGd5g5eCYPpCPDUy0FJXbYsaT5zYxjFOckS53SQDE3pWkVoWpHXVb3BrYcEN4Twa55B5cA==}
    engines: {node: '>=0.10.0'}

  wrap-ansi@7.0.0:
    resolution: {integrity: sha512-YVGIj2kamLSTxw6NsZjoBxfSwsn0ycdesmc4p+Q21c5zPuZ1pl+NfxVdxPtdHvmNVOQ6XSYG4AUtyt/Fi7D16Q==}
    engines: {node: '>=10'}

  wrap-ansi@8.1.0:
    resolution: {integrity: sha512-si7QWI6zUMq56bESFvagtmzMdGOtoxfR+Sez11Mobfc7tm+VkUckk9bW2UeffTGVUbOksxmSw0AA2gs8g71NCQ==}
    engines: {node: '>=12'}

<<<<<<< HEAD
  yaml@2.7.0:
    resolution: {integrity: sha512-+hSoy/QHluxmC9kCIJyL/uyFmLmc+e5CFR5Wa+bpIhIj85LVb9ZH2nVnqrHoSvKogwODv0ClqZkmiSSaIH5LTA==}
    engines: {node: '>= 14'}
    hasBin: true
=======
  yocto-queue@0.1.0:
    resolution: {integrity: sha512-rVksvsnNCdJ/ohGc6xgPwyN8eheCxsiLM8mxuE/t/mOVqJewPuO1miLpTHQiRgTKCLexL4MeAFVagts7HmNZ2Q==}
    engines: {node: '>=10'}
>>>>>>> d26551b7

snapshots:

  '@ampproject/remapping@2.3.0':
    dependencies:
      '@jridgewell/gen-mapping': 0.3.8
      '@jridgewell/trace-mapping': 0.3.25

  '@babel/code-frame@7.26.2':
    dependencies:
      '@babel/helper-validator-identifier': 7.25.9
      js-tokens: 4.0.0
      picocolors: 1.1.1

  '@babel/generator@7.26.5':
    dependencies:
      '@babel/parser': 7.26.7
      '@babel/types': 7.26.7
      '@jridgewell/gen-mapping': 0.3.8
      '@jridgewell/trace-mapping': 0.3.25
      jsesc: 3.1.0

  '@babel/helper-string-parser@7.25.9': {}

  '@babel/helper-validator-identifier@7.25.9': {}

  '@babel/parser@7.26.7':
    dependencies:
      '@babel/types': 7.26.7

  '@babel/template@7.25.9':
    dependencies:
      '@babel/code-frame': 7.26.2
      '@babel/parser': 7.26.7
      '@babel/types': 7.26.7

  '@babel/traverse@7.26.7':
    dependencies:
      '@babel/code-frame': 7.26.2
      '@babel/generator': 7.26.5
      '@babel/parser': 7.26.7
      '@babel/template': 7.25.9
      '@babel/types': 7.26.7
      debug: 4.4.0
      globals: 11.12.0
    transitivePeerDependencies:
      - supports-color

  '@babel/types@7.26.7':
    dependencies:
      '@babel/helper-string-parser': 7.25.9
      '@babel/helper-validator-identifier': 7.25.9

  '@bcoe/v8-coverage@0.2.3': {}

  '@edge-runtime/cookies@5.0.2': {}

  '@emnapi/runtime@1.3.1':
    dependencies:
      tslib: 2.8.1
    optional: true

  '@esbuild/aix-ppc64@0.21.5':
    optional: true

  '@esbuild/android-arm64@0.21.5':
    optional: true

  '@esbuild/android-arm@0.21.5':
    optional: true

  '@esbuild/android-x64@0.21.5':
    optional: true

  '@esbuild/darwin-arm64@0.21.5':
    optional: true

  '@esbuild/darwin-x64@0.21.5':
    optional: true

  '@esbuild/freebsd-arm64@0.21.5':
    optional: true

  '@esbuild/freebsd-x64@0.21.5':
    optional: true

  '@esbuild/linux-arm64@0.21.5':
    optional: true

  '@esbuild/linux-arm@0.21.5':
    optional: true

  '@esbuild/linux-ia32@0.21.5':
    optional: true

  '@esbuild/linux-loong64@0.21.5':
    optional: true

  '@esbuild/linux-mips64el@0.21.5':
    optional: true

  '@esbuild/linux-ppc64@0.21.5':
    optional: true

  '@esbuild/linux-riscv64@0.21.5':
    optional: true

  '@esbuild/linux-s390x@0.21.5':
    optional: true

  '@esbuild/linux-x64@0.21.5':
    optional: true

  '@esbuild/netbsd-x64@0.21.5':
    optional: true

  '@esbuild/openbsd-x64@0.21.5':
    optional: true

  '@esbuild/sunos-x64@0.21.5':
    optional: true

  '@esbuild/win32-arm64@0.21.5':
    optional: true

  '@esbuild/win32-ia32@0.21.5':
    optional: true

  '@esbuild/win32-x64@0.21.5':
    optional: true

<<<<<<< HEAD
  '@gerrit0/mini-shiki@1.27.2':
    dependencies:
      '@shikijs/engine-oniguruma': 1.29.2
      '@shikijs/types': 1.29.2
      '@shikijs/vscode-textmate': 10.0.1
=======
  '@eslint-community/eslint-utils@4.4.1(eslint@9.20.0)':
    dependencies:
      eslint: 9.20.0
      eslint-visitor-keys: 3.4.3

  '@eslint-community/regexpp@4.12.1': {}

  '@eslint/config-array@0.19.2':
    dependencies:
      '@eslint/object-schema': 2.1.6
      debug: 4.4.0
      minimatch: 3.1.2
    transitivePeerDependencies:
      - supports-color

  '@eslint/core@0.10.0':
    dependencies:
      '@types/json-schema': 7.0.15

  '@eslint/core@0.11.0':
    dependencies:
      '@types/json-schema': 7.0.15

  '@eslint/eslintrc@3.2.0':
    dependencies:
      ajv: 6.12.6
      debug: 4.4.0
      espree: 10.3.0
      globals: 14.0.0
      ignore: 5.3.2
      import-fresh: 3.3.1
      js-yaml: 4.1.0
      minimatch: 3.1.2
      strip-json-comments: 3.1.1
    transitivePeerDependencies:
      - supports-color

  '@eslint/js@9.20.0': {}

  '@eslint/object-schema@2.1.6': {}

  '@eslint/plugin-kit@0.2.5':
    dependencies:
      '@eslint/core': 0.10.0
      levn: 0.4.1

  '@humanfs/core@0.19.1': {}

  '@humanfs/node@0.16.6':
    dependencies:
      '@humanfs/core': 0.19.1
      '@humanwhocodes/retry': 0.3.1

  '@humanwhocodes/module-importer@1.0.1': {}

  '@humanwhocodes/retry@0.3.1': {}

  '@humanwhocodes/retry@0.4.1': {}
>>>>>>> d26551b7

  '@ianvs/prettier-plugin-sort-imports@4.4.1(prettier@3.4.2)':
    dependencies:
      '@babel/generator': 7.26.5
      '@babel/parser': 7.26.7
      '@babel/traverse': 7.26.7
      '@babel/types': 7.26.7
      prettier: 3.4.2
      semver: 7.7.1
    transitivePeerDependencies:
      - supports-color

  '@img/sharp-darwin-arm64@0.33.5':
    optionalDependencies:
      '@img/sharp-libvips-darwin-arm64': 1.0.4
    optional: true

  '@img/sharp-darwin-x64@0.33.5':
    optionalDependencies:
      '@img/sharp-libvips-darwin-x64': 1.0.4
    optional: true

  '@img/sharp-libvips-darwin-arm64@1.0.4':
    optional: true

  '@img/sharp-libvips-darwin-x64@1.0.4':
    optional: true

  '@img/sharp-libvips-linux-arm64@1.0.4':
    optional: true

  '@img/sharp-libvips-linux-arm@1.0.5':
    optional: true

  '@img/sharp-libvips-linux-s390x@1.0.4':
    optional: true

  '@img/sharp-libvips-linux-x64@1.0.4':
    optional: true

  '@img/sharp-libvips-linuxmusl-arm64@1.0.4':
    optional: true

  '@img/sharp-libvips-linuxmusl-x64@1.0.4':
    optional: true

  '@img/sharp-linux-arm64@0.33.5':
    optionalDependencies:
      '@img/sharp-libvips-linux-arm64': 1.0.4
    optional: true

  '@img/sharp-linux-arm@0.33.5':
    optionalDependencies:
      '@img/sharp-libvips-linux-arm': 1.0.5
    optional: true

  '@img/sharp-linux-s390x@0.33.5':
    optionalDependencies:
      '@img/sharp-libvips-linux-s390x': 1.0.4
    optional: true

  '@img/sharp-linux-x64@0.33.5':
    optionalDependencies:
      '@img/sharp-libvips-linux-x64': 1.0.4
    optional: true

  '@img/sharp-linuxmusl-arm64@0.33.5':
    optionalDependencies:
      '@img/sharp-libvips-linuxmusl-arm64': 1.0.4
    optional: true

  '@img/sharp-linuxmusl-x64@0.33.5':
    optionalDependencies:
      '@img/sharp-libvips-linuxmusl-x64': 1.0.4
    optional: true

  '@img/sharp-wasm32@0.33.5':
    dependencies:
      '@emnapi/runtime': 1.3.1
    optional: true

  '@img/sharp-win32-ia32@0.33.5':
    optional: true

  '@img/sharp-win32-x64@0.33.5':
    optional: true

  '@isaacs/cliui@8.0.2':
    dependencies:
      string-width: 5.1.2
      string-width-cjs: string-width@4.2.3
      strip-ansi: 7.1.0
      strip-ansi-cjs: strip-ansi@6.0.1
      wrap-ansi: 8.1.0
      wrap-ansi-cjs: wrap-ansi@7.0.0

  '@istanbuljs/schema@0.1.3': {}

  '@jridgewell/gen-mapping@0.3.8':
    dependencies:
      '@jridgewell/set-array': 1.2.1
      '@jridgewell/sourcemap-codec': 1.5.0
      '@jridgewell/trace-mapping': 0.3.25

  '@jridgewell/resolve-uri@3.1.2': {}

  '@jridgewell/set-array@1.2.1': {}

  '@jridgewell/sourcemap-codec@1.5.0': {}

  '@jridgewell/trace-mapping@0.3.25':
    dependencies:
      '@jridgewell/resolve-uri': 3.1.2
      '@jridgewell/sourcemap-codec': 1.5.0

  '@next/env@15.0.2': {}

  '@next/swc-darwin-arm64@15.0.2':
    optional: true

  '@next/swc-darwin-x64@15.0.2':
    optional: true

  '@next/swc-linux-arm64-gnu@15.0.2':
    optional: true

  '@next/swc-linux-arm64-musl@15.0.2':
    optional: true

  '@next/swc-linux-x64-gnu@15.0.2':
    optional: true

  '@next/swc-linux-x64-musl@15.0.2':
    optional: true

  '@next/swc-win32-arm64-msvc@15.0.2':
    optional: true

  '@next/swc-win32-x64-msvc@15.0.2':
    optional: true

  '@nodelib/fs.scandir@2.1.5':
    dependencies:
      '@nodelib/fs.stat': 2.0.5
      run-parallel: 1.2.0

  '@nodelib/fs.stat@2.0.5': {}

  '@nodelib/fs.walk@1.2.8':
    dependencies:
      '@nodelib/fs.scandir': 2.1.5
      fastq: 1.19.0

  '@panva/hkdf@1.2.1': {}

  '@pkgjs/parseargs@0.11.0':
    optional: true

  '@pkgr/core@0.1.1': {}

  '@playwright/test@1.50.1':
    dependencies:
      playwright: 1.50.1

  '@rollup/rollup-android-arm-eabi@4.34.5':
    optional: true

  '@rollup/rollup-android-arm64@4.34.5':
    optional: true

  '@rollup/rollup-darwin-arm64@4.34.5':
    optional: true

  '@rollup/rollup-darwin-x64@4.34.5':
    optional: true

  '@rollup/rollup-freebsd-arm64@4.34.5':
    optional: true

  '@rollup/rollup-freebsd-x64@4.34.5':
    optional: true

  '@rollup/rollup-linux-arm-gnueabihf@4.34.5':
    optional: true

  '@rollup/rollup-linux-arm-musleabihf@4.34.5':
    optional: true

  '@rollup/rollup-linux-arm64-gnu@4.34.5':
    optional: true

  '@rollup/rollup-linux-arm64-musl@4.34.5':
    optional: true

  '@rollup/rollup-linux-loongarch64-gnu@4.34.5':
    optional: true

  '@rollup/rollup-linux-powerpc64le-gnu@4.34.5':
    optional: true

  '@rollup/rollup-linux-riscv64-gnu@4.34.5':
    optional: true

  '@rollup/rollup-linux-s390x-gnu@4.34.5':
    optional: true

  '@rollup/rollup-linux-x64-gnu@4.34.5':
    optional: true

  '@rollup/rollup-linux-x64-musl@4.34.5':
    optional: true

  '@rollup/rollup-win32-arm64-msvc@4.34.5':
    optional: true

  '@rollup/rollup-win32-ia32-msvc@4.34.5':
    optional: true

  '@rollup/rollup-win32-x64-msvc@4.34.5':
    optional: true

<<<<<<< HEAD
  '@shikijs/engine-oniguruma@1.29.2':
    dependencies:
      '@shikijs/types': 1.29.2
      '@shikijs/vscode-textmate': 10.0.1

  '@shikijs/types@1.29.2':
    dependencies:
      '@shikijs/vscode-textmate': 10.0.1
      '@types/hast': 3.0.4

  '@shikijs/vscode-textmate@10.0.1': {}
=======
  '@stylistic/eslint-plugin-ts@3.1.0(eslint@9.20.0)(typescript@5.7.3)':
    dependencies:
      '@typescript-eslint/utils': 8.24.0(eslint@9.20.0)(typescript@5.7.3)
      eslint: 9.20.0
      eslint-visitor-keys: 4.2.0
      espree: 10.3.0
    transitivePeerDependencies:
      - supports-color
      - typescript
>>>>>>> d26551b7

  '@swc/counter@0.1.3': {}

  '@swc/helpers@0.5.13':
    dependencies:
      tslib: 2.8.1

  '@types/estree@1.0.6': {}

<<<<<<< HEAD
  '@types/hast@3.0.4':
    dependencies:
      '@types/unist': 3.0.3
=======
  '@types/json-schema@7.0.15': {}
>>>>>>> d26551b7

  '@types/node@22.13.1':
    dependencies:
      undici-types: 6.20.0

  '@types/react-dom@19.0.3(@types/react@19.0.8)':
    dependencies:
      '@types/react': 19.0.8

  '@types/react@19.0.8':
    dependencies:
      csstype: 3.1.3

<<<<<<< HEAD
  '@types/unist@3.0.3': {}
=======
  '@typescript-eslint/eslint-plugin@8.24.0(@typescript-eslint/parser@8.24.0(eslint@9.20.0)(typescript@5.7.3))(eslint@9.20.0)(typescript@5.7.3)':
    dependencies:
      '@eslint-community/regexpp': 4.12.1
      '@typescript-eslint/parser': 8.24.0(eslint@9.20.0)(typescript@5.7.3)
      '@typescript-eslint/scope-manager': 8.24.0
      '@typescript-eslint/type-utils': 8.24.0(eslint@9.20.0)(typescript@5.7.3)
      '@typescript-eslint/utils': 8.24.0(eslint@9.20.0)(typescript@5.7.3)
      '@typescript-eslint/visitor-keys': 8.24.0
      eslint: 9.20.0
      graphemer: 1.4.0
      ignore: 5.3.2
      natural-compare: 1.4.0
      ts-api-utils: 2.0.1(typescript@5.7.3)
      typescript: 5.7.3
    transitivePeerDependencies:
      - supports-color

  '@typescript-eslint/parser@8.24.0(eslint@9.20.0)(typescript@5.7.3)':
    dependencies:
      '@typescript-eslint/scope-manager': 8.24.0
      '@typescript-eslint/types': 8.24.0
      '@typescript-eslint/typescript-estree': 8.24.0(typescript@5.7.3)
      '@typescript-eslint/visitor-keys': 8.24.0
      debug: 4.4.0
      eslint: 9.20.0
      typescript: 5.7.3
    transitivePeerDependencies:
      - supports-color

  '@typescript-eslint/scope-manager@8.24.0':
    dependencies:
      '@typescript-eslint/types': 8.24.0
      '@typescript-eslint/visitor-keys': 8.24.0

  '@typescript-eslint/type-utils@8.24.0(eslint@9.20.0)(typescript@5.7.3)':
    dependencies:
      '@typescript-eslint/typescript-estree': 8.24.0(typescript@5.7.3)
      '@typescript-eslint/utils': 8.24.0(eslint@9.20.0)(typescript@5.7.3)
      debug: 4.4.0
      eslint: 9.20.0
      ts-api-utils: 2.0.1(typescript@5.7.3)
      typescript: 5.7.3
    transitivePeerDependencies:
      - supports-color

  '@typescript-eslint/types@8.24.0': {}

  '@typescript-eslint/typescript-estree@8.24.0(typescript@5.7.3)':
    dependencies:
      '@typescript-eslint/types': 8.24.0
      '@typescript-eslint/visitor-keys': 8.24.0
      debug: 4.4.0
      fast-glob: 3.3.3
      is-glob: 4.0.3
      minimatch: 9.0.5
      semver: 7.7.1
      ts-api-utils: 2.0.1(typescript@5.7.3)
      typescript: 5.7.3
    transitivePeerDependencies:
      - supports-color

  '@typescript-eslint/utils@8.24.0(eslint@9.20.0)(typescript@5.7.3)':
    dependencies:
      '@eslint-community/eslint-utils': 4.4.1(eslint@9.20.0)
      '@typescript-eslint/scope-manager': 8.24.0
      '@typescript-eslint/types': 8.24.0
      '@typescript-eslint/typescript-estree': 8.24.0(typescript@5.7.3)
      eslint: 9.20.0
      typescript: 5.7.3
    transitivePeerDependencies:
      - supports-color

  '@typescript-eslint/visitor-keys@8.24.0':
    dependencies:
      '@typescript-eslint/types': 8.24.0
      eslint-visitor-keys: 4.2.0
>>>>>>> d26551b7

  '@vitest/coverage-v8@2.1.4(vitest@2.1.9(@types/node@22.13.1))':
    dependencies:
      '@ampproject/remapping': 2.3.0
      '@bcoe/v8-coverage': 0.2.3
      debug: 4.4.0
      istanbul-lib-coverage: 3.2.2
      istanbul-lib-report: 3.0.1
      istanbul-lib-source-maps: 5.0.6
      istanbul-reports: 3.1.7
      magic-string: 0.30.17
      magicast: 0.3.5
      std-env: 3.8.0
      test-exclude: 7.0.1
      tinyrainbow: 1.2.0
      vitest: 2.1.9(@types/node@22.13.1)
    transitivePeerDependencies:
      - supports-color

  '@vitest/expect@2.1.9':
    dependencies:
      '@vitest/spy': 2.1.9
      '@vitest/utils': 2.1.9
      chai: 5.1.2
      tinyrainbow: 1.2.0

  '@vitest/mocker@2.1.9(vite@5.4.14(@types/node@22.13.1))':
    dependencies:
      '@vitest/spy': 2.1.9
      estree-walker: 3.0.3
      magic-string: 0.30.17
    optionalDependencies:
      vite: 5.4.14(@types/node@22.13.1)

  '@vitest/pretty-format@2.1.9':
    dependencies:
      tinyrainbow: 1.2.0

  '@vitest/runner@2.1.9':
    dependencies:
      '@vitest/utils': 2.1.9
      pathe: 1.1.2

  '@vitest/snapshot@2.1.9':
    dependencies:
      '@vitest/pretty-format': 2.1.9
      magic-string: 0.30.17
      pathe: 1.1.2

  '@vitest/spy@2.1.9':
    dependencies:
      tinyspy: 3.0.2

  '@vitest/utils@2.1.9':
    dependencies:
      '@vitest/pretty-format': 2.1.9
      loupe: 3.1.3
      tinyrainbow: 1.2.0

  acorn-jsx@5.3.2(acorn@8.14.0):
    dependencies:
      acorn: 8.14.0

  acorn@8.14.0: {}

  ajv@6.12.6:
    dependencies:
      fast-deep-equal: 3.1.3
      fast-json-stable-stringify: 2.1.0
      json-schema-traverse: 0.4.1
      uri-js: 4.4.1

  ansi-regex@5.0.1: {}

  ansi-regex@6.1.0: {}

  ansi-styles@4.3.0:
    dependencies:
      color-convert: 2.0.1

  ansi-styles@6.2.1: {}

  argparse@2.0.1: {}

<<<<<<< HEAD
=======
  array-buffer-byte-length@1.0.2:
    dependencies:
      call-bound: 1.0.3
      is-array-buffer: 3.0.5

  array-includes@3.1.8:
    dependencies:
      call-bind: 1.0.8
      define-properties: 1.2.1
      es-abstract: 1.23.9
      es-object-atoms: 1.1.1
      get-intrinsic: 1.2.7
      is-string: 1.1.1

  array.prototype.findlast@1.2.5:
    dependencies:
      call-bind: 1.0.8
      define-properties: 1.2.1
      es-abstract: 1.23.9
      es-errors: 1.3.0
      es-object-atoms: 1.1.1
      es-shim-unscopables: 1.0.2

  array.prototype.flat@1.3.3:
    dependencies:
      call-bind: 1.0.8
      define-properties: 1.2.1
      es-abstract: 1.23.9
      es-shim-unscopables: 1.0.2

  array.prototype.flatmap@1.3.3:
    dependencies:
      call-bind: 1.0.8
      define-properties: 1.2.1
      es-abstract: 1.23.9
      es-shim-unscopables: 1.0.2

  array.prototype.tosorted@1.1.4:
    dependencies:
      call-bind: 1.0.8
      define-properties: 1.2.1
      es-abstract: 1.23.9
      es-errors: 1.3.0
      es-shim-unscopables: 1.0.2

  arraybuffer.prototype.slice@1.0.4:
    dependencies:
      array-buffer-byte-length: 1.0.2
      call-bind: 1.0.8
      define-properties: 1.2.1
      es-abstract: 1.23.9
      es-errors: 1.3.0
      get-intrinsic: 1.2.7
      is-array-buffer: 3.0.5

>>>>>>> d26551b7
  assertion-error@2.0.1: {}

  async-function@1.0.0: {}

  available-typed-arrays@1.0.7:
    dependencies:
      possible-typed-array-names: 1.1.0

  balanced-match@1.0.2: {}

  brace-expansion@1.1.11:
    dependencies:
      balanced-match: 1.0.2
      concat-map: 0.0.1

  brace-expansion@2.0.1:
    dependencies:
      balanced-match: 1.0.2

  braces@3.0.3:
    dependencies:
      fill-range: 7.1.1

  busboy@1.6.0:
    dependencies:
      streamsearch: 1.1.0

  cac@6.7.14: {}

  call-bind-apply-helpers@1.0.1:
    dependencies:
      es-errors: 1.3.0
      function-bind: 1.1.2

  call-bind@1.0.8:
    dependencies:
      call-bind-apply-helpers: 1.0.1
      es-define-property: 1.0.1
      get-intrinsic: 1.2.7
      set-function-length: 1.2.2

  call-bound@1.0.3:
    dependencies:
      call-bind-apply-helpers: 1.0.1
      get-intrinsic: 1.2.7

  callsites@3.1.0: {}

  caniuse-lite@1.0.30001698: {}

  chai@5.1.2:
    dependencies:
      assertion-error: 2.0.1
      check-error: 2.1.1
      deep-eql: 5.0.2
      loupe: 3.1.3
      pathval: 2.0.0

  chalk@4.1.2:
    dependencies:
      ansi-styles: 4.3.0
      supports-color: 7.2.0

  check-error@2.1.1: {}

  client-only@0.0.1: {}

  color-convert@2.0.1:
    dependencies:
      color-name: 1.1.4

  color-name@1.1.4: {}

  color-string@1.9.1:
    dependencies:
      color-name: 1.1.4
      simple-swizzle: 0.2.2
    optional: true

  color@4.2.3:
    dependencies:
      color-convert: 2.0.1
      color-string: 1.9.1
    optional: true

  concat-map@0.0.1: {}

  cross-spawn@7.0.6:
    dependencies:
      path-key: 3.1.1
      shebang-command: 2.0.0
      which: 2.0.2

  csstype@3.1.3: {}

  data-view-buffer@1.0.2:
    dependencies:
      call-bound: 1.0.3
      es-errors: 1.3.0
      is-data-view: 1.0.2

  data-view-byte-length@1.0.2:
    dependencies:
      call-bound: 1.0.3
      es-errors: 1.3.0
      is-data-view: 1.0.2

  data-view-byte-offset@1.0.1:
    dependencies:
      call-bound: 1.0.3
      es-errors: 1.3.0
      is-data-view: 1.0.2

  debug@4.4.0:
    dependencies:
      ms: 2.1.3

  deep-eql@5.0.2: {}

  deep-is@0.1.4: {}

  define-data-property@1.1.4:
    dependencies:
      es-define-property: 1.0.1
      es-errors: 1.3.0
      gopd: 1.2.0

  define-properties@1.2.1:
    dependencies:
      define-data-property: 1.1.4
      has-property-descriptors: 1.0.2
      object-keys: 1.1.1

  dequal@2.0.3: {}

  detect-libc@2.0.3:
    optional: true

  doctrine@2.1.0:
    dependencies:
      esutils: 2.0.3

  dunder-proto@1.0.1:
    dependencies:
      call-bind-apply-helpers: 1.0.1
      es-errors: 1.3.0
      gopd: 1.2.0

  eastasianwidth@0.2.0: {}

  emoji-regex@8.0.0: {}

  emoji-regex@9.2.2: {}

<<<<<<< HEAD
  entities@4.5.0: {}
=======
  es-abstract@1.23.9:
    dependencies:
      array-buffer-byte-length: 1.0.2
      arraybuffer.prototype.slice: 1.0.4
      available-typed-arrays: 1.0.7
      call-bind: 1.0.8
      call-bound: 1.0.3
      data-view-buffer: 1.0.2
      data-view-byte-length: 1.0.2
      data-view-byte-offset: 1.0.1
      es-define-property: 1.0.1
      es-errors: 1.3.0
      es-object-atoms: 1.1.1
      es-set-tostringtag: 2.1.0
      es-to-primitive: 1.3.0
      function.prototype.name: 1.1.8
      get-intrinsic: 1.2.7
      get-proto: 1.0.1
      get-symbol-description: 1.1.0
      globalthis: 1.0.4
      gopd: 1.2.0
      has-property-descriptors: 1.0.2
      has-proto: 1.2.0
      has-symbols: 1.1.0
      hasown: 2.0.2
      internal-slot: 1.1.0
      is-array-buffer: 3.0.5
      is-callable: 1.2.7
      is-data-view: 1.0.2
      is-regex: 1.2.1
      is-shared-array-buffer: 1.0.4
      is-string: 1.1.1
      is-typed-array: 1.1.15
      is-weakref: 1.1.1
      math-intrinsics: 1.1.0
      object-inspect: 1.13.4
      object-keys: 1.1.1
      object.assign: 4.1.7
      own-keys: 1.0.1
      regexp.prototype.flags: 1.5.4
      safe-array-concat: 1.1.3
      safe-push-apply: 1.0.0
      safe-regex-test: 1.1.0
      set-proto: 1.0.0
      string.prototype.trim: 1.2.10
      string.prototype.trimend: 1.0.9
      string.prototype.trimstart: 1.0.8
      typed-array-buffer: 1.0.3
      typed-array-byte-length: 1.0.3
      typed-array-byte-offset: 1.0.4
      typed-array-length: 1.0.7
      unbox-primitive: 1.1.0
      which-typed-array: 1.1.18

  es-define-property@1.0.1: {}

  es-errors@1.3.0: {}

  es-iterator-helpers@1.2.1:
    dependencies:
      call-bind: 1.0.8
      call-bound: 1.0.3
      define-properties: 1.2.1
      es-abstract: 1.23.9
      es-errors: 1.3.0
      es-set-tostringtag: 2.1.0
      function-bind: 1.1.2
      get-intrinsic: 1.2.7
      globalthis: 1.0.4
      gopd: 1.2.0
      has-property-descriptors: 1.0.2
      has-proto: 1.2.0
      has-symbols: 1.1.0
      internal-slot: 1.1.0
      iterator.prototype: 1.1.5
      safe-array-concat: 1.1.3
>>>>>>> d26551b7

  es-module-lexer@1.6.0: {}

  es-object-atoms@1.1.1:
    dependencies:
      es-errors: 1.3.0

  es-set-tostringtag@2.1.0:
    dependencies:
      es-errors: 1.3.0
      get-intrinsic: 1.2.7
      has-tostringtag: 1.0.2
      hasown: 2.0.2

  es-shim-unscopables@1.0.2:
    dependencies:
      hasown: 2.0.2

  es-to-primitive@1.3.0:
    dependencies:
      is-callable: 1.2.7
      is-date-object: 1.1.0
      is-symbol: 1.1.1

  esbuild@0.21.5:
    optionalDependencies:
      '@esbuild/aix-ppc64': 0.21.5
      '@esbuild/android-arm': 0.21.5
      '@esbuild/android-arm64': 0.21.5
      '@esbuild/android-x64': 0.21.5
      '@esbuild/darwin-arm64': 0.21.5
      '@esbuild/darwin-x64': 0.21.5
      '@esbuild/freebsd-arm64': 0.21.5
      '@esbuild/freebsd-x64': 0.21.5
      '@esbuild/linux-arm': 0.21.5
      '@esbuild/linux-arm64': 0.21.5
      '@esbuild/linux-ia32': 0.21.5
      '@esbuild/linux-loong64': 0.21.5
      '@esbuild/linux-mips64el': 0.21.5
      '@esbuild/linux-ppc64': 0.21.5
      '@esbuild/linux-riscv64': 0.21.5
      '@esbuild/linux-s390x': 0.21.5
      '@esbuild/linux-x64': 0.21.5
      '@esbuild/netbsd-x64': 0.21.5
      '@esbuild/openbsd-x64': 0.21.5
      '@esbuild/sunos-x64': 0.21.5
      '@esbuild/win32-arm64': 0.21.5
      '@esbuild/win32-ia32': 0.21.5
      '@esbuild/win32-x64': 0.21.5

  escape-string-regexp@4.0.0: {}

  eslint-config-prettier@10.0.1(eslint@9.20.0):
    dependencies:
      eslint: 9.20.0

  eslint-plugin-prettier@5.2.3(eslint-config-prettier@10.0.1(eslint@9.20.0))(eslint@9.20.0)(prettier@3.4.2):
    dependencies:
      eslint: 9.20.0
      prettier: 3.4.2
      prettier-linter-helpers: 1.0.0
      synckit: 0.9.2
    optionalDependencies:
      eslint-config-prettier: 10.0.1(eslint@9.20.0)

  eslint-plugin-react@7.37.4(eslint@9.20.0):
    dependencies:
      array-includes: 3.1.8
      array.prototype.findlast: 1.2.5
      array.prototype.flatmap: 1.3.3
      array.prototype.tosorted: 1.1.4
      doctrine: 2.1.0
      es-iterator-helpers: 1.2.1
      eslint: 9.20.0
      estraverse: 5.3.0
      hasown: 2.0.2
      jsx-ast-utils: 3.3.5
      minimatch: 3.1.2
      object.entries: 1.1.8
      object.fromentries: 2.0.8
      object.values: 1.2.1
      prop-types: 15.8.1
      resolve: 2.0.0-next.5
      semver: 6.3.1
      string.prototype.matchall: 4.0.12
      string.prototype.repeat: 1.0.0

  eslint-scope@8.2.0:
    dependencies:
      esrecurse: 4.3.0
      estraverse: 5.3.0

  eslint-visitor-keys@3.4.3: {}

  eslint-visitor-keys@4.2.0: {}

  eslint@9.20.0:
    dependencies:
      '@eslint-community/eslint-utils': 4.4.1(eslint@9.20.0)
      '@eslint-community/regexpp': 4.12.1
      '@eslint/config-array': 0.19.2
      '@eslint/core': 0.11.0
      '@eslint/eslintrc': 3.2.0
      '@eslint/js': 9.20.0
      '@eslint/plugin-kit': 0.2.5
      '@humanfs/node': 0.16.6
      '@humanwhocodes/module-importer': 1.0.1
      '@humanwhocodes/retry': 0.4.1
      '@types/estree': 1.0.6
      '@types/json-schema': 7.0.15
      ajv: 6.12.6
      chalk: 4.1.2
      cross-spawn: 7.0.6
      debug: 4.4.0
      escape-string-regexp: 4.0.0
      eslint-scope: 8.2.0
      eslint-visitor-keys: 4.2.0
      espree: 10.3.0
      esquery: 1.6.0
      esutils: 2.0.3
      fast-deep-equal: 3.1.3
      file-entry-cache: 8.0.0
      find-up: 5.0.0
      glob-parent: 6.0.2
      ignore: 5.3.2
      imurmurhash: 0.1.4
      is-glob: 4.0.3
      json-stable-stringify-without-jsonify: 1.0.1
      lodash.merge: 4.6.2
      minimatch: 3.1.2
      natural-compare: 1.4.0
      optionator: 0.9.4
    transitivePeerDependencies:
      - supports-color

  espree@10.3.0:
    dependencies:
      acorn: 8.14.0
      acorn-jsx: 5.3.2(acorn@8.14.0)
      eslint-visitor-keys: 4.2.0

  esquery@1.6.0:
    dependencies:
      estraverse: 5.3.0

  esrecurse@4.3.0:
    dependencies:
      estraverse: 5.3.0

  estraverse@5.3.0: {}

  estree-walker@3.0.3:
    dependencies:
      '@types/estree': 1.0.6

  esutils@2.0.3: {}

  expect-type@1.1.0: {}

  fast-deep-equal@3.1.3: {}

  fast-diff@1.3.0: {}

  fast-glob@3.3.3:
    dependencies:
      '@nodelib/fs.stat': 2.0.5
      '@nodelib/fs.walk': 1.2.8
      glob-parent: 5.1.2
      merge2: 1.4.1
      micromatch: 4.0.8

  fast-json-stable-stringify@2.1.0: {}

  fast-levenshtein@2.0.6: {}

  fastq@1.19.0:
    dependencies:
      reusify: 1.0.4

  file-entry-cache@8.0.0:
    dependencies:
      flat-cache: 4.0.1

  fill-range@7.1.1:
    dependencies:
      to-regex-range: 5.0.1

  find-up@5.0.0:
    dependencies:
      locate-path: 6.0.0
      path-exists: 4.0.0

  flat-cache@4.0.1:
    dependencies:
      flatted: 3.3.2
      keyv: 4.5.4

  flatted@3.3.2: {}

  for-each@0.3.5:
    dependencies:
      is-callable: 1.2.7

  foreground-child@3.3.0:
    dependencies:
      cross-spawn: 7.0.6
      signal-exit: 4.1.0

  fsevents@2.3.2:
    optional: true

  fsevents@2.3.3:
    optional: true

  function-bind@1.1.2: {}

  function.prototype.name@1.1.8:
    dependencies:
      call-bind: 1.0.8
      call-bound: 1.0.3
      define-properties: 1.2.1
      functions-have-names: 1.2.3
      hasown: 2.0.2
      is-callable: 1.2.7

  functions-have-names@1.2.3: {}

  get-intrinsic@1.2.7:
    dependencies:
      call-bind-apply-helpers: 1.0.1
      es-define-property: 1.0.1
      es-errors: 1.3.0
      es-object-atoms: 1.1.1
      function-bind: 1.1.2
      get-proto: 1.0.1
      gopd: 1.2.0
      has-symbols: 1.1.0
      hasown: 2.0.2
      math-intrinsics: 1.1.0

  get-proto@1.0.1:
    dependencies:
      dunder-proto: 1.0.1
      es-object-atoms: 1.1.1

  get-symbol-description@1.1.0:
    dependencies:
      call-bound: 1.0.3
      es-errors: 1.3.0
      get-intrinsic: 1.2.7

  glob-parent@5.1.2:
    dependencies:
      is-glob: 4.0.3

  glob-parent@6.0.2:
    dependencies:
      is-glob: 4.0.3

  glob@10.4.5:
    dependencies:
      foreground-child: 3.3.0
      jackspeak: 3.4.3
      minimatch: 9.0.5
      minipass: 7.1.2
      package-json-from-dist: 1.0.1
      path-scurry: 1.11.1

  globals@11.12.0: {}

  globals@14.0.0: {}

  globals@15.14.0: {}

  globalthis@1.0.4:
    dependencies:
      define-properties: 1.2.1
      gopd: 1.2.0

  gopd@1.2.0: {}

  graphemer@1.4.0: {}

  has-bigints@1.1.0: {}

  has-flag@4.0.0: {}

  has-property-descriptors@1.0.2:
    dependencies:
      es-define-property: 1.0.1

  has-proto@1.2.0:
    dependencies:
      dunder-proto: 1.0.1

  has-symbols@1.1.0: {}

  has-tostringtag@1.0.2:
    dependencies:
      has-symbols: 1.1.0

  hasown@2.0.2:
    dependencies:
      function-bind: 1.1.2

  html-escaper@2.0.2: {}

  ignore@5.3.2: {}

  import-fresh@3.3.1:
    dependencies:
      parent-module: 1.0.1
      resolve-from: 4.0.0

  imurmurhash@0.1.4: {}

  internal-slot@1.1.0:
    dependencies:
      es-errors: 1.3.0
      hasown: 2.0.2
      side-channel: 1.1.0

  is-array-buffer@3.0.5:
    dependencies:
      call-bind: 1.0.8
      call-bound: 1.0.3
      get-intrinsic: 1.2.7

  is-arrayish@0.3.2:
    optional: true

  is-async-function@2.1.1:
    dependencies:
      async-function: 1.0.0
      call-bound: 1.0.3
      get-proto: 1.0.1
      has-tostringtag: 1.0.2
      safe-regex-test: 1.1.0

  is-bigint@1.1.0:
    dependencies:
      has-bigints: 1.1.0

  is-boolean-object@1.2.2:
    dependencies:
      call-bound: 1.0.3
      has-tostringtag: 1.0.2

  is-callable@1.2.7: {}

  is-core-module@2.16.1:
    dependencies:
      hasown: 2.0.2

  is-data-view@1.0.2:
    dependencies:
      call-bound: 1.0.3
      get-intrinsic: 1.2.7
      is-typed-array: 1.1.15

  is-date-object@1.1.0:
    dependencies:
      call-bound: 1.0.3
      has-tostringtag: 1.0.2

  is-extglob@2.1.1: {}

  is-finalizationregistry@1.1.1:
    dependencies:
      call-bound: 1.0.3

  is-fullwidth-code-point@3.0.0: {}

  is-generator-function@1.1.0:
    dependencies:
      call-bound: 1.0.3
      get-proto: 1.0.1
      has-tostringtag: 1.0.2
      safe-regex-test: 1.1.0

  is-glob@4.0.3:
    dependencies:
      is-extglob: 2.1.1

  is-map@2.0.3: {}

  is-number-object@1.1.1:
    dependencies:
      call-bound: 1.0.3
      has-tostringtag: 1.0.2

  is-number@7.0.0: {}

  is-regex@1.2.1:
    dependencies:
      call-bound: 1.0.3
      gopd: 1.2.0
      has-tostringtag: 1.0.2
      hasown: 2.0.2

  is-set@2.0.3: {}

  is-shared-array-buffer@1.0.4:
    dependencies:
      call-bound: 1.0.3

  is-string@1.1.1:
    dependencies:
      call-bound: 1.0.3
      has-tostringtag: 1.0.2

  is-symbol@1.1.1:
    dependencies:
      call-bound: 1.0.3
      has-symbols: 1.1.0
      safe-regex-test: 1.1.0

  is-typed-array@1.1.15:
    dependencies:
      which-typed-array: 1.1.18

  is-weakmap@2.0.2: {}

  is-weakref@1.1.1:
    dependencies:
      call-bound: 1.0.3

  is-weakset@2.0.4:
    dependencies:
      call-bound: 1.0.3
      get-intrinsic: 1.2.7

  isarray@2.0.5: {}

  isexe@2.0.0: {}

  istanbul-lib-coverage@3.2.2: {}

  istanbul-lib-report@3.0.1:
    dependencies:
      istanbul-lib-coverage: 3.2.2
      make-dir: 4.0.0
      supports-color: 7.2.0

  istanbul-lib-source-maps@5.0.6:
    dependencies:
      '@jridgewell/trace-mapping': 0.3.25
      debug: 4.4.0
      istanbul-lib-coverage: 3.2.2
    transitivePeerDependencies:
      - supports-color

  istanbul-reports@3.1.7:
    dependencies:
      html-escaper: 2.0.2
      istanbul-lib-report: 3.0.1

  iterator.prototype@1.1.5:
    dependencies:
      define-data-property: 1.1.4
      es-object-atoms: 1.1.1
      get-intrinsic: 1.2.7
      get-proto: 1.0.1
      has-symbols: 1.1.0
      set-function-name: 2.0.2

  jackspeak@3.4.3:
    dependencies:
      '@isaacs/cliui': 8.0.2
    optionalDependencies:
      '@pkgjs/parseargs': 0.11.0

  jose@5.9.6: {}

  js-tokens@4.0.0: {}

  js-yaml@4.1.0:
    dependencies:
      argparse: 2.0.1

  jsesc@3.1.0: {}

<<<<<<< HEAD
  linkify-it@5.0.0:
    dependencies:
      uc.micro: 2.1.0
=======
  json-buffer@3.0.1: {}

  json-schema-traverse@0.4.1: {}

  json-stable-stringify-without-jsonify@1.0.1: {}

  jsx-ast-utils@3.3.5:
    dependencies:
      array-includes: 3.1.8
      array.prototype.flat: 1.3.3
      object.assign: 4.1.7
      object.values: 1.2.1

  keyv@4.5.4:
    dependencies:
      json-buffer: 3.0.1

  levn@0.4.1:
    dependencies:
      prelude-ls: 1.2.1
      type-check: 0.4.0

  locate-path@6.0.0:
    dependencies:
      p-locate: 5.0.0

  lodash.merge@4.6.2: {}

  loose-envify@1.4.0:
    dependencies:
      js-tokens: 4.0.0
>>>>>>> d26551b7

  loupe@3.1.3: {}

  lru-cache@10.4.3: {}

  lunr@2.3.9: {}

  magic-string@0.30.17:
    dependencies:
      '@jridgewell/sourcemap-codec': 1.5.0

  magicast@0.3.5:
    dependencies:
      '@babel/parser': 7.26.7
      '@babel/types': 7.26.7
      source-map-js: 1.2.1

  make-dir@4.0.0:
    dependencies:
      semver: 7.7.1

<<<<<<< HEAD
  markdown-it@14.1.0:
    dependencies:
      argparse: 2.0.1
      entities: 4.5.0
      linkify-it: 5.0.0
      mdurl: 2.0.0
      punycode.js: 2.3.1
      uc.micro: 2.1.0

  mdurl@2.0.0: {}
=======
  math-intrinsics@1.1.0: {}

  merge2@1.4.1: {}

  micromatch@4.0.8:
    dependencies:
      braces: 3.0.3
      picomatch: 2.3.1

  minimatch@3.1.2:
    dependencies:
      brace-expansion: 1.1.11
>>>>>>> d26551b7

  minimatch@9.0.5:
    dependencies:
      brace-expansion: 2.0.1

  minipass@7.1.2: {}

  ms@2.1.3: {}

  nanoid@3.3.8: {}

  natural-compare@1.4.0: {}

  next@15.0.2(@playwright/test@1.50.1)(react-dom@19.0.0(react@19.0.0))(react@19.0.0):
    dependencies:
      '@next/env': 15.0.2
      '@swc/counter': 0.1.3
      '@swc/helpers': 0.5.13
      busboy: 1.6.0
      caniuse-lite: 1.0.30001698
      postcss: 8.4.31
      react: 19.0.0
      react-dom: 19.0.0(react@19.0.0)
      styled-jsx: 5.1.6(react@19.0.0)
    optionalDependencies:
      '@next/swc-darwin-arm64': 15.0.2
      '@next/swc-darwin-x64': 15.0.2
      '@next/swc-linux-arm64-gnu': 15.0.2
      '@next/swc-linux-arm64-musl': 15.0.2
      '@next/swc-linux-x64-gnu': 15.0.2
      '@next/swc-linux-x64-musl': 15.0.2
      '@next/swc-win32-arm64-msvc': 15.0.2
      '@next/swc-win32-x64-msvc': 15.0.2
      '@playwright/test': 1.50.1
      sharp: 0.33.5
    transitivePeerDependencies:
      - '@babel/core'
      - babel-plugin-macros

  oauth4webapi@3.1.4: {}

  object-assign@4.1.1: {}

  object-inspect@1.13.4: {}

  object-keys@1.1.1: {}

  object.assign@4.1.7:
    dependencies:
      call-bind: 1.0.8
      call-bound: 1.0.3
      define-properties: 1.2.1
      es-object-atoms: 1.1.1
      has-symbols: 1.1.0
      object-keys: 1.1.1

  object.entries@1.1.8:
    dependencies:
      call-bind: 1.0.8
      define-properties: 1.2.1
      es-object-atoms: 1.1.1

  object.fromentries@2.0.8:
    dependencies:
      call-bind: 1.0.8
      define-properties: 1.2.1
      es-abstract: 1.23.9
      es-object-atoms: 1.1.1

  object.values@1.2.1:
    dependencies:
      call-bind: 1.0.8
      call-bound: 1.0.3
      define-properties: 1.2.1
      es-object-atoms: 1.1.1

  optionator@0.9.4:
    dependencies:
      deep-is: 0.1.4
      fast-levenshtein: 2.0.6
      levn: 0.4.1
      prelude-ls: 1.2.1
      type-check: 0.4.0
      word-wrap: 1.2.5

  own-keys@1.0.1:
    dependencies:
      get-intrinsic: 1.2.7
      object-keys: 1.1.1
      safe-push-apply: 1.0.0

  p-limit@3.1.0:
    dependencies:
      yocto-queue: 0.1.0

  p-locate@5.0.0:
    dependencies:
      p-limit: 3.1.0

  package-json-from-dist@1.0.1: {}

  parent-module@1.0.1:
    dependencies:
      callsites: 3.1.0

  path-exists@4.0.0: {}

  path-key@3.1.1: {}

  path-parse@1.0.7: {}

  path-scurry@1.11.1:
    dependencies:
      lru-cache: 10.4.3
      minipass: 7.1.2

  pathe@1.1.2: {}

  pathval@2.0.0: {}

  picocolors@1.1.1: {}

  picomatch@2.3.1: {}

  playwright-core@1.50.1: {}

  playwright@1.50.1:
    dependencies:
      playwright-core: 1.50.1
    optionalDependencies:
      fsevents: 2.3.2

  possible-typed-array-names@1.1.0: {}

  postcss@8.4.31:
    dependencies:
      nanoid: 3.3.8
      picocolors: 1.1.1
      source-map-js: 1.2.1

  postcss@8.5.1:
    dependencies:
      nanoid: 3.3.8
      picocolors: 1.1.1
      source-map-js: 1.2.1

  prelude-ls@1.2.1: {}

  prettier-linter-helpers@1.0.0:
    dependencies:
      fast-diff: 1.3.0

  prettier@3.4.2: {}

<<<<<<< HEAD
  punycode.js@2.3.1: {}
=======
  prop-types@15.8.1:
    dependencies:
      loose-envify: 1.4.0
      object-assign: 4.1.1
      react-is: 16.13.1

  punycode@2.3.1: {}

  queue-microtask@1.2.3: {}
>>>>>>> d26551b7

  react-dom@19.0.0(react@19.0.0):
    dependencies:
      react: 19.0.0
      scheduler: 0.25.0

  react-is@16.13.1: {}

  react@19.0.0: {}

  reflect.getprototypeof@1.0.10:
    dependencies:
      call-bind: 1.0.8
      define-properties: 1.2.1
      es-abstract: 1.23.9
      es-errors: 1.3.0
      es-object-atoms: 1.1.1
      get-intrinsic: 1.2.7
      get-proto: 1.0.1
      which-builtin-type: 1.2.1

  regexp.prototype.flags@1.5.4:
    dependencies:
      call-bind: 1.0.8
      define-properties: 1.2.1
      es-errors: 1.3.0
      get-proto: 1.0.1
      gopd: 1.2.0
      set-function-name: 2.0.2

  resolve-from@4.0.0: {}

  resolve@2.0.0-next.5:
    dependencies:
      is-core-module: 2.16.1
      path-parse: 1.0.7
      supports-preserve-symlinks-flag: 1.0.0

  reusify@1.0.4: {}

  rollup@4.34.5:
    dependencies:
      '@types/estree': 1.0.6
    optionalDependencies:
      '@rollup/rollup-android-arm-eabi': 4.34.5
      '@rollup/rollup-android-arm64': 4.34.5
      '@rollup/rollup-darwin-arm64': 4.34.5
      '@rollup/rollup-darwin-x64': 4.34.5
      '@rollup/rollup-freebsd-arm64': 4.34.5
      '@rollup/rollup-freebsd-x64': 4.34.5
      '@rollup/rollup-linux-arm-gnueabihf': 4.34.5
      '@rollup/rollup-linux-arm-musleabihf': 4.34.5
      '@rollup/rollup-linux-arm64-gnu': 4.34.5
      '@rollup/rollup-linux-arm64-musl': 4.34.5
      '@rollup/rollup-linux-loongarch64-gnu': 4.34.5
      '@rollup/rollup-linux-powerpc64le-gnu': 4.34.5
      '@rollup/rollup-linux-riscv64-gnu': 4.34.5
      '@rollup/rollup-linux-s390x-gnu': 4.34.5
      '@rollup/rollup-linux-x64-gnu': 4.34.5
      '@rollup/rollup-linux-x64-musl': 4.34.5
      '@rollup/rollup-win32-arm64-msvc': 4.34.5
      '@rollup/rollup-win32-ia32-msvc': 4.34.5
      '@rollup/rollup-win32-x64-msvc': 4.34.5
      fsevents: 2.3.3

  run-parallel@1.2.0:
    dependencies:
      queue-microtask: 1.2.3

  safe-array-concat@1.1.3:
    dependencies:
      call-bind: 1.0.8
      call-bound: 1.0.3
      get-intrinsic: 1.2.7
      has-symbols: 1.1.0
      isarray: 2.0.5

  safe-push-apply@1.0.0:
    dependencies:
      es-errors: 1.3.0
      isarray: 2.0.5

  safe-regex-test@1.1.0:
    dependencies:
      call-bound: 1.0.3
      es-errors: 1.3.0
      is-regex: 1.2.1

  scheduler@0.25.0: {}

  semver@6.3.1: {}

  semver@7.7.1: {}

  set-function-length@1.2.2:
    dependencies:
      define-data-property: 1.1.4
      es-errors: 1.3.0
      function-bind: 1.1.2
      get-intrinsic: 1.2.7
      gopd: 1.2.0
      has-property-descriptors: 1.0.2

  set-function-name@2.0.2:
    dependencies:
      define-data-property: 1.1.4
      es-errors: 1.3.0
      functions-have-names: 1.2.3
      has-property-descriptors: 1.0.2

  set-proto@1.0.0:
    dependencies:
      dunder-proto: 1.0.1
      es-errors: 1.3.0
      es-object-atoms: 1.1.1

  sharp@0.33.5:
    dependencies:
      color: 4.2.3
      detect-libc: 2.0.3
      semver: 7.7.1
    optionalDependencies:
      '@img/sharp-darwin-arm64': 0.33.5
      '@img/sharp-darwin-x64': 0.33.5
      '@img/sharp-libvips-darwin-arm64': 1.0.4
      '@img/sharp-libvips-darwin-x64': 1.0.4
      '@img/sharp-libvips-linux-arm': 1.0.5
      '@img/sharp-libvips-linux-arm64': 1.0.4
      '@img/sharp-libvips-linux-s390x': 1.0.4
      '@img/sharp-libvips-linux-x64': 1.0.4
      '@img/sharp-libvips-linuxmusl-arm64': 1.0.4
      '@img/sharp-libvips-linuxmusl-x64': 1.0.4
      '@img/sharp-linux-arm': 0.33.5
      '@img/sharp-linux-arm64': 0.33.5
      '@img/sharp-linux-s390x': 0.33.5
      '@img/sharp-linux-x64': 0.33.5
      '@img/sharp-linuxmusl-arm64': 0.33.5
      '@img/sharp-linuxmusl-x64': 0.33.5
      '@img/sharp-wasm32': 0.33.5
      '@img/sharp-win32-ia32': 0.33.5
      '@img/sharp-win32-x64': 0.33.5
    optional: true

  shebang-command@2.0.0:
    dependencies:
      shebang-regex: 3.0.0

  shebang-regex@3.0.0: {}

  side-channel-list@1.0.0:
    dependencies:
      es-errors: 1.3.0
      object-inspect: 1.13.4

  side-channel-map@1.0.1:
    dependencies:
      call-bound: 1.0.3
      es-errors: 1.3.0
      get-intrinsic: 1.2.7
      object-inspect: 1.13.4

  side-channel-weakmap@1.0.2:
    dependencies:
      call-bound: 1.0.3
      es-errors: 1.3.0
      get-intrinsic: 1.2.7
      object-inspect: 1.13.4
      side-channel-map: 1.0.1

  side-channel@1.1.0:
    dependencies:
      es-errors: 1.3.0
      object-inspect: 1.13.4
      side-channel-list: 1.0.0
      side-channel-map: 1.0.1
      side-channel-weakmap: 1.0.2

  siginfo@2.0.0: {}

  signal-exit@4.1.0: {}

  simple-swizzle@0.2.2:
    dependencies:
      is-arrayish: 0.3.2
    optional: true

  source-map-js@1.2.1: {}

  stackback@0.0.2: {}

  std-env@3.8.0: {}

  streamsearch@1.1.0: {}

  string-width@4.2.3:
    dependencies:
      emoji-regex: 8.0.0
      is-fullwidth-code-point: 3.0.0
      strip-ansi: 6.0.1

  string-width@5.1.2:
    dependencies:
      eastasianwidth: 0.2.0
      emoji-regex: 9.2.2
      strip-ansi: 7.1.0

  string.prototype.matchall@4.0.12:
    dependencies:
      call-bind: 1.0.8
      call-bound: 1.0.3
      define-properties: 1.2.1
      es-abstract: 1.23.9
      es-errors: 1.3.0
      es-object-atoms: 1.1.1
      get-intrinsic: 1.2.7
      gopd: 1.2.0
      has-symbols: 1.1.0
      internal-slot: 1.1.0
      regexp.prototype.flags: 1.5.4
      set-function-name: 2.0.2
      side-channel: 1.1.0

  string.prototype.repeat@1.0.0:
    dependencies:
      define-properties: 1.2.1
      es-abstract: 1.23.9

  string.prototype.trim@1.2.10:
    dependencies:
      call-bind: 1.0.8
      call-bound: 1.0.3
      define-data-property: 1.1.4
      define-properties: 1.2.1
      es-abstract: 1.23.9
      es-object-atoms: 1.1.1
      has-property-descriptors: 1.0.2

  string.prototype.trimend@1.0.9:
    dependencies:
      call-bind: 1.0.8
      call-bound: 1.0.3
      define-properties: 1.2.1
      es-object-atoms: 1.1.1

  string.prototype.trimstart@1.0.8:
    dependencies:
      call-bind: 1.0.8
      define-properties: 1.2.1
      es-object-atoms: 1.1.1

  strip-ansi@6.0.1:
    dependencies:
      ansi-regex: 5.0.1

  strip-ansi@7.1.0:
    dependencies:
      ansi-regex: 6.1.0

  strip-json-comments@3.1.1: {}

  styled-jsx@5.1.6(react@19.0.0):
    dependencies:
      client-only: 0.0.1
      react: 19.0.0

  supports-color@7.2.0:
    dependencies:
      has-flag: 4.0.0

  supports-preserve-symlinks-flag@1.0.0: {}

  swr@2.3.2(react@19.0.0):
    dependencies:
      dequal: 2.0.3
      react: 19.0.0
      use-sync-external-store: 1.4.0(react@19.0.0)

  synckit@0.9.2:
    dependencies:
      '@pkgr/core': 0.1.1
      tslib: 2.8.1

  test-exclude@7.0.1:
    dependencies:
      '@istanbuljs/schema': 0.1.3
      glob: 10.4.5
      minimatch: 9.0.5

  tinybench@2.9.0: {}

  tinyexec@0.3.2: {}

  tinypool@1.0.2: {}

  tinyrainbow@1.2.0: {}

  tinyspy@3.0.2: {}

  to-regex-range@5.0.1:
    dependencies:
      is-number: 7.0.0

  ts-api-utils@2.0.1(typescript@5.7.3):
    dependencies:
      typescript: 5.7.3

  tslib@2.8.1: {}

<<<<<<< HEAD
  typedoc@0.27.7(typescript@5.7.3):
    dependencies:
      '@gerrit0/mini-shiki': 1.27.2
      lunr: 2.3.9
      markdown-it: 14.1.0
      minimatch: 9.0.5
      typescript: 5.7.3
      yaml: 2.7.0

  typescript@5.7.3: {}

  uc.micro@2.1.0: {}
=======
  type-check@0.4.0:
    dependencies:
      prelude-ls: 1.2.1

  typed-array-buffer@1.0.3:
    dependencies:
      call-bound: 1.0.3
      es-errors: 1.3.0
      is-typed-array: 1.1.15

  typed-array-byte-length@1.0.3:
    dependencies:
      call-bind: 1.0.8
      for-each: 0.3.5
      gopd: 1.2.0
      has-proto: 1.2.0
      is-typed-array: 1.1.15

  typed-array-byte-offset@1.0.4:
    dependencies:
      available-typed-arrays: 1.0.7
      call-bind: 1.0.8
      for-each: 0.3.5
      gopd: 1.2.0
      has-proto: 1.2.0
      is-typed-array: 1.1.15
      reflect.getprototypeof: 1.0.10

  typed-array-length@1.0.7:
    dependencies:
      call-bind: 1.0.8
      for-each: 0.3.5
      gopd: 1.2.0
      is-typed-array: 1.1.15
      possible-typed-array-names: 1.1.0
      reflect.getprototypeof: 1.0.10

  typescript-eslint@8.24.0(eslint@9.20.0)(typescript@5.7.3):
    dependencies:
      '@typescript-eslint/eslint-plugin': 8.24.0(@typescript-eslint/parser@8.24.0(eslint@9.20.0)(typescript@5.7.3))(eslint@9.20.0)(typescript@5.7.3)
      '@typescript-eslint/parser': 8.24.0(eslint@9.20.0)(typescript@5.7.3)
      '@typescript-eslint/utils': 8.24.0(eslint@9.20.0)(typescript@5.7.3)
      eslint: 9.20.0
      typescript: 5.7.3
    transitivePeerDependencies:
      - supports-color

  typescript@5.7.3: {}

  unbox-primitive@1.1.0:
    dependencies:
      call-bound: 1.0.3
      has-bigints: 1.1.0
      has-symbols: 1.1.0
      which-boxed-primitive: 1.1.1
>>>>>>> d26551b7

  undici-types@6.20.0: {}

  uri-js@4.4.1:
    dependencies:
      punycode: 2.3.1

  use-sync-external-store@1.4.0(react@19.0.0):
    dependencies:
      react: 19.0.0

  vite-node@2.1.9(@types/node@22.13.1):
    dependencies:
      cac: 6.7.14
      debug: 4.4.0
      es-module-lexer: 1.6.0
      pathe: 1.1.2
      vite: 5.4.14(@types/node@22.13.1)
    transitivePeerDependencies:
      - '@types/node'
      - less
      - lightningcss
      - sass
      - sass-embedded
      - stylus
      - sugarss
      - supports-color
      - terser

  vite@5.4.14(@types/node@22.13.1):
    dependencies:
      esbuild: 0.21.5
      postcss: 8.5.1
      rollup: 4.34.5
    optionalDependencies:
      '@types/node': 22.13.1
      fsevents: 2.3.3

  vitest@2.1.9(@types/node@22.13.1):
    dependencies:
      '@vitest/expect': 2.1.9
      '@vitest/mocker': 2.1.9(vite@5.4.14(@types/node@22.13.1))
      '@vitest/pretty-format': 2.1.9
      '@vitest/runner': 2.1.9
      '@vitest/snapshot': 2.1.9
      '@vitest/spy': 2.1.9
      '@vitest/utils': 2.1.9
      chai: 5.1.2
      debug: 4.4.0
      expect-type: 1.1.0
      magic-string: 0.30.17
      pathe: 1.1.2
      std-env: 3.8.0
      tinybench: 2.9.0
      tinyexec: 0.3.2
      tinypool: 1.0.2
      tinyrainbow: 1.2.0
      vite: 5.4.14(@types/node@22.13.1)
      vite-node: 2.1.9(@types/node@22.13.1)
      why-is-node-running: 2.3.0
    optionalDependencies:
      '@types/node': 22.13.1
    transitivePeerDependencies:
      - less
      - lightningcss
      - msw
      - sass
      - sass-embedded
      - stylus
      - sugarss
      - supports-color
      - terser

  which-boxed-primitive@1.1.1:
    dependencies:
      is-bigint: 1.1.0
      is-boolean-object: 1.2.2
      is-number-object: 1.1.1
      is-string: 1.1.1
      is-symbol: 1.1.1

  which-builtin-type@1.2.1:
    dependencies:
      call-bound: 1.0.3
      function.prototype.name: 1.1.8
      has-tostringtag: 1.0.2
      is-async-function: 2.1.1
      is-date-object: 1.1.0
      is-finalizationregistry: 1.1.1
      is-generator-function: 1.1.0
      is-regex: 1.2.1
      is-weakref: 1.1.1
      isarray: 2.0.5
      which-boxed-primitive: 1.1.1
      which-collection: 1.0.2
      which-typed-array: 1.1.18

  which-collection@1.0.2:
    dependencies:
      is-map: 2.0.3
      is-set: 2.0.3
      is-weakmap: 2.0.2
      is-weakset: 2.0.4

  which-typed-array@1.1.18:
    dependencies:
      available-typed-arrays: 1.0.7
      call-bind: 1.0.8
      call-bound: 1.0.3
      for-each: 0.3.5
      gopd: 1.2.0
      has-tostringtag: 1.0.2

  which@2.0.2:
    dependencies:
      isexe: 2.0.0

  why-is-node-running@2.3.0:
    dependencies:
      siginfo: 2.0.0
      stackback: 0.0.2

  word-wrap@1.2.5: {}

  wrap-ansi@7.0.0:
    dependencies:
      ansi-styles: 4.3.0
      string-width: 4.2.3
      strip-ansi: 6.0.1

  wrap-ansi@8.1.0:
    dependencies:
      ansi-styles: 6.2.1
      string-width: 5.1.2
      strip-ansi: 7.1.0

<<<<<<< HEAD
  yaml@2.7.0: {}
=======
  yocto-queue@0.1.0: {}
>>>>>>> d26551b7
<|MERGE_RESOLUTION|>--- conflicted
+++ resolved
@@ -278,10 +278,6 @@
     cpu: [x64]
     os: [win32]
 
-<<<<<<< HEAD
-  '@gerrit0/mini-shiki@1.27.2':
-    resolution: {integrity: sha512-GeWyHz8ao2gBiUW4OJnQDxXQnFgZQwwQk05t/CVVgNBN7/rK8XZ7xY6YhLVv9tH3VppWWmr9DCl3MwemB/i+Og==}
-=======
   '@eslint-community/eslint-utils@4.4.1':
     resolution: {integrity: sha512-s3O3waFUrMV8P/XaF/+ZTp1X9XBZW1a4B97ZnjQF2KYWaFD2A8KyFBsrsfSjEmjn3RGWAIuvlneuZm3CUK3jbA==}
     engines: {node: ^12.22.0 || ^14.17.0 || >=16.0.0}
@@ -320,6 +316,9 @@
     resolution: {integrity: sha512-lB05FkqEdUg2AA0xEbUz0SnkXT1LcCTa438W4IWTUh4hdOnVbQyOJ81OrDXsJk/LSiJHubgGEFoR5EHq1NsH1A==}
     engines: {node: ^18.18.0 || ^20.9.0 || >=21.1.0}
 
+  '@gerrit0/mini-shiki@1.27.2':
+    resolution: {integrity: sha512-GeWyHz8ao2gBiUW4OJnQDxXQnFgZQwwQk05t/CVVgNBN7/rK8XZ7xY6YhLVv9tH3VppWWmr9DCl3MwemB/i+Og==}
+
   '@humanfs/core@0.19.1':
     resolution: {integrity: sha512-5DyQ4+1JEUzejeK1JGICcideyfUbGixgS9jNgex5nqkW+cY7WZhxBigmieN5Qnw9ZosSNVC9KQKyb+GUaGyKUA==}
     engines: {node: '>=18.18.0'}
@@ -339,7 +338,6 @@
   '@humanwhocodes/retry@0.4.1':
     resolution: {integrity: sha512-c7hNEllBlenFTHBky65mhq8WD2kbN9Q6gk0bTk8lSBvc554jpXSkST1iePudpt7+A/AQvuHs9EMqjHDXMY1lrA==}
     engines: {node: '>=18.18'}
->>>>>>> d26551b7
 
   '@ianvs/prettier-plugin-sort-imports@4.4.1':
     resolution: {integrity: sha512-F0/Hrcfpy8WuxlQyAWJTEren/uxKhYonOGY4OyWmwRdeTvkh9mMSCxowZLjNkhwi/2ipqCgtXwwOk7tW0mWXkA==}
@@ -655,7 +653,6 @@
     cpu: [x64]
     os: [win32]
 
-<<<<<<< HEAD
   '@shikijs/engine-oniguruma@1.29.2':
     resolution: {integrity: sha512-7iiOx3SG8+g1MnlzZVDYiaeHe7Ez2Kf2HrJzdmGwkRisT7r4rak0e655AcM/tF9JG/kg5fMNYlLLKglbN7gBqA==}
 
@@ -664,13 +661,12 @@
 
   '@shikijs/vscode-textmate@10.0.1':
     resolution: {integrity: sha512-fTIQwLF+Qhuws31iw7Ncl1R3HUDtGwIipiJ9iU+UsDUwMhegFcQKQHd51nZjb7CArq0MvON8rbgCGQYWHUKAdg==}
-=======
+
   '@stylistic/eslint-plugin-ts@3.1.0':
     resolution: {integrity: sha512-ExsbaLmPTt3Y9bWN64nw+hpsnLAScLH25ncPxrV16FG2Lvg5wn6aRfMqldUGpu+YdqVmFFU1zehgFh6RIHT6YA==}
     engines: {node: ^18.18.0 || ^20.9.0 || >=21.1.0}
     peerDependencies:
       eslint: '>=8.40.0'
->>>>>>> d26551b7
 
   '@swc/counter@0.1.3':
     resolution: {integrity: sha512-e2BR4lsJkkRlKZ/qCHPw9ZaSxc0MVUd7gtbtaB7aMvHeJVYe8sOB8DBZkP2DtISHGSku9sCK6T6cnY0CtXrOCQ==}
@@ -681,13 +677,11 @@
   '@types/estree@1.0.6':
     resolution: {integrity: sha512-AYnb1nQyY49te+VRAVgmzfcgjYS91mY5P0TKUDCLEM+gNnA+3T6rWITXRLYCpahpqSQbN5cE+gHpnPyXjHWxcw==}
 
-<<<<<<< HEAD
   '@types/hast@3.0.4':
     resolution: {integrity: sha512-WPs+bbQw5aCj+x6laNGWLH3wviHtoCv/P3+otBhbOhJgG8qtpdAMlTCxLtsTWA7LH1Oh/bFCHsBn0TPS5m30EQ==}
-=======
+
   '@types/json-schema@7.0.15':
     resolution: {integrity: sha512-5+fP8P8MFNC+AyZCDxrB2pkZFPGzqQWUzpSeuuVLvm8VMcorNYavBqoFcxK8bQz4Qsbn4oUEEem4wDLfcysGHA==}
->>>>>>> d26551b7
 
   '@types/node@22.13.1':
     resolution: {integrity: sha512-jK8uzQlrvXqEU91UxiK5J7pKHyzgnI1Qnl0QDHIgVGuolJhRb9EEl28Cj9b3rGR8B2lhFCtvIm5os8lFnO/1Ew==}
@@ -700,10 +694,9 @@
   '@types/react@19.0.8':
     resolution: {integrity: sha512-9P/o1IGdfmQxrujGbIMDyYaaCykhLKc0NGCtYcECNUr9UAaDe4gwvV9bR6tvd5Br1SG0j+PBpbKr2UYY8CwqSw==}
 
-<<<<<<< HEAD
   '@types/unist@3.0.3':
     resolution: {integrity: sha512-ko/gIFJRv177XgZsZcBwnqJN5x/Gien8qNOn0D5bQU/zAzVf9Zt3BlcUiLqhV9y4ARk0GbT3tnUiPNgnTXzc/Q==}
-=======
+
   '@typescript-eslint/eslint-plugin@8.24.0':
     resolution: {integrity: sha512-aFcXEJJCI4gUdXgoo/j9udUYIHgF23MFkg09LFz2dzEmU0+1Plk4rQWv/IYKvPHAtlkkGoB3m5e6oUp+JPsNaQ==}
     engines: {node: ^18.18.0 || ^20.9.0 || >=21.1.0}
@@ -750,7 +743,6 @@
   '@typescript-eslint/visitor-keys@8.24.0':
     resolution: {integrity: sha512-kArLq83QxGLbuHrTMoOEWO+l2MwsNS2TGISEdx8xgqpkbytB07XmlQyQdNDrCc1ecSqx0cnmhGvpX+VBwqqSkg==}
     engines: {node: ^18.18.0 || ^20.9.0 || >=21.1.0}
->>>>>>> d26551b7
 
   '@vitest/coverage-v8@2.1.4':
     resolution: {integrity: sha512-FPKQuJfR6VTfcNMcGpqInmtJuVXFSCd9HQltYncfR01AzXhLucMEtQ5SinPdZxsT5x/5BK7I5qFJ5/ApGCmyTQ==}
@@ -822,8 +814,6 @@
   argparse@2.0.1:
     resolution: {integrity: sha512-8+9WqebbFzpX9OR+Wa6O29asIogeRMzcGtAINdpMHHyAg10f05aSFVBbcEqGf/PXw1EjAZ+q2/bEBg3DvurK3Q==}
 
-<<<<<<< HEAD
-=======
   array-buffer-byte-length@1.0.2:
     resolution: {integrity: sha512-LHE+8BuR7RYGDKvnrmcuSq3tDcKv9OFEXQt/HpbZhY7V6h0zlUXutnAD82GiFx9rdieCMjkvtcsPqBwgUl1Iiw==}
     engines: {node: '>= 0.4'}
@@ -852,7 +842,6 @@
     resolution: {integrity: sha512-BNoCY6SXXPQ7gF2opIP4GBE+Xw7U+pHMYKuzjgCN3GwiaIR09UUeKfheyIry77QtrCBlC0KK0q5/TER/tYh3PQ==}
     engines: {node: '>= 0.4'}
 
->>>>>>> d26551b7
   assertion-error@2.0.1:
     resolution: {integrity: sha512-Izi8RQcffqCeNVgFigKli1ssklIbpHnCYc6AknXGYoB6grJqyeby7jv12JUQgmTAnIDnbck1uxksT4dzN3PWBA==}
     engines: {node: '>=12'}
@@ -1005,11 +994,10 @@
   emoji-regex@9.2.2:
     resolution: {integrity: sha512-L18DaJsXSUk2+42pv8mLs5jJT2hqFkFE4j21wOmgbUqsZ2hL72NsUU785g9RXgo3s0ZNgVl42TiHp3ZtOv/Vyg==}
 
-<<<<<<< HEAD
   entities@4.5.0:
     resolution: {integrity: sha512-V0hjH4dGPh9Ao5p0MoRY6BVqtwCjhz6vI5LT8AJ55H+4g9/4vbHx1I54fS0XuclLhDHArPQCiMjDxjaL8fPxhw==}
     engines: {node: '>=0.12'}
-=======
+
   es-abstract@1.23.9:
     resolution: {integrity: sha512-py07lI0wjxAC/DcfK1S6G7iANonniZwTISvdPzk9hzeH0IZIshbuuFxLIU96OyF89Yb9hiqWn8M/bY83KY5vzA==}
     engines: {node: '>= 0.4'}
@@ -1025,7 +1013,6 @@
   es-iterator-helpers@1.2.1:
     resolution: {integrity: sha512-uDn+FE1yrDzyC0pCo961B2IHbdM8y/ACZsKD4dG6WqrjV53BADjwa7D+1aom2rsNVfLyDgU/eigvlJGJ08OQ4w==}
     engines: {node: '>= 0.4'}
->>>>>>> d26551b7
 
   es-module-lexer@1.6.0:
     resolution: {integrity: sha512-qqnD1yMU6tk/jnaMosogGySTZP8YtUgAffA9nMN+E/rjxcfRQ6IEk7IiozUjgxKoFHBGjTLnrHB/YC45r/59EQ==}
@@ -1435,10 +1422,6 @@
     engines: {node: '>=6'}
     hasBin: true
 
-<<<<<<< HEAD
-  linkify-it@5.0.0:
-    resolution: {integrity: sha512-5aHCbzQRADcdP+ATqnDuhhJ/MRIqDkZX5pyjFHRRysS8vZ5AbqGEoFIb6pYHPZ+L/OC2Lc+xT8uHVVR5CAK/wQ==}
-=======
   json-buffer@3.0.1:
     resolution: {integrity: sha512-4bV5BfR2mqfQTJm+V5tPPdf+ZpuhiIvTuAB5g8kcrXOZpTT/QwwVRWBywX1ozr6lEuPdbHxwaJlm9G6mI2sfSQ==}
 
@@ -1459,6 +1442,9 @@
     resolution: {integrity: sha512-+bT2uH4E5LGE7h/n3evcS/sQlJXCpIp6ym8OWJ5eV6+67Dsql/LaaT7qJBAt2rzfoa/5QBGBhxDix1dMt2kQKQ==}
     engines: {node: '>= 0.8.0'}
 
+  linkify-it@5.0.0:
+    resolution: {integrity: sha512-5aHCbzQRADcdP+ATqnDuhhJ/MRIqDkZX5pyjFHRRysS8vZ5AbqGEoFIb6pYHPZ+L/OC2Lc+xT8uHVVR5CAK/wQ==}
+
   locate-path@6.0.0:
     resolution: {integrity: sha512-iPZK6eYjbxRu3uB4/WZ3EsEIMJFMqAoopl3R+zuq0UjcAm/MO6KCweDgPfP3elTztoKP3KtnVHxTn2NHBSDVUw==}
     engines: {node: '>=10'}
@@ -1469,7 +1455,6 @@
   loose-envify@1.4.0:
     resolution: {integrity: sha512-lyuxPGr/Wfhrlem2CL/UcnUc1zcqKAImBDzukY7Y5F/yQiNdko6+fRLevlw1HgMySw7f611UIY408EtxRSoK3Q==}
     hasBin: true
->>>>>>> d26551b7
 
   loupe@3.1.3:
     resolution: {integrity: sha512-kkIp7XSkP78ZxJEsSxW3712C6teJVoeHHwgo9zJ380de7IYyJ2ISlxojcH2pC5OFLewESmnRi/+XCDIEEVyoug==}
@@ -1490,17 +1475,16 @@
     resolution: {integrity: sha512-hXdUTZYIVOt1Ex//jAQi+wTZZpUpwBj/0QsOzqegb3rGMMeJiSEu5xLHnYfBrRV4RH2+OCSOO95Is/7x1WJ4bw==}
     engines: {node: '>=10'}
 
-<<<<<<< HEAD
   markdown-it@14.1.0:
     resolution: {integrity: sha512-a54IwgWPaeBCAAsv13YgmALOF1elABB08FxO9i+r4VFk5Vl4pKokRPeX8u5TCgSsPi6ec1otfLjdOpVcgbpshg==}
     hasBin: true
 
+  math-intrinsics@1.1.0:
+    resolution: {integrity: sha512-/IXtbwEk5HTPyEwyKX6hGkYXxM9nbj64B+ilVJnC/R6B0pH5G4V3b0pVbL7DBj4tkhBAppbQUlf6F6Xl9LHu1g==}
+    engines: {node: '>= 0.4'}
+
   mdurl@2.0.0:
     resolution: {integrity: sha512-Lf+9+2r+Tdp5wXDXC4PcIBjTDtq4UKjCPMQhKIuzpJNW0b96kVqSwW0bT7FhRSfmAiFYgP+SCRvdrDozfh0U5w==}
-=======
-  math-intrinsics@1.1.0:
-    resolution: {integrity: sha512-/IXtbwEk5HTPyEwyKX6hGkYXxM9nbj64B+ilVJnC/R6B0pH5G4V3b0pVbL7DBj4tkhBAppbQUlf6F6Xl9LHu1g==}
-    engines: {node: '>= 0.4'}
 
   merge2@1.4.1:
     resolution: {integrity: sha512-8q7VEgMJW4J8tcfVPy8g09NcQwZdbwFEqhe/WZkoIzjn/3TGDwtOCYtXGxA3O8tPzpczCCDgv+P2P5y00ZJOOg==}
@@ -1512,7 +1496,6 @@
 
   minimatch@3.1.2:
     resolution: {integrity: sha512-J7p63hRiAjw1NDEww1W7i37+ByIrOWO5XQQAzZ3VOcL0PNybwpfmV/N05zFAzwQ9USyEcX6t3UO+K5aqBQOIHw==}
->>>>>>> d26551b7
 
   minimatch@9.0.5:
     resolution: {integrity: sha512-G6T0ZX48xgozx7587koeX9Ys2NYy6Gmv//P89sEte9V9whIapMNF4idKxnW2QtCcLiTWlb/wfCabAtAFWhhBow==}
@@ -1672,15 +1655,13 @@
     engines: {node: '>=14'}
     hasBin: true
 
-<<<<<<< HEAD
+  prop-types@15.8.1:
+    resolution: {integrity: sha512-oj87CgZICdulUohogVAR7AjlC0327U4el4L6eAvOqCeudMDVU0NThNaV+b9Df4dXgSP1gXMTnPdhfe/2qDH5cg==}
+
   punycode.js@2.3.1:
     resolution: {integrity: sha512-uxFIHU0YlHYhDQtV4R9J6a52SLx28BCjT+4ieh7IGbgwVJWO+km431c4yRlREUAsAmt/uMjQUyQHNEPf0M39CA==}
     engines: {node: '>=6'}
 
-=======
-  prop-types@15.8.1:
-    resolution: {integrity: sha512-oj87CgZICdulUohogVAR7AjlC0327U4el4L6eAvOqCeudMDVU0NThNaV+b9Df4dXgSP1gXMTnPdhfe/2qDH5cg==}
-
   punycode@2.3.1:
     resolution: {integrity: sha512-vYt7UD1U9Wg6138shLtLOvdAu+8DsC/ilFtEVHcH+wydcSpNE20AfSOduf6MkRFahL5FY7X1oU7nKVZFtfq8Fg==}
     engines: {node: '>=6'}
@@ -1688,7 +1669,6 @@
   queue-microtask@1.2.3:
     resolution: {integrity: sha512-NuaNSa6flKT5JaSYQzJok04JzTL1CA6aGhv5rfLW3PgqA+M2ChpZQnAC8h8i4ZFkBS8X5RqkDBHA7r4hej3K9A==}
 
->>>>>>> d26551b7
   react-dom@19.0.0:
     resolution: {integrity: sha512-4GV5sHFG0e/0AD4X+ySy6UJd3jVl1iNsNHdpad0qhABJ11twS3TTBnseqsKurKcsNqCEFeGL3uLpVChpIO3QfQ==}
     peerDependencies:
@@ -1921,33 +1901,32 @@
   tslib@2.8.1:
     resolution: {integrity: sha512-oJFu94HQb+KVduSUQL7wnpmqnfmLsOA/nAh6b6EH0wCEoK0/mPeXU6c3wKDV83MkOuHPRHtSXKKU99IBazS/2w==}
 
-<<<<<<< HEAD
+  type-check@0.4.0:
+    resolution: {integrity: sha512-XleUoc9uwGXqjWwXaUTZAmzMcFZ5858QA2vvx1Ur5xIcixXIP+8LnFDgRplU30us6teqdlskFfu+ae4K79Ooew==}
+    engines: {node: '>= 0.8.0'}
+
+  typed-array-buffer@1.0.3:
+    resolution: {integrity: sha512-nAYYwfY3qnzX30IkA6AQZjVbtK6duGontcQm1WSG1MD94YLqK0515GNApXkoxKOWMusVssAHWLh9SeaoefYFGw==}
+    engines: {node: '>= 0.4'}
+
+  typed-array-byte-length@1.0.3:
+    resolution: {integrity: sha512-BaXgOuIxz8n8pIq3e7Atg/7s+DpiYrxn4vdot3w9KbnBhcRQq6o3xemQdIfynqSeXeDrF32x+WvfzmOjPiY9lg==}
+    engines: {node: '>= 0.4'}
+
+  typed-array-byte-offset@1.0.4:
+    resolution: {integrity: sha512-bTlAFB/FBYMcuX81gbL4OcpH5PmlFHqlCCpAl8AlEzMz5k53oNDvN8p1PNOWLEmI2x4orp3raOFB51tv9X+MFQ==}
+    engines: {node: '>= 0.4'}
+
+  typed-array-length@1.0.7:
+    resolution: {integrity: sha512-3KS2b+kL7fsuk/eJZ7EQdnEmQoaho/r6KUef7hxvltNA5DR8NAUM+8wJMbJyZ4G9/7i3v5zPBIMN5aybAh2/Jg==}
+    engines: {node: '>= 0.4'}
+
   typedoc@0.27.7:
     resolution: {integrity: sha512-K/JaUPX18+61W3VXek1cWC5gwmuLvYTOXJzBvD9W7jFvbPnefRnCHQCEPw7MSNrP/Hj7JJrhZtDDLKdcYm6ucg==}
     engines: {node: '>= 18'}
     hasBin: true
     peerDependencies:
       typescript: 5.0.x || 5.1.x || 5.2.x || 5.3.x || 5.4.x || 5.5.x || 5.6.x || 5.7.x
-=======
-  type-check@0.4.0:
-    resolution: {integrity: sha512-XleUoc9uwGXqjWwXaUTZAmzMcFZ5858QA2vvx1Ur5xIcixXIP+8LnFDgRplU30us6teqdlskFfu+ae4K79Ooew==}
-    engines: {node: '>= 0.8.0'}
-
-  typed-array-buffer@1.0.3:
-    resolution: {integrity: sha512-nAYYwfY3qnzX30IkA6AQZjVbtK6duGontcQm1WSG1MD94YLqK0515GNApXkoxKOWMusVssAHWLh9SeaoefYFGw==}
-    engines: {node: '>= 0.4'}
-
-  typed-array-byte-length@1.0.3:
-    resolution: {integrity: sha512-BaXgOuIxz8n8pIq3e7Atg/7s+DpiYrxn4vdot3w9KbnBhcRQq6o3xemQdIfynqSeXeDrF32x+WvfzmOjPiY9lg==}
-    engines: {node: '>= 0.4'}
-
-  typed-array-byte-offset@1.0.4:
-    resolution: {integrity: sha512-bTlAFB/FBYMcuX81gbL4OcpH5PmlFHqlCCpAl8AlEzMz5k53oNDvN8p1PNOWLEmI2x4orp3raOFB51tv9X+MFQ==}
-    engines: {node: '>= 0.4'}
-
-  typed-array-length@1.0.7:
-    resolution: {integrity: sha512-3KS2b+kL7fsuk/eJZ7EQdnEmQoaho/r6KUef7hxvltNA5DR8NAUM+8wJMbJyZ4G9/7i3v5zPBIMN5aybAh2/Jg==}
-    engines: {node: '>= 0.4'}
 
   typescript-eslint@8.24.0:
     resolution: {integrity: sha512-/lmv4366en/qbB32Vz5+kCNZEMf6xYHwh1z48suBwZvAtnXKbP+YhGe8OLE2BqC67LMqKkCNLtjejdwsdW6uOQ==}
@@ -1955,21 +1934,18 @@
     peerDependencies:
       eslint: ^8.57.0 || ^9.0.0
       typescript: '>=4.8.4 <5.8.0'
->>>>>>> d26551b7
 
   typescript@5.7.3:
     resolution: {integrity: sha512-84MVSjMEHP+FQRPy3pX9sTVV/INIex71s9TL2Gm5FG/WG1SqXeKyZ0k7/blY/4FdOzI12CBy1vGc4og/eus0fw==}
     engines: {node: '>=14.17'}
     hasBin: true
 
-<<<<<<< HEAD
   uc.micro@2.1.0:
     resolution: {integrity: sha512-ARDJmphmdvUk6Glw7y9DQ2bFkKBHwQHLi2lsaH6PPmz/Ka9sFOBsBluozhDltWmnv9u/cF6Rt87znRTPV+yp/A==}
-=======
+
   unbox-primitive@1.1.0:
     resolution: {integrity: sha512-nWJ91DjeOkej/TA8pXQ3myruKpKEYgqvpw9lz4OPHj/NWFNluYrjbz9j01CJ8yKQd2g4jFoOkINCTW2I5LEEyw==}
     engines: {node: '>= 0.4'}
->>>>>>> d26551b7
 
   undici-types@6.20.0:
     resolution: {integrity: sha512-Ny6QZ2Nju20vw1SRHe3d9jVu6gJ+4e3+MMpqu7pqE5HT6WsTSlce++GQmK5UXS8mzV8DSYHrQH+Xrf2jVcuKNg==}
@@ -2081,16 +2057,14 @@
     resolution: {integrity: sha512-si7QWI6zUMq56bESFvagtmzMdGOtoxfR+Sez11Mobfc7tm+VkUckk9bW2UeffTGVUbOksxmSw0AA2gs8g71NCQ==}
     engines: {node: '>=12'}
 
-<<<<<<< HEAD
   yaml@2.7.0:
     resolution: {integrity: sha512-+hSoy/QHluxmC9kCIJyL/uyFmLmc+e5CFR5Wa+bpIhIj85LVb9ZH2nVnqrHoSvKogwODv0ClqZkmiSSaIH5LTA==}
     engines: {node: '>= 14'}
     hasBin: true
-=======
+
   yocto-queue@0.1.0:
     resolution: {integrity: sha512-rVksvsnNCdJ/ohGc6xgPwyN8eheCxsiLM8mxuE/t/mOVqJewPuO1miLpTHQiRgTKCLexL4MeAFVagts7HmNZ2Q==}
     engines: {node: '>=10'}
->>>>>>> d26551b7
 
 snapshots:
 
@@ -2222,13 +2196,6 @@
   '@esbuild/win32-x64@0.21.5':
     optional: true
 
-<<<<<<< HEAD
-  '@gerrit0/mini-shiki@1.27.2':
-    dependencies:
-      '@shikijs/engine-oniguruma': 1.29.2
-      '@shikijs/types': 1.29.2
-      '@shikijs/vscode-textmate': 10.0.1
-=======
   '@eslint-community/eslint-utils@4.4.1(eslint@9.20.0)':
     dependencies:
       eslint: 9.20.0
@@ -2275,6 +2242,12 @@
       '@eslint/core': 0.10.0
       levn: 0.4.1
 
+  '@gerrit0/mini-shiki@1.27.2':
+    dependencies:
+      '@shikijs/engine-oniguruma': 1.29.2
+      '@shikijs/types': 1.29.2
+      '@shikijs/vscode-textmate': 10.0.1
+
   '@humanfs/core@0.19.1': {}
 
   '@humanfs/node@0.16.6':
@@ -2287,7 +2260,6 @@
   '@humanwhocodes/retry@0.3.1': {}
 
   '@humanwhocodes/retry@0.4.1': {}
->>>>>>> d26551b7
 
   '@ianvs/prettier-plugin-sort-imports@4.4.1(prettier@3.4.2)':
     dependencies:
@@ -2509,7 +2481,6 @@
   '@rollup/rollup-win32-x64-msvc@4.34.5':
     optional: true
 
-<<<<<<< HEAD
   '@shikijs/engine-oniguruma@1.29.2':
     dependencies:
       '@shikijs/types': 1.29.2
@@ -2521,7 +2492,7 @@
       '@types/hast': 3.0.4
 
   '@shikijs/vscode-textmate@10.0.1': {}
-=======
+
   '@stylistic/eslint-plugin-ts@3.1.0(eslint@9.20.0)(typescript@5.7.3)':
     dependencies:
       '@typescript-eslint/utils': 8.24.0(eslint@9.20.0)(typescript@5.7.3)
@@ -2531,7 +2502,6 @@
     transitivePeerDependencies:
       - supports-color
       - typescript
->>>>>>> d26551b7
 
   '@swc/counter@0.1.3': {}
 
@@ -2541,13 +2511,11 @@
 
   '@types/estree@1.0.6': {}
 
-<<<<<<< HEAD
   '@types/hast@3.0.4':
     dependencies:
       '@types/unist': 3.0.3
-=======
+
   '@types/json-schema@7.0.15': {}
->>>>>>> d26551b7
 
   '@types/node@22.13.1':
     dependencies:
@@ -2561,9 +2529,8 @@
     dependencies:
       csstype: 3.1.3
 
-<<<<<<< HEAD
   '@types/unist@3.0.3': {}
-=======
+
   '@typescript-eslint/eslint-plugin@8.24.0(@typescript-eslint/parser@8.24.0(eslint@9.20.0)(typescript@5.7.3))(eslint@9.20.0)(typescript@5.7.3)':
     dependencies:
       '@eslint-community/regexpp': 4.12.1
@@ -2640,7 +2607,6 @@
     dependencies:
       '@typescript-eslint/types': 8.24.0
       eslint-visitor-keys: 4.2.0
->>>>>>> d26551b7
 
   '@vitest/coverage-v8@2.1.4(vitest@2.1.9(@types/node@22.13.1))':
     dependencies:
@@ -2725,8 +2691,6 @@
 
   argparse@2.0.1: {}
 
-<<<<<<< HEAD
-=======
   array-buffer-byte-length@1.0.2:
     dependencies:
       call-bound: 1.0.3
@@ -2782,7 +2746,6 @@
       get-intrinsic: 1.2.7
       is-array-buffer: 3.0.5
 
->>>>>>> d26551b7
   assertion-error@2.0.1: {}
 
   async-function@1.0.0: {}
@@ -2937,9 +2900,8 @@
 
   emoji-regex@9.2.2: {}
 
-<<<<<<< HEAD
   entities@4.5.0: {}
-=======
+
   es-abstract@1.23.9:
     dependencies:
       array-buffer-byte-length: 1.0.2
@@ -3016,7 +2978,6 @@
       internal-slot: 1.1.0
       iterator.prototype: 1.1.5
       safe-array-concat: 1.1.3
->>>>>>> d26551b7
 
   es-module-lexer@1.6.0: {}
 
@@ -3499,11 +3460,6 @@
 
   jsesc@3.1.0: {}
 
-<<<<<<< HEAD
-  linkify-it@5.0.0:
-    dependencies:
-      uc.micro: 2.1.0
-=======
   json-buffer@3.0.1: {}
 
   json-schema-traverse@0.4.1: {}
@@ -3526,6 +3482,10 @@
       prelude-ls: 1.2.1
       type-check: 0.4.0
 
+  linkify-it@5.0.0:
+    dependencies:
+      uc.micro: 2.1.0
+
   locate-path@6.0.0:
     dependencies:
       p-locate: 5.0.0
@@ -3535,7 +3495,6 @@
   loose-envify@1.4.0:
     dependencies:
       js-tokens: 4.0.0
->>>>>>> d26551b7
 
   loupe@3.1.3: {}
 
@@ -3557,7 +3516,6 @@
     dependencies:
       semver: 7.7.1
 
-<<<<<<< HEAD
   markdown-it@14.1.0:
     dependencies:
       argparse: 2.0.1
@@ -3567,9 +3525,9 @@
       punycode.js: 2.3.1
       uc.micro: 2.1.0
 
+  math-intrinsics@1.1.0: {}
+
   mdurl@2.0.0: {}
-=======
-  math-intrinsics@1.1.0: {}
 
   merge2@1.4.1: {}
 
@@ -3581,7 +3539,6 @@
   minimatch@3.1.2:
     dependencies:
       brace-expansion: 1.1.11
->>>>>>> d26551b7
 
   minimatch@9.0.5:
     dependencies:
@@ -3736,19 +3693,17 @@
 
   prettier@3.4.2: {}
 
-<<<<<<< HEAD
-  punycode.js@2.3.1: {}
-=======
   prop-types@15.8.1:
     dependencies:
       loose-envify: 1.4.0
       object-assign: 4.1.1
       react-is: 16.13.1
 
+  punycode.js@2.3.1: {}
+
   punycode@2.3.1: {}
 
   queue-microtask@1.2.3: {}
->>>>>>> d26551b7
 
   react-dom@19.0.0(react@19.0.0):
     dependencies:
@@ -4057,20 +4012,6 @@
 
   tslib@2.8.1: {}
 
-<<<<<<< HEAD
-  typedoc@0.27.7(typescript@5.7.3):
-    dependencies:
-      '@gerrit0/mini-shiki': 1.27.2
-      lunr: 2.3.9
-      markdown-it: 14.1.0
-      minimatch: 9.0.5
-      typescript: 5.7.3
-      yaml: 2.7.0
-
-  typescript@5.7.3: {}
-
-  uc.micro@2.1.0: {}
-=======
   type-check@0.4.0:
     dependencies:
       prelude-ls: 1.2.1
@@ -4108,6 +4049,15 @@
       possible-typed-array-names: 1.1.0
       reflect.getprototypeof: 1.0.10
 
+  typedoc@0.27.7(typescript@5.7.3):
+    dependencies:
+      '@gerrit0/mini-shiki': 1.27.2
+      lunr: 2.3.9
+      markdown-it: 14.1.0
+      minimatch: 9.0.5
+      typescript: 5.7.3
+      yaml: 2.7.0
+
   typescript-eslint@8.24.0(eslint@9.20.0)(typescript@5.7.3):
     dependencies:
       '@typescript-eslint/eslint-plugin': 8.24.0(@typescript-eslint/parser@8.24.0(eslint@9.20.0)(typescript@5.7.3))(eslint@9.20.0)(typescript@5.7.3)
@@ -4120,13 +4070,14 @@
 
   typescript@5.7.3: {}
 
+  uc.micro@2.1.0: {}
+
   unbox-primitive@1.1.0:
     dependencies:
       call-bound: 1.0.3
       has-bigints: 1.1.0
       has-symbols: 1.1.0
       which-boxed-primitive: 1.1.1
->>>>>>> d26551b7
 
   undici-types@6.20.0: {}
 
@@ -4263,8 +4214,6 @@
       string-width: 5.1.2
       strip-ansi: 7.1.0
 
-<<<<<<< HEAD
   yaml@2.7.0: {}
-=======
-  yocto-queue@0.1.0: {}
->>>>>>> d26551b7
+
+  yocto-queue@0.1.0: {}