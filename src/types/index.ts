--- conflicted
+++ resolved
@@ -156,7 +156,6 @@
   readonly [parameter: string]: unknown;
 }
 
-<<<<<<< HEAD
 export type GetAccessTokenOptions = {
   refresh?: boolean | null;
   scope?: string | null;
@@ -167,7 +166,7 @@
    */
   audience?: string | null;
 };
-=======
+
 export {
   AuthorizationParameters,
   StartInteractiveLoginOptions
@@ -177,5 +176,4 @@
   ConnectionTokenSet,
   SUBJECT_TOKEN_TYPES
 } from "./token-vault.js";
-export { ConnectAccountOptions, RESPONSE_TYPES } from "./connected-accounts.js";
->>>>>>> ecad50cc
+export { ConnectAccountOptions, RESPONSE_TYPES } from "./connected-accounts.js";