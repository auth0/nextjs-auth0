import Iron from '@hapi/iron';
import { IncomingMessage, ServerResponse } from 'http';

import { ISessionStore } from '../store';
import Session, { ISession } from '../session';
import CookieSessionStoreSettings from './settings';
import { setCookie, parseCookies } from '../../utils/cookies';
import { IOidcClientFactory } from '../../utils/oidc-client';
import getSessionFromTokenSet from '../../utils/session';

export default class CookieSessionStore implements ISessionStore {
  private settings: CookieSessionStoreSettings;

  private clientProvider: IOidcClientFactory;

  constructor(settings: CookieSessionStoreSettings, clientProvider: IOidcClientFactory) {
    this.settings = settings;
    this.clientProvider = clientProvider;
  }

  /**
   * Read the session from the cookie.
   * @param req HTTP request
   * @param res HTTP response
   */
  async read(req: IncomingMessage, res: ServerResponse): Promise<ISession | null> {
    if (!res) {
      throw new Error('Response is not available');
    }

    if (!req) {
      throw new Error('Request is not available');
    }

    const { cookieSecret, cookieName } = this.settings;

    const cookies = parseCookies(req);
    const cookie = cookies[cookieName];
    if (!cookie || cookie.length === 0) {
      return null;
    }

    const unsealed = await Iron.unseal(cookies[cookieName], cookieSecret, Iron.defaults);
    if (!unsealed) {
      return null;
    }

    const { expiresAt, refreshToken } = unsealed as ISession;

    // Check if the token has expired
    // There is an edge case where we might have some clock skew where our code
    // assumes the token is still valid but in reality it's not.
    // adding a skew of 1 minute to compensate
    if (refreshToken && expiresAt && expiresAt * 1000 - 60000 < Date.now()) {
      const client = await this.clientProvider();

      // Refresh the token
      const tokenSet = await client.refresh(refreshToken);

      // It doesn't return a new refresh token, so we have to keep the old one
      const session = {
        ...getSessionFromTokenSet(tokenSet),
        refreshToken
      };

      // Save the new session
      return this.save(req, res, session);
    }

    return unsealed as ISession;
  }

  /**
   * Write the session to the cookie.
   * @param req HTTP request
   */
<<<<<<< HEAD
  async save(req: IncomingMessage, res: ServerResponse, session: ISession): Promise<ISession | null> {
    const { cookieSecret, cookieName, cookiePath, cookieLifetime, cookieDomain, cookieSameSite } = this.settings;

    const { idToken, accessToken, accessTokenExpiresAt, accessTokenScope, refreshToken, user, createdAt } = session;
=======
  async save(req: IncomingMessage, res: ServerResponse, session: ISession): Promise<ISession> {
    if (!res) {
      throw new Error('Response is not available');
    }

    if (!req) {
      throw new Error('Request is not available');
    }

    const { cookieSecret, cookieName, cookiePath, cookieLifetime, cookieDomain, cookieSameSite } = this.settings;

    const { idToken, accessToken, refreshToken, user, createdAt, expiresAt } = session;
>>>>>>> 57654cab
    const persistedSession = new Session(user, createdAt);

    if (this.settings.storeIdToken && idToken) {
      persistedSession.idToken = idToken;
    }

    if (this.settings.storeAccessToken && accessToken) {
      persistedSession.accessToken = accessToken;
      persistedSession.accessTokenScope = accessTokenScope;
      persistedSession.accessTokenExpiresAt = accessTokenExpiresAt;
    }

    if (this.settings.storeRefreshToken && refreshToken) {
      persistedSession.refreshToken = refreshToken;
    }

    if (
      (this.settings.storeIdToken || this.settings.storeAccessToken || this.settings.storeRefreshToken) &&
      expiresAt
    ) {
      persistedSession.expiresAt = expiresAt;
    }

    const encryptedSession = await Iron.seal(persistedSession, cookieSecret, Iron.defaults);
    setCookie(req, res, {
      name: cookieName,
      value: encryptedSession,
      path: cookiePath,
      maxAge: cookieLifetime,
      domain: cookieDomain,
      sameSite: cookieSameSite
    });
<<<<<<< HEAD

=======
>>>>>>> 57654cab
    return persistedSession;
  }
}<|MERGE_RESOLUTION|>--- conflicted
+++ resolved
@@ -5,29 +5,19 @@
 import Session, { ISession } from '../session';
 import CookieSessionStoreSettings from './settings';
 import { setCookie, parseCookies } from '../../utils/cookies';
-import { IOidcClientFactory } from '../../utils/oidc-client';
-import getSessionFromTokenSet from '../../utils/session';
 
 export default class CookieSessionStore implements ISessionStore {
   private settings: CookieSessionStoreSettings;
 
-  private clientProvider: IOidcClientFactory;
-
-  constructor(settings: CookieSessionStoreSettings, clientProvider: IOidcClientFactory) {
+  constructor(settings: CookieSessionStoreSettings) {
     this.settings = settings;
-    this.clientProvider = clientProvider;
   }
 
   /**
    * Read the session from the cookie.
    * @param req HTTP request
-   * @param res HTTP response
    */
-  async read(req: IncomingMessage, res: ServerResponse): Promise<ISession | null> {
-    if (!res) {
-      throw new Error('Response is not available');
-    }
-
+  async read(req: IncomingMessage): Promise<ISession | null> {
     if (!req) {
       throw new Error('Request is not available');
     }
@@ -45,28 +35,6 @@
       return null;
     }
 
-    const { expiresAt, refreshToken } = unsealed as ISession;
-
-    // Check if the token has expired
-    // There is an edge case where we might have some clock skew where our code
-    // assumes the token is still valid but in reality it's not.
-    // adding a skew of 1 minute to compensate
-    if (refreshToken && expiresAt && expiresAt * 1000 - 60000 < Date.now()) {
-      const client = await this.clientProvider();
-
-      // Refresh the token
-      const tokenSet = await client.refresh(refreshToken);
-
-      // It doesn't return a new refresh token, so we have to keep the old one
-      const session = {
-        ...getSessionFromTokenSet(tokenSet),
-        refreshToken
-      };
-
-      // Save the new session
-      return this.save(req, res, session);
-    }
-
     return unsealed as ISession;
   }
 
@@ -74,13 +42,7 @@
    * Write the session to the cookie.
    * @param req HTTP request
    */
-<<<<<<< HEAD
   async save(req: IncomingMessage, res: ServerResponse, session: ISession): Promise<ISession | null> {
-    const { cookieSecret, cookieName, cookiePath, cookieLifetime, cookieDomain, cookieSameSite } = this.settings;
-
-    const { idToken, accessToken, accessTokenExpiresAt, accessTokenScope, refreshToken, user, createdAt } = session;
-=======
-  async save(req: IncomingMessage, res: ServerResponse, session: ISession): Promise<ISession> {
     if (!res) {
       throw new Error('Response is not available');
     }
@@ -91,8 +53,7 @@
 
     const { cookieSecret, cookieName, cookiePath, cookieLifetime, cookieDomain, cookieSameSite } = this.settings;
 
-    const { idToken, accessToken, refreshToken, user, createdAt, expiresAt } = session;
->>>>>>> 57654cab
+    const { idToken, accessToken, accessTokenExpiresAt, accessTokenScope, refreshToken, user, createdAt } = session;
     const persistedSession = new Session(user, createdAt);
 
     if (this.settings.storeIdToken && idToken) {
@@ -109,13 +70,6 @@
       persistedSession.refreshToken = refreshToken;
     }
 
-    if (
-      (this.settings.storeIdToken || this.settings.storeAccessToken || this.settings.storeRefreshToken) &&
-      expiresAt
-    ) {
-      persistedSession.expiresAt = expiresAt;
-    }
-
     const encryptedSession = await Iron.seal(persistedSession, cookieSecret, Iron.defaults);
     setCookie(req, res, {
       name: cookieName,
@@ -125,10 +79,7 @@
       domain: cookieDomain,
       sameSite: cookieSameSite
     });
-<<<<<<< HEAD
 
-=======
->>>>>>> 57654cab
     return persistedSession;
   }
 }