import crypto from 'crypto';
import {
  NodeCookies as Cookies,
  StatelessSession,
  StatefulSession,
  SessionStore as GenericSessionStore,
  TransientStore,
  clientFactory,
  loginHandler as baseLoginHandler,
  logoutHandler as baseLogoutHandler,
  callbackHandler as baseCallbackHandler
} from './auth0-session';
import {
  handlerFactory,
  callbackHandler,
  loginHandler,
  logoutHandler,
  profileHandler,
  Handlers,
  HandleAuth,
  HandleLogin,
  HandleProfile,
  HandleLogout,
  HandleCallback,
  LoginOptions,
  LogoutOptions,
  GetLoginState,
  ProfileOptions,
  CallbackOptions,
  AfterCallback,
  AfterRefetch,
  OnError
} from './handlers';
import {
  sessionFactory,
  accessTokenFactory,
  SessionCache,
  GetSession,
  GetAccessToken,
  Session,
  AccessTokenRequest,
  GetAccessTokenResult,
  Claims,
  updateSessionFactory,
  UpdateSession
} from './session/';
import {
  withPageAuthRequiredFactory,
  withApiAuthRequiredFactory,
  WithApiAuthRequired,
  WithPageAuthRequired,
  GetServerSidePropsResultWithSession,
  WithPageAuthRequiredOptions,
  PageRoute
} from './helpers';
import version from './version';
import { getConfig, getLoginUrl, ConfigParameters } from './config';
import { setIsUsingNamedExports, setIsUsingOwnInstance } from './utils/instance-check';
import { IncomingMessage, ServerResponse } from 'http';
import { NextApiRequest, NextApiResponse } from 'next';

/**
 * The SDK server instance.
 *
 * This is created for you when you use the named exports, or you can create your own using {@link InitAuth0}.
 *
 * See {@link ConfigParameters} for more info.
 *
 * @category Server
 */
export interface Auth0Server {
  /**
   * Session getter.
   */
  getSession: GetSession;

  /**
   * Append properties to the user.
   */
  updateSession: UpdateSession;

  /**
   * Access token getter.
   */
  getAccessToken: GetAccessToken;

  /**
   * Login handler which will redirect the user to Auth0.
   */
  handleLogin: HandleLogin;

  /**
   * Callback handler which will complete the transaction and create a local session.
   */
  handleCallback: HandleCallback;

  /**
   * Logout handler which will clear the local session and the Auth0 session.
   */
  handleLogout: HandleLogout;

  /**
   * Profile handler which return profile information about the user.
   */
  handleProfile: HandleProfile;

  /**
   * Helper that adds auth to an API route.
   */
  withApiAuthRequired: WithApiAuthRequired;

  /**
   * Helper that adds auth to a Page route.
   */
  withPageAuthRequired: WithPageAuthRequired;

  /**
   * Create the main handlers for your api routes.
   */
  handleAuth: HandleAuth;
}

/**
 * Initialise your own instance of the SDK.
 *
 * See {@link ConfigParameters}.
 *
 * @category Server
 */
export type InitAuth0 = (params?: ConfigParameters) => Auth0Server;

let instance: Auth0Server & { sessionCache: SessionCache };

const genid = () => crypto.randomBytes(16).toString('hex');

// For using managed instance with named exports.
function getInstance(): Auth0Server & { sessionCache: SessionCache } {
  setIsUsingNamedExports();
  if (instance) {
    return instance;
  }
  instance = _initAuth();
  return instance;
}

// For creating own instance.
export const initAuth0: InitAuth0 = (params) => {
  setIsUsingOwnInstance();
  const { sessionCache, ...publicApi } = _initAuth(params); // eslint-disable-line @typescript-eslint/no-unused-vars
  return publicApi;
};

<<<<<<< HEAD
export const _initAuth = (params?: ConfigParameters): SignInWithAuth0 & { sessionCache: SessionCache } => {
  const { baseConfig, nextConfig } = getConfig({ ...params, session: { genid, ...params?.session } });
=======
export const _initAuth = (params?: ConfigParameters): Auth0Server & { sessionCache: SessionCache } => {
  const { baseConfig, nextConfig } = getConfig(params);
>>>>>>> c6903701

  // Init base layer (with base config)
  const getClient = clientFactory(baseConfig, { name: 'nextjs-auth0', version });
  const transientStore = new TransientStore(baseConfig);

  const sessionStore = baseConfig.session.store
    ? new StatefulSession<IncomingMessage | NextApiRequest, ServerResponse | NextApiResponse, Session>(
        baseConfig,
        Cookies
      )
    : new StatelessSession<IncomingMessage | NextApiRequest, ServerResponse | NextApiResponse, Session>(
        baseConfig,
        Cookies
      );
  const sessionCache = new SessionCache(baseConfig, sessionStore);
  const baseHandleLogin = baseLoginHandler(baseConfig, getClient, transientStore);
  const baseHandleLogout = baseLogoutHandler(baseConfig, getClient, sessionCache);
  const baseHandleCallback = baseCallbackHandler(baseConfig, getClient, sessionCache, transientStore);

  // Init Next layer (with next config)
  const getSession = sessionFactory(sessionCache);
  const updateSession = updateSessionFactory(sessionCache);
  const getAccessToken = accessTokenFactory(nextConfig, getClient, sessionCache);
  const withApiAuthRequired = withApiAuthRequiredFactory(sessionCache);
  const withPageAuthRequired = withPageAuthRequiredFactory(nextConfig.routes.login, () => sessionCache);
  const handleLogin = loginHandler(baseHandleLogin, nextConfig, baseConfig);
  const handleLogout = logoutHandler(baseHandleLogout);
  const handleCallback = callbackHandler(baseHandleCallback, nextConfig);
  const handleProfile = profileHandler(getClient, getAccessToken, sessionCache);
  const handleAuth = handlerFactory({ handleLogin, handleLogout, handleCallback, handleProfile });

  return {
    sessionCache,
    getSession,
    updateSession,
    getAccessToken,
    withApiAuthRequired,
    withPageAuthRequired,
    handleLogin,
    handleLogout,
    handleCallback,
    handleProfile,
    handleAuth
  };
};

/* c8 ignore start */
const getSessionCache = () => getInstance().sessionCache;
export const getSession: GetSession = (...args) => getInstance().getSession(...args);
export const updateSession: UpdateSession = (...args) => getInstance().updateSession(...args);
export const getAccessToken: GetAccessToken = (...args) => getInstance().getAccessToken(...args);
export const withApiAuthRequired: WithApiAuthRequired = (...args) => getInstance().withApiAuthRequired(...args);
export const withPageAuthRequired: WithPageAuthRequired = withPageAuthRequiredFactory(getLoginUrl(), getSessionCache);
export const handleLogin: HandleLogin = ((...args: Parameters<HandleLogin>) =>
  getInstance().handleLogin(...args)) as HandleLogin;
export const handleLogout: HandleLogout = ((...args: Parameters<HandleLogout>) =>
  getInstance().handleLogout(...args)) as HandleLogout;
export const handleCallback: HandleCallback = ((...args: Parameters<HandleCallback>) =>
  getInstance().handleCallback(...args)) as HandleCallback;
export const handleProfile: HandleProfile = ((...args: Parameters<HandleProfile>) =>
  getInstance().handleProfile(...args)) as HandleProfile;
export const handleAuth: HandleAuth = (...args) => getInstance().handleAuth(...args);

export {
  AuthError,
  AccessTokenErrorCode,
  AccessTokenError,
  HandlerError,
  CallbackHandlerError,
  LoginHandlerError,
  LogoutHandlerError,
  ProfileHandlerError
} from './utils/errors';

export {
  MissingStateCookieError,
  MissingStateParamError,
  IdentityProviderError,
  ApplicationError
} from './auth0-session';

export {
  ConfigParameters,
  HandleAuth,
  HandleLogin,
  HandleProfile,
  HandleLogout,
  HandleCallback,
  ProfileOptions,
  Handlers,
  GetServerSidePropsResultWithSession,
  WithPageAuthRequiredOptions,
  PageRoute,
  WithApiAuthRequired,
  WithPageAuthRequired,
  SessionCache,
  GetSession,
  UpdateSession,
  GetAccessToken,
  Session,
  Claims,
  AccessTokenRequest,
  GetAccessTokenResult,
  CallbackOptions,
  AfterCallback,
  AfterRefetch,
  LoginOptions,
  LogoutOptions,
  GetLoginState,
  OnError
};

export type SessionStore = GenericSessionStore<Session>;
/* c8 ignore stop */<|MERGE_RESOLUTION|>--- conflicted
+++ resolved
@@ -150,13 +150,8 @@
   return publicApi;
 };
 
-<<<<<<< HEAD
-export const _initAuth = (params?: ConfigParameters): SignInWithAuth0 & { sessionCache: SessionCache } => {
+export const _initAuth = (params?: ConfigParameters): Auth0Server & { sessionCache: SessionCache } => {
   const { baseConfig, nextConfig } = getConfig({ ...params, session: { genid, ...params?.session } });
-=======
-export const _initAuth = (params?: ConfigParameters): Auth0Server & { sessionCache: SessionCache } => {
-  const { baseConfig, nextConfig } = getConfig(params);
->>>>>>> c6903701
 
   // Init base layer (with base config)
   const getClient = clientFactory(baseConfig, { name: 'nextjs-auth0', version });
