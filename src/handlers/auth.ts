import { NextApiHandler, NextApiRequest, NextApiResponse } from 'next';
import { HandleLogin, LoginHandler } from './login';
import { HandleLogout, LogoutHandler } from './logout';
import { CallbackHandler, HandleCallback } from './callback';
import { HandleProfile, ProfileHandler } from './profile';
import { HandlerError } from '../utils/errors';

/**
 * If you want to add some custom behavior to the default auth handlers, you can pass in custom handlers for
 * `login`, `logout`, `callback`, and `profile`. For example:
 *
 * ```js
 * // pages/api/auth/[...auth0].js
 * import { handleAuth, handleLogin } from '@auth0/nextjs-auth0';
 * import { errorReporter, logger } from '../../../utils';
 *
 * export default handleAuth({
 *   async login(req, res) {
 *     try {
 *        // Pass in custom params to your handler
 *       await handleLogin(req, res, { authorizationParams: { customParam: 'foo' } });
 *       // Add your own custom logging.
 *       logger('Redirecting to login');
 *     } catch (error) {
 *       // Add you own custom error logging.
 *       errorReporter(error);
 *       res.status(error.status || 500).end();
 *     }
 *   }
 * });
 * ```
 *
 * Alternatively, you can customize the default handlers without overriding them. For example:
 *
 * ```js
 * // pages/api/auth/[...auth0].js
 * import { handleAuth, handleLogin } from '@auth0/nextjs-auth0';
 *
 * export default handleAuth({
 *   login: handleLogin({
 *     authorizationParams: { customParam: 'foo' } // Pass in custom params
 *   })
 * });
 * ```
 *
 * You can also create new handlers by customizing the default ones. For example:
 *
 * ```js
 * // pages/api/auth/[...auth0].js
 * import { handleAuth, handleLogin } from '@auth0/nextjs-auth0';
 *
 * export default handleAuth({
 *   signup: handleLogin({
 *     authorizationParams: { screen_hint: 'signup' }
 *   })
 * });
 * ```
 *
 * @category Server
 */
export interface Handlers {
  login: LoginHandler;
  logout: LogoutHandler;
  callback: CallbackHandler;
  profile: ProfileHandler;
  onError: OnError;
  [key: string]: any;
}

/**
 * The main way to use the server SDK.
 *
 * Simply set the environment variables per {@link ConfigParameters} then create the file
 * `pages/api/auth/[...auth0].js`. For example:
 *
 * ```js
 * // pages/api/auth/[...auth0].js
 * import { handleAuth } from '@auth0/nextjs-auth0';
 *
 * export default handleAuth();
 * ```
 *
 * This will create 4 handlers for the following urls:
 *
 * - `/api/auth/login`: log the user in to your app by redirecting them to your identity provider.
 * - `/api/auth/callback`: The page that your identity provider will redirect the user back to on login.
 * - `/api/auth/logout`: log the user out of your app.
 * - `/api/auth/me`: View the user profile JSON (used by the {@link UseUser} hook)
 *
 * @category Server
 */
export type HandleAuth = (userHandlers?: Partial<Handlers>) => NextApiHandler;

export type OnError = (req: NextApiRequest, res: NextApiResponse, error: HandlerError) => Promise<void> | void;

/**
 * @ignore
 */
const defaultOnError: OnError = (_req, res, error) => {
  console.error(error);
  res.status(error.status || 500).end();
};

/**
 * @ignore
 */
export default function handlerFactory({
  handleLogin,
  handleLogout,
  handleCallback,
  handleProfile
}: {
  handleLogin: HandleLogin;
  handleLogout: HandleLogout;
  handleCallback: HandleCallback;
  handleProfile: HandleProfile;
}): HandleAuth {
  return ({ onError, ...handlers }: Partial<Handlers> = {}): NextApiHandler<void> => {
    const { login, logout, callback, profile, ...customHandlers }: Omit<Handlers, 'onError'> = {
      login: handleLogin,
      logout: handleLogout,
      callback: handleCallback,
      profile: handleProfile,
      ...handlers
    };
    return async (req, res): Promise<void> => {
      let {
        query: { auth0: route }
      } = req;

      route = Array.isArray(route) ? route[0] : /* c8 ignore next */ route;

      try {
        switch (route) {
          case 'login':
            return await login(req, res);
          case 'logout':
            return await logout(req, res);
          case 'callback':
            return await callback(req, res);
          case 'me':
            return await profile(req, res);
          default:
            if (route && customHandlers[route]) {
              return await customHandlers[route](req, res);
            }
            res.status(404).end();
        }
      } catch (error) {
<<<<<<< HEAD
        await (onError || defaultOnError)(req, res, error as HandlerError);
        if (!res.finished) {
=======
        await (onError || defaultOnError)(req, res, error);
        if (!res.writableEnded) {
>>>>>>> 16bbba2c
          // 200 is the default, so we assume it has not been set in the custom error handler if it equals 200
          res.status(res.statusCode === 200 ? 500 : res.statusCode).end();
        }
      }
    };
  };
}<|MERGE_RESOLUTION|>--- conflicted
+++ resolved
@@ -147,13 +147,8 @@
             res.status(404).end();
         }
       } catch (error) {
-<<<<<<< HEAD
         await (onError || defaultOnError)(req, res, error as HandlerError);
-        if (!res.finished) {
-=======
-        await (onError || defaultOnError)(req, res, error);
         if (!res.writableEnded) {
->>>>>>> 16bbba2c
           // 200 is the default, so we assume it has not been set in the custom error handler if it equals 200
           res.status(res.statusCode === 200 ? 500 : res.statusCode).end();
         }
