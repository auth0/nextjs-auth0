--- conflicted
+++ resolved
@@ -278,7 +278,6 @@
 /**
  * @ignore
  */
-<<<<<<< HEAD
 export default function handleCallbackFactory(handler: BaseHandleCallback, config: NextConfig): HandleCallback {
   const appRouteHandler = appRouteHandlerFactory(handler, config);
   const pageRouteHandler = pageRouteHandlerFactory(handler, config);
@@ -297,14 +296,26 @@
     (afterCallback?: AfterCallback, organization?: string): BaseAfterCallback =>
     (session, state) => {
       if (organization) {
-        if (!session.user.org_id) {
-          throw new Error('Organization Id (org_id) claim must be a string present in the ID token');
-        }
-        if (session.user.org_id !== organization) {
-          throw new Error(
-            `Organization Id (org_id) claim value mismatch in the ID token; ` +
+        if (organization.startsWith('org_')) {
+          if (!session.user.org_id) {
+            throw new Error('Organization Id (org_id) claim must be a string present in the ID token');
+          }
+          if (session.user.org_id !== organization) {
+            throw new Error(
+              `Organization Id (org_id) claim value mismatch in the ID token; ` +
               `expected "${organization}", found "${session.user.org_id}"`
-          );
+            );
+          }
+        } else {
+          if (!session.user.org_name) {
+            throw new Error('Organization Name (org_name) claim must be a string present in the ID token');
+          }
+          if (session.user.org_name !== organization.toLowerCase()) {
+            throw new Error(
+              `Organization Name (org_name) claim value mismatch in the ID token; ` +
+              `expected "${organization}", found "${session.user.org_name}"`
+            );
+          }
         }
       }
       if (afterCallback) {
@@ -319,34 +330,6 @@
   return {
     ...opts,
     afterCallback: idTokenValidator(opts.afterCallback, opts.organization || config.organization)
-=======
-const idTokenValidator =
-  (afterCallback?: AfterCallback, organization?: string): AfterCallback =>
-  (req, res, session, state) => {
-    if (organization) {
-      if (organization.startsWith('org_')) {
-        assert(session.user.org_id, 'Organization Id (org_id) claim must be a string present in the ID token');
-        assert.equal(
-          session.user.org_id,
-          organization,
-          `Organization Id (org_id) claim value mismatch in the ID token; ` +
-            `expected "${organization}", found "${session.user.org_id}"`
-        );
-      } else {
-        assert(session.user.org_name, 'Organization Name (org_name) claim must be a string present in the ID token');
-        assert.equal(
-          session.user.org_name,
-          organization.toLowerCase(),
-          `Organization Name (org_name) claim value mismatch in the ID token; ` +
-            `expected "${organization}", found "${session.user.org_name}"`
-        );
-      }
-    }
-    if (afterCallback) {
-      return afterCallback(req, res, session, state);
-    }
-    return session;
->>>>>>> 017e328b
   };
 };
 
