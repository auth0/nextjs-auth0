import { NextResponse, type NextRequest } from "next/server.js";
import { afterEach, beforeEach, describe, expect, it, vi } from "vitest";

import { AccessTokenError, AccessTokenErrorCode } from "../errors/index.js";
import { SessionData } from "../types/index.js";
import { AuthClient } from "./auth-client.js"; // Import the actual class for spyOn
import { Auth0Client } from "./client.js";

// Define ENV_VARS at the top level for broader scope
const ENV_VARS = {
  DOMAIN: "AUTH0_DOMAIN",
  CLIENT_ID: "AUTH0_CLIENT_ID",
  CLIENT_SECRET: "AUTH0_CLIENT_SECRET",
  CLIENT_ASSERTION_SIGNING_KEY: "AUTH0_CLIENT_ASSERTION_SIGNING_KEY",
  APP_BASE_URL: "APP_BASE_URL",
  SECRET: "AUTH0_SECRET",
  SCOPE: "AUTH0_SCOPE"
};

describe("Auth0Client", () => {
  // Store original env vars
  const originalEnv = { ...process.env };

  // Clear env vars before each test
  beforeEach(() => {
    vi.resetModules();
    // Clear all environment variables that might affect the tests
    delete process.env[ENV_VARS.DOMAIN];
    delete process.env[ENV_VARS.CLIENT_ID];
    delete process.env[ENV_VARS.CLIENT_SECRET];
    delete process.env[ENV_VARS.CLIENT_ASSERTION_SIGNING_KEY];
    delete process.env[ENV_VARS.APP_BASE_URL];
    delete process.env[ENV_VARS.SECRET];
    delete process.env[ENV_VARS.SCOPE];
  });

  // Restore env vars after each test
  afterEach(() => {
    process.env = { ...originalEnv };
    vi.restoreAllMocks(); // Restore mocks created within tests/beforeEach
  });

  describe("constructor validation", () => {
    it("should accept clientSecret as authentication method", () => {
      // Set required environment variables with clientSecret
      process.env[ENV_VARS.DOMAIN] = "env.auth0.com";
      process.env[ENV_VARS.CLIENT_ID] = "env_client_id";
      process.env[ENV_VARS.CLIENT_SECRET] = "env_client_secret";
      process.env[ENV_VARS.APP_BASE_URL] = "https://myapp.com";
      process.env[ENV_VARS.SECRET] = "env_secret";

      // Should not throw
      const client = new Auth0Client();

      // The client should be instantiated successfully
      expect(client).toBeInstanceOf(Auth0Client);
    });

    it("should accept clientAssertionSigningKey as authentication method", () => {
      // Set required environment variables with clientAssertionSigningKey instead of clientSecret
      process.env[ENV_VARS.DOMAIN] = "env.auth0.com";
      process.env[ENV_VARS.CLIENT_ID] = "env_client_id";
      process.env[ENV_VARS.CLIENT_ASSERTION_SIGNING_KEY] = "some-signing-key";
      process.env[ENV_VARS.APP_BASE_URL] = "https://myapp.com";
      process.env[ENV_VARS.SECRET] = "env_secret";

      // Should not throw
      const client = new Auth0Client();

      // The client should be instantiated successfully
      expect(client).toBeInstanceOf(Auth0Client);
    });

    it("should prioritize options over environment variables", () => {
      // Set environment variables
      process.env[ENV_VARS.DOMAIN] = "env.auth0.com";
      process.env[ENV_VARS.CLIENT_ID] = "env_client_id";
      process.env[ENV_VARS.CLIENT_SECRET] = "env_client_secret";
      process.env[ENV_VARS.APP_BASE_URL] = "https://myapp.com";
      process.env[ENV_VARS.SECRET] = "env_secret";

      // Provide conflicting options
      const options = {
        domain: "options.auth0.com",
        clientId: "options_client_id",
        clientSecret: "options_client_secret",
        appBaseUrl: "https://options-app.com",
        secret: "options_secret"
      };

      // Mock the validateAndExtractRequiredOptions to verify which values are used
      const mockValidateAndExtractRequiredOptions = vi
        .fn()
        .mockReturnValue(options);
      const originalValidateAndExtractRequiredOptions =
        Auth0Client.prototype["validateAndExtractRequiredOptions"];
      Auth0Client.prototype["validateAndExtractRequiredOptions"] =
        mockValidateAndExtractRequiredOptions;

      try {
        new Auth0Client(options);

        // Check that validateAndExtractRequiredOptions was called with our options
        expect(mockValidateAndExtractRequiredOptions).toHaveBeenCalledWith(
          options
        );
        // The first argument of the first call should be our options object
        const passedOptions =
          mockValidateAndExtractRequiredOptions.mock.calls[0][0];
        expect(passedOptions.domain).toBe("options.auth0.com");
        expect(passedOptions.clientId).toBe("options_client_id");
      } finally {
        // Restore the original method
        Auth0Client.prototype["validateAndExtractRequiredOptions"] =
          originalValidateAndExtractRequiredOptions;
      }
    });
  });

  describe("getAccessToken", () => {
    const mockSession: SessionData = {
      user: { sub: "user123" },
      tokenSet: {
        accessToken: "old_access_token",
        idToken: "old_id_token",
        refreshToken: "old_refresh_token",
        expiresAt: Date.now() / 1000 - 3600 // Expired
      },
      internal: {
        sid: "mock_sid",
        createdAt: Date.now() / 1000 - 7200 // Some time in the past
      },
      createdAt: Date.now() / 1000
    };

    // Restore original mock for refreshed token set
    const mockRefreshedTokenSet = {
      accessToken: "new_access_token",
      idToken: "new_id_token",
      refreshToken: "new_refresh_token",
      expiresAt: Date.now() / 1000 + 3600, // Not expired
      scope: "openid profile email"
    };

    let client: Auth0Client;
    let mockGetSession: ReturnType<typeof vi.spyOn>;
    let mockSaveToSession: ReturnType<typeof vi.spyOn>;
    let mockGetTokenSet: ReturnType<typeof vi.spyOn>; // Re-declare mockGetTokenSet

    beforeEach(() => {
      // Reset mocks specifically if vi.restoreAllMocks isn't enough
      // vi.resetAllMocks(); // Alternative to restoreAllMocks in afterEach

      // Set necessary environment variables
      process.env[ENV_VARS.DOMAIN] = "test.auth0.com";
      process.env[ENV_VARS.CLIENT_ID] = "test_client_id";
      process.env[ENV_VARS.CLIENT_SECRET] = "test_client_secret";
      process.env[ENV_VARS.APP_BASE_URL] = "https://myapp.test";
      process.env[ENV_VARS.SECRET] = "test_secret";

      client = new Auth0Client();

      // Mock internal methods of Auth0Client
      mockGetSession = vi
        .spyOn(Auth0Client.prototype as any, "getSession")
        .mockResolvedValue(mockSession);
      mockSaveToSession = vi
        .spyOn(Auth0Client.prototype as any, "saveToSession")
        .mockResolvedValue(undefined);

      // Restore mocking of getTokenSet directly
      mockGetTokenSet = vi
        .spyOn(AuthClient.prototype as any, "getTokenSet")
        .mockResolvedValue([null, mockRefreshedTokenSet]); // Simulate successful refresh

      // Remove mocks for discoverAuthorizationServerMetadata and getClientAuth
      // Remove fetch mock
    });

    it("should throw AccessTokenError if no session exists", async () => {
      // Override getSession mock for this specific test
      mockGetSession.mockResolvedValue(null);

      // Mock request and response objects
      const mockReq = { headers: new Headers() } as NextRequest;
      const mockRes = new NextResponse();

      await expect(
        client.getAccessToken(mockReq, mockRes)
      ).rejects.toThrowError(
        new AccessTokenError(
          AccessTokenErrorCode.MISSING_SESSION,
          "The user does not have an active session."
        )
      );
      // Ensure getTokenSet was not called
      expect(mockGetTokenSet).not.toHaveBeenCalled();
    });

    it("should throw error from getTokenSet if refresh fails", async () => {
      const refreshError = new Error("Refresh failed");
      // Restore overriding the getTokenSet mock directly
      mockGetTokenSet.mockResolvedValue([refreshError, null]);

      // Mock request and response objects
      const mockReq = { headers: new Headers() } as NextRequest;
      const mockRes = new NextResponse();

      await expect(
        client.getAccessToken(mockReq, mockRes, { refresh: true })
      ).rejects.toThrowError(refreshError);

      // Verify save was not called
      expect(mockSaveToSession).not.toHaveBeenCalled();
    });
  });

  describe("constructor configuration", () => {
    beforeEach(() => {
      // Set necessary environment variables
      process.env[ENV_VARS.DOMAIN] = "test.auth0.com";
      process.env[ENV_VARS.CLIENT_ID] = "test_client_id";
      process.env[ENV_VARS.CLIENT_SECRET] = "test_client_secret";
      process.env[ENV_VARS.APP_BASE_URL] = "https://myapp.test";
      process.env[ENV_VARS.SECRET] = "test_secret";
    });

<<<<<<< HEAD
    it("should pass transactionCookie.maxAge to TransactionStore", () => {
      const customMaxAge = 1800; // 30 minutes

      const client = new Auth0Client({
        transactionCookie: {
          maxAge: customMaxAge
        }
      });

      // Verify that the TransactionStore was created with the correct maxAge
      // We need to access the private property for testing
      const transactionStore = (client as any).transactionStore;
      expect(transactionStore).toBeDefined();

      // Check the cookieOptions maxAge - we need to verify it was set correctly
      const cookieOptions = (transactionStore as any).cookieOptions;
      expect(cookieOptions.maxAge).toBe(customMaxAge);
    });

    it("should use default maxAge of 3600 when not specified", () => {
      const client = new Auth0Client();

      // Verify that the TransactionStore was created with the default maxAge
      const transactionStore = (client as any).transactionStore;
      expect(transactionStore).toBeDefined();

      // Check the cookieOptions maxAge
      const cookieOptions = (transactionStore as any).cookieOptions;
      expect(cookieOptions.maxAge).toBe(3600);
    });

    it("should pass other transactionCookie options to TransactionStore", () => {
      const customOptions = {
        prefix: "__custom_txn_",
        secure: true,
        sameSite: "strict" as const,
        path: "/auth",
        maxAge: 2700
      };

      const client = new Auth0Client({
        transactionCookie: customOptions
      });

      // Verify that the TransactionStore was created with the correct options
      const transactionStore = (client as any).transactionStore;
      expect(transactionStore).toBeDefined();

      const cookieOptions = (transactionStore as any).cookieOptions;
      expect(cookieOptions.maxAge).toBe(customOptions.maxAge);
      expect((transactionStore as any).transactionCookiePrefix).toBe(
        customOptions.prefix
      );

      // Note: secure and sameSite are stored in cookieOptions
      expect(cookieOptions.secure).toBe(customOptions.secure);
      expect(cookieOptions.sameSite).toBe(customOptions.sameSite);
      expect(cookieOptions.path).toBe(customOptions.path);
=======
    it("should pass enableParallelTransactions to TransactionStore", () => {
      const client = new Auth0Client({
        enableParallelTransactions: false
      });

      // Verify that the TransactionStore was created with the correct enableParallelTransactions
      const transactionStore = (client as any).transactionStore;
      expect(transactionStore).toBeDefined();

      const enableParallelTransactions = (transactionStore as any)
        .enableParallelTransactions;
      expect(enableParallelTransactions).toBe(false);
    });

    it("should default enableParallelTransactions to true when not specified", () => {
      const client = new Auth0Client();

      // Verify that the TransactionStore was created with the default enableParallelTransactions
      const transactionStore = (client as any).transactionStore;
      expect(transactionStore).toBeDefined();

      const enableParallelTransactions = (transactionStore as any)
        .enableParallelTransactions;
      expect(enableParallelTransactions).toBe(true);
>>>>>>> 8bb3aa65
    });
  });
});

export type GetAccessTokenOptions = {
  refresh?: boolean;
};<|MERGE_RESOLUTION|>--- conflicted
+++ resolved
@@ -225,7 +225,6 @@
       process.env[ENV_VARS.SECRET] = "test_secret";
     });
 
-<<<<<<< HEAD
     it("should pass transactionCookie.maxAge to TransactionStore", () => {
       const customMaxAge = 1800; // 30 minutes
 
@@ -284,7 +283,8 @@
       expect(cookieOptions.secure).toBe(customOptions.secure);
       expect(cookieOptions.sameSite).toBe(customOptions.sameSite);
       expect(cookieOptions.path).toBe(customOptions.path);
-=======
+    });
+
     it("should pass enableParallelTransactions to TransactionStore", () => {
       const client = new Auth0Client({
         enableParallelTransactions: false
@@ -309,7 +309,6 @@
       const enableParallelTransactions = (transactionStore as any)
         .enableParallelTransactions;
       expect(enableParallelTransactions).toBe(true);
->>>>>>> 8bb3aa65
     });
   });
 });
