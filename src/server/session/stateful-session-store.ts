--- conflicted
+++ resolved
@@ -168,11 +168,10 @@
       this.sessionCookieName !== LEGACY_COOKIE_NAME &&
       reqCookies.has(LEGACY_COOKIE_NAME)
     ) {
-      cookies.deleteCookie(
-        resCookies,
-        LEGACY_COOKIE_NAME,
-        this.cookieConfig.path
-      );
+      cookies.deleteCookie(resCookies, LEGACY_COOKIE_NAME, {
+        domain: this.cookieConfig.domain,
+        path: this.cookieConfig.path
+      });
     }
   }
 
@@ -181,18 +180,10 @@
     resCookies: cookies.ResponseCookies
   ) {
     const cookieValue = reqCookies.get(this.sessionCookieName)?.value;
-<<<<<<< HEAD
     cookies.deleteCookie(resCookies, this.sessionCookieName, {
       domain: this.cookieConfig.domain,
       path: this.cookieConfig.path
     });
-=======
-    cookies.deleteCookie(
-      resCookies,
-      this.sessionCookieName,
-      this.cookieConfig.path
-    );
->>>>>>> a36a2b64
 
     if (!cookieValue) {
       return;
