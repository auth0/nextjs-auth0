--- conflicted
+++ resolved
@@ -141,14 +141,10 @@
       reqCookies,
       resCookies,
       true,
-<<<<<<< HEAD
       {
         domain: this.cookieConfig.domain,
         path: this.cookieConfig.path
       }
-=======
-      this.cookieConfig.path
->>>>>>> a36a2b64
     );
   }
 
@@ -156,32 +152,21 @@
     reqCookies: cookies.RequestCookies,
     resCookies: cookies.ResponseCookies
   ) {
-<<<<<<< HEAD
     const deleteOptions = {
       domain: this.cookieConfig.domain,
       path: this.cookieConfig.path
     };
 
-=======
->>>>>>> a36a2b64
     cookies.deleteChunkedCookie(
       this.sessionCookieName,
       reqCookies,
       resCookies,
       false,
-<<<<<<< HEAD
       deleteOptions
     );
 
     this.getConnectionTokenSetsCookies(reqCookies).forEach((cookie) =>
       cookies.deleteCookie(resCookies, cookie.name, deleteOptions)
-=======
-      this.cookieConfig.path
-    );
-
-    this.getConnectionTokenSetsCookies(reqCookies).forEach((cookie) =>
-      cookies.deleteCookie(resCookies, cookie.name, this.cookieConfig.path)
->>>>>>> a36a2b64
     );
   }
 
