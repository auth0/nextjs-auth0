--- conflicted
+++ resolved
@@ -253,12 +253,8 @@
       prefix: options.transactionCookie?.prefix ?? "__txn_",
       secure: options.transactionCookie?.secure ?? false,
       sameSite: options.transactionCookie?.sameSite ?? "lax",
-<<<<<<< HEAD
       path: options.transactionCookie?.path ?? "/",
       maxAge: options.transactionCookie?.maxAge ?? 3600
-=======
-      path: options.transactionCookie?.path ?? basePath ?? "/"
->>>>>>> 2df00f28
     };
 
     if (appBaseUrl) {
