--- conflicted
+++ resolved
@@ -17,11 +17,8 @@
   AccessTokenForConnectionOptions,
   AuthorizationParameters,
   BackchannelAuthenticationOptions,
-<<<<<<< HEAD
+  ConnectAccountOptions,
   GetAccessTokenOptions,
-=======
-  ConnectAccountOptions,
->>>>>>> ecad50cc
   LogoutStrategy,
   SessionData,
   SessionDataStore,
@@ -233,7 +230,11 @@
 
   enableParallelTransactions?: boolean;
 
-<<<<<<< HEAD
+  /**
+   * If true, the `/auth/connect` endpoint will be mounted to enable users to connect additional accounts.
+   */
+  enableConnectAccountEndpoint?: boolean;
+
   // DPoP Configuration
   /**
    * Enable DPoP (Demonstrating Proof-of-Possession) for enhanced OAuth 2.0 security.
@@ -351,12 +352,6 @@
    * @see {@link DpopOptions} for detailed option descriptions
    */
   dpopOptions?: DpopOptions;
-=======
-  /**
-   * If true, the `/auth/connect` endpoint will be mounted to enable users to connect additional accounts.
-   */
-  enableConnectAccountEndpoint?: boolean;
->>>>>>> ecad50cc
 }
 
 export type PagesRouterRequest = IncomingMessage | NextApiRequest;
@@ -498,13 +493,10 @@
       enableAccessTokenEndpoint: options.enableAccessTokenEndpoint,
       noContentProfileResponseWhenUnauthenticated:
         options.noContentProfileResponseWhenUnauthenticated,
-<<<<<<< HEAD
+      enableConnectAccountEndpoint: options.enableConnectAccountEndpoint,
       useDpop: options.useDpop || false,
       dpopKeyPair: options.dpopKeyPair || resolvedDpopKeyPair,
       dpopOptions: options.dpopOptions || resolvedDpopOptions
-=======
-      enableConnectAccountEndpoint: options.enableConnectAccountEndpoint
->>>>>>> ecad50cc
     });
   }
 
@@ -1161,7 +1153,6 @@
     };
   }
 
-<<<<<<< HEAD
   /**
    * Creates a configured Fetcher instance for making authenticated API requests.
    *
@@ -1225,13 +1216,13 @@
     });
 
     return fetcher;
-=======
+  }
+
   private get issuer(): string {
     return this.domain.startsWith("http://") ||
       this.domain.startsWith("https://")
       ? this.domain
       : `https://${this.domain}`;
->>>>>>> ecad50cc
   }
 }
 
