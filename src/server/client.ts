import type { IncomingMessage, ServerResponse } from "node:http";
import { cookies } from "next/headers.js";
import { NextRequest, NextResponse } from "next/server.js";
import { NextApiRequest, NextApiResponse } from "next/types.js";

import {
  AccessTokenError,
  AccessTokenErrorCode,
  AccessTokenForConnectionError,
  AccessTokenForConnectionErrorCode,
<<<<<<< HEAD
  ConfigurationError,
  ConfigurationErrorCode
} from "../errors";
=======
} from "../errors/index.js";
>>>>>>> 51deff00
import {
  AccessTokenForConnectionOptions,
  AuthorizationParameters,
  SessionData,
  SessionDataStore,
  StartInteractiveLoginOptions
} from "../types/index.js";
import {
  AuthClient,
  BeforeSessionSavedHook,
  OnCallbackHook,
  RoutesOptions
} from "./auth-client.js";
import { RequestCookies, ResponseCookies } from "./cookies.js";
import {
  AbstractSessionStore,
  SessionConfiguration,
  SessionCookieOptions
} from "./session/abstract-session-store.js";
import { StatefulSessionStore } from "./session/stateful-session-store.js";
import { StatelessSessionStore } from "./session/stateless-session-store.js";
import {
  TransactionCookieOptions,
  TransactionStore
} from "./transaction-store.js";

export interface Auth0ClientOptions {
  // authorization server configuration
  /**
   * The Auth0 domain for the tenant (e.g.: `example.us.auth0.com`).
   *
   * If it's not specified, it will be loaded from the `AUTH0_DOMAIN` environment variable.
   */
  domain?: string;
  /**
   * The Auth0 client ID.
   *
   * If it's not specified, it will be loaded from the `AUTH0_CLIENT_ID` environment variable.
   */
  clientId?: string;
  /**
   * The Auth0 client secret.
   *
   * If it's not specified, it will be loaded from the `AUTH0_CLIENT_SECRET` environment variable.
   */
  clientSecret?: string;
  /**
   * Additional parameters to send to the `/authorize` endpoint.
   */
  authorizationParameters?: AuthorizationParameters;
  /**
   * If enabled, the SDK will use the Pushed Authorization Requests (PAR) protocol when communicating with the authorization server.
   */
  pushedAuthorizationRequests?: boolean;
  /**
   * Private key for use with `private_key_jwt` clients.
   * This should be a string that is the contents of a PEM file or a CryptoKey.
   */
  clientAssertionSigningKey?: string | CryptoKey;
  /**
   * The algorithm used to sign the client assertion JWT.
   * Uses one of `token_endpoint_auth_signing_alg_values_supported` if not specified.
   * If the Authorization Server discovery document does not list `token_endpoint_auth_signing_alg_values_supported`
   * this property will be required.
   */
  clientAssertionSigningAlg?: string;

  // application configuration
  /**
   * The URL of your application (e.g.: `http://localhost:3000`).
   *
   * If it's not specified, it will be loaded from the `APP_BASE_URL` environment variable.
   */
  appBaseUrl?: string;
  /**
   * A 32-byte, hex-encoded secret used for encrypting cookies.
   *
   * If it's not specified, it will be loaded from the `AUTH0_SECRET` environment variable.
   */
  secret?: string;
  /**
   * The path to redirect the user to after successfully authenticating. Defaults to `/`.
   */
  signInReturnToPath?: string;

  // session configuration
  /**
   * Configure the session timeouts and whether to use rolling sessions or not.
   *
   * See [Session configuration](https://github.com/auth0/nextjs-auth0/blob/main/EXAMPLES.md#session-configuration) for additional details.
   */
  session?: SessionConfiguration;

  // transaction cookie configuration
  /**
   * Configure the transaction cookie used to store the state of the authentication transaction.
   */
  transactionCookie?: TransactionCookieOptions;

  // hooks
  /**
   * A method to manipulate the session before persisting it.
   *
   * See [beforeSessionSaved](https://github.com/auth0/nextjs-auth0/blob/main/EXAMPLES.md#beforesessionsaved) for additional details
   */
  beforeSessionSaved?: BeforeSessionSavedHook;
  /**
   * A method to handle errors or manage redirects after attempting to authenticate.
   *
   * See [onCallback](https://github.com/auth0/nextjs-auth0/blob/main/EXAMPLES.md#oncallback) for additional details
   */
  onCallback?: OnCallbackHook;

  // provide a session store to persist sessions in your own data store
  /**
   * A custom session store implementation used to persist sessions to a data store.
   *
   * See [Database sessions](https://github.com/auth0/nextjs-auth0/blob/main/EXAMPLES.md#database-sessions) for additional details.
   */
  sessionStore?: SessionDataStore;

  /**
   * Configure the paths for the authentication routes.
   *
   * See [Custom routes](https://github.com/auth0/nextjs-auth0/blob/main/EXAMPLES.md#custom-routes) for additional details.
   */
  routes?: RoutesOptions;

  /**
   * Allow insecure requests to be made to the authorization server. This can be useful when testing
   * with a mock OIDC provider that does not support TLS, locally.
   * This option can only be used when NODE_ENV is not set to `production`.
   */
  allowInsecureRequests?: boolean;

  /**
   * Integer value for the HTTP timeout in milliseconds for authentication requests.
   * Defaults to `5000` ms.
   */
  httpTimeout?: number;

  /**
   * Boolean value to opt-out of sending the library name and version to your authorization server
   * via the `Auth0-Client` header. Defaults to `true`.
   */
  enableTelemetry?: boolean;

  /**
   * Boolean value to enable the `/auth/access-token` endpoint for use in the client app.
   *
   * Defaults to `true`.
   *
   * NOTE: Set this to `false` if your client does not need to directly interact with resource servers (Token Mediating Backend). This will be false for most apps.
   *
   * A security best practice is to disable this to avoid exposing access tokens to the client app.
   *
   * See: https://datatracker.ietf.org/doc/html/draft-ietf-oauth-browser-based-apps#name-token-mediating-backend
   */
  enableAccessTokenEndpoint?: boolean;
}

export type PagesRouterRequest = IncomingMessage | NextApiRequest;
export type PagesRouterResponse =
  | ServerResponse<IncomingMessage>
  | NextApiResponse;

export class Auth0Client {
  private transactionStore: TransactionStore;
  private sessionStore: AbstractSessionStore;
  private authClient: AuthClient;

  constructor(options: Auth0ClientOptions = {}) {
    // Extract and validate required options
    const {
      domain,
      clientId,
      clientSecret,
      appBaseUrl,
      secret,
      clientAssertionSigningKey
    } = this.validateAndExtractRequiredOptions(options);

    const clientAssertionSigningAlg =
      options.clientAssertionSigningAlg ||
      process.env.AUTH0_CLIENT_ASSERTION_SIGNING_ALG;

    const sessionCookieOptions: SessionCookieOptions = {
      name: options.session?.cookie?.name ?? "__session",
      secure: options.session?.cookie?.secure ?? false,
      sameSite: options.session?.cookie?.sameSite ?? "lax"
    };

    const transactionCookieOptions: TransactionCookieOptions = {
      prefix: options.transactionCookie?.prefix ?? "__txn_",
      secure: options.transactionCookie?.secure ?? false,
      sameSite: options.transactionCookie?.sameSite ?? "lax"
    };

    if (appBaseUrl) {
      const { protocol } = new URL(appBaseUrl);
      if (protocol === "https:") {
        sessionCookieOptions.secure = true;
        transactionCookieOptions.secure = true;
      }
    }

    this.transactionStore = new TransactionStore({
      ...options.session,
      secret,
      cookieOptions: transactionCookieOptions
    });

    this.sessionStore = options.sessionStore
      ? new StatefulSessionStore({
          ...options.session,
          secret,
          store: options.sessionStore,
          cookieOptions: sessionCookieOptions
        })
      : new StatelessSessionStore({
          ...options.session,
          secret,
          cookieOptions: sessionCookieOptions
        });

    this.authClient = new AuthClient({
      transactionStore: this.transactionStore,
      sessionStore: this.sessionStore,

      domain,
      clientId,
      clientSecret,
      clientAssertionSigningKey,
      clientAssertionSigningAlg,
      authorizationParameters: options.authorizationParameters,
      pushedAuthorizationRequests: options.pushedAuthorizationRequests,

      appBaseUrl,
      secret,
      signInReturnToPath: options.signInReturnToPath,

      beforeSessionSaved: options.beforeSessionSaved,
      onCallback: options.onCallback,

      routes: options.routes,

      allowInsecureRequests: options.allowInsecureRequests,
      httpTimeout: options.httpTimeout,
      enableTelemetry: options.enableTelemetry,
      enableAccessTokenEndpoint: options.enableAccessTokenEndpoint
    });
  }

  /**
   * middleware mounts the SDK routes to run as a middleware function.
   */
  middleware(req: NextRequest): Promise<NextResponse> {
    return this.authClient.handler.bind(this.authClient)(req);
  }

  /**
   * getSession returns the session data for the current request.
   *
   * This method can be used in Server Components, Server Actions, and Route Handlers in the **App Router**.
   */
  async getSession(): Promise<SessionData | null>;

  /**
   * getSession returns the session data for the current request.
   *
   * This method can be used in middleware and `getServerSideProps`, API routes in the **Pages Router**.
   */
  async getSession(
    req: PagesRouterRequest | NextRequest
  ): Promise<SessionData | null>;

  /**
   * getSession returns the session data for the current request.
   */
  async getSession(
    req?: PagesRouterRequest | NextRequest
  ): Promise<SessionData | null> {
    if (req) {
      // middleware usage
      if (req instanceof NextRequest) {
        return this.sessionStore.get(req.cookies);
      }

      // pages router usage
      return this.sessionStore.get(this.createRequestCookies(req));
    }

    // app router usage: Server Components, Server Actions, Route Handlers
    return this.sessionStore.get(await cookies());
  }

  /**
   * getAccessToken returns the access token.
   *
   * This method can be used in Server Components, Server Actions, and Route Handlers in the **App Router**.
   *
   * NOTE: Server Components cannot set cookies. Calling `getAccessToken()` in a Server Component will cause the access token to be refreshed, if it is expired, and the updated token set will not to be persisted.
   * It is recommended to call `getAccessToken(req, res)` in the middleware if you need to retrieve the access token in a Server Component to ensure the updated token set is persisted.
   */
  async getAccessToken(): Promise<{ token: string; expiresAt: number }>;

  /**
   * getAccessToken returns the access token.
   *
   * This method can be used in middleware and `getServerSideProps`, API routes in the **Pages Router**.
   */
  async getAccessToken(
    req: PagesRouterRequest | NextRequest,
    res: PagesRouterResponse | NextResponse
  ): Promise<{ token: string; expiresAt: number }>;

  /**
   * getAccessToken returns the access token.
   *
   * NOTE: Server Components cannot set cookies. Calling `getAccessToken()` in a Server Component will cause the access token to be refreshed, if it is expired, and the updated token set will not to be persisted.
   * It is recommended to call `getAccessToken(req, res)` in the middleware if you need to retrieve the access token in a Server Component to ensure the updated token set is persisted.
   */
  async getAccessToken(
    req?: PagesRouterRequest | NextRequest,
    res?: PagesRouterResponse | NextResponse
  ): Promise<{ token: string; expiresAt: number; scope?: string }> {
    const session: SessionData | null = req
      ? await this.getSession(req)
      : await this.getSession();

    if (!session) {
      throw new AccessTokenError(
        AccessTokenErrorCode.MISSING_SESSION,
        "The user does not have an active session."
      );
    }

    const [error, tokenSet] = await this.authClient.getTokenSet(
      session.tokenSet
    );
    if (error) {
      throw error;
    }

    // update the session with the new token set, if necessary
    if (
      tokenSet.accessToken !== session.tokenSet.accessToken ||
      tokenSet.expiresAt !== session.tokenSet.expiresAt ||
      tokenSet.refreshToken !== session.tokenSet.refreshToken
    ) {
      await this.saveToSession(
        {
          ...session,
          tokenSet
        },
        req,
        res
      );
    }

    return {
      token: tokenSet.accessToken,
      scope: tokenSet.scope,
      expiresAt: tokenSet.expiresAt
    };
  }

  /**
   * Retrieves an access token for a connection.
   *
   * This method can be used in Server Components, Server Actions, and Route Handlers in the **App Router**.
   *
   * NOTE: Server Components cannot set cookies. Calling `getAccessTokenForConnection()` in a Server Component will cause the access token to be refreshed, if it is expired, and the updated token set will not to be persisted.
   * It is recommended to call `getAccessTokenForConnection(req, res)` in the middleware if you need to retrieve the access token in a Server Component to ensure the updated token set is persisted.
   */
  async getAccessTokenForConnection(
    options: AccessTokenForConnectionOptions
  ): Promise<{ token: string; expiresAt: number }>;

  /**
   * Retrieves an access token for a connection.
   *
   * This method can be used in middleware and `getServerSideProps`, API routes in the **Pages Router**.
   */
  async getAccessTokenForConnection(
    options: AccessTokenForConnectionOptions,
    req: PagesRouterRequest | NextRequest | undefined,
    res: PagesRouterResponse | NextResponse | undefined
  ): Promise<{ token: string; expiresAt: number }>;

  /**
   * Retrieves an access token for a connection.
   *
   * This method attempts to obtain an access token for a specified connection.
   * It first checks if a session exists, either from the provided request or from cookies.
   * If no session is found, it throws a `AccessTokenForConnectionError` indicating
   * that the user does not have an active session.
   *
   * @param {AccessTokenForConnectionOptions} options - Options for retrieving an access token for a connection.
   * @param {PagesRouterRequest | NextRequest} [req] - An optional request object from which to extract session information.
   * @param {PagesRouterResponse | NextResponse} [res] - An optional response object from which to extract session information.
   *
   * @throws {AccessTokenForConnectionError} If the user does not have an active session.
   * @throws {Error} If there is an error during the token exchange process.
   *
   * @returns {Promise<{ token: string; expiresAt: number; scope?: string }} An object containing the access token and its expiration time.
   */
  async getAccessTokenForConnection(
    options: AccessTokenForConnectionOptions,
    req?: PagesRouterRequest | NextRequest,
    res?: PagesRouterResponse | NextResponse
  ): Promise<{ token: string; expiresAt: number; scope?: string }> {
    const session: SessionData | null = req
      ? await this.getSession(req)
      : await this.getSession();

    if (!session) {
      throw new AccessTokenForConnectionError(
        AccessTokenForConnectionErrorCode.MISSING_SESSION,
        "The user does not have an active session."
      );
    }

    // Find the connection token set in the session
    const existingTokenSet = session.connectionTokenSets?.find(
      (tokenSet) => tokenSet.connection === options.connection
    );

    const [error, retrievedTokenSet] =
      await this.authClient.getConnectionTokenSet(
        session.tokenSet,
        existingTokenSet,
        options
      );

    if (error !== null) {
      throw error;
    }

    // If we didnt have a corresponding connection token set in the session
    // or if the one we have in the session does not match the one we received
    // We want to update the store incase we retrieved a token set.
    if (
      retrievedTokenSet &&
      (!existingTokenSet ||
        retrievedTokenSet.accessToken !== existingTokenSet.accessToken ||
        retrievedTokenSet.expiresAt !== existingTokenSet.expiresAt ||
        retrievedTokenSet.scope !== existingTokenSet.scope)
    ) {
      let tokenSets;

      // If we already had the connection token set in the session
      // we need to update the item in the array
      // If not, we need to add it.
      if (existingTokenSet) {
        tokenSets = session.connectionTokenSets?.map((tokenSet) =>
          tokenSet.connection === options.connection
            ? retrievedTokenSet
            : tokenSet
        );
      } else {
        tokenSets = [...(session.connectionTokenSets || []), retrievedTokenSet];
      }

      await this.saveToSession(
        {
          ...session,
          connectionTokenSets: tokenSets
        },
        req,
        res
      );
    }

    return {
      token: retrievedTokenSet.accessToken,
      scope: retrievedTokenSet.scope,
      expiresAt: retrievedTokenSet.expiresAt
    };
  }

  /**
   * updateSession updates the session of the currently authenticated user. If the user does not have a session, an error is thrown.
   *
   * This method can be used in middleware and `getServerSideProps`, API routes, and middleware in the **Pages Router**.
   */
  async updateSession(
    req: PagesRouterRequest | NextRequest,
    res: PagesRouterResponse | NextResponse,
    session: SessionData
  ): Promise<void>;

  /**
   * updateSession updates the session of the currently authenticated user. If the user does not have a session, an error is thrown.
   *
   * This method can be used in Server Actions and Route Handlers in the **App Router**.
   */
  async updateSession(session: SessionData): Promise<void>;

  /**
   * updateSession updates the session of the currently authenticated user. If the user does not have a session, an error is thrown.
   */
  async updateSession(
    reqOrSession: PagesRouterRequest | NextRequest | SessionData,
    res?: PagesRouterResponse | NextResponse,
    sessionData?: SessionData
  ) {
    if (!res) {
      // app router: Server Actions, Route Handlers
      const existingSession = await this.getSession();

      if (!existingSession) {
        throw new Error("The user is not authenticated.");
      }

      const updatedSession = reqOrSession as SessionData;
      if (!updatedSession) {
        throw new Error("The session data is missing.");
      }

      await this.sessionStore.set(await cookies(), await cookies(), {
        ...updatedSession,
        internal: {
          ...existingSession.internal
        }
      });
    } else {
      const req = reqOrSession as PagesRouterRequest | NextRequest;

      if (!sessionData) {
        throw new Error("The session data is missing.");
      }

      if (req instanceof NextRequest && res instanceof NextResponse) {
        // middleware usage
        const existingSession = await this.getSession(req);

        if (!existingSession) {
          throw new Error("The user is not authenticated.");
        }

        await this.sessionStore.set(req.cookies, res.cookies, {
          ...sessionData,
          internal: {
            ...existingSession.internal
          }
        });
      } else {
        // pages router usage
        const existingSession = await this.getSession(
          req as PagesRouterRequest
        );

        if (!existingSession) {
          throw new Error("The user is not authenticated.");
        }

        const resHeaders = new Headers();
        const resCookies = new ResponseCookies(resHeaders);
        const updatedSession = sessionData as SessionData;
        const reqCookies = this.createRequestCookies(req as PagesRouterRequest);
        const pagesRouterRes = res as PagesRouterResponse;

        await this.sessionStore.set(reqCookies, resCookies, {
          ...updatedSession,
          internal: {
            ...existingSession.internal
          }
        });

        for (const [key, value] of resHeaders.entries()) {
          pagesRouterRes.setHeader(key, value);
        }
      }
    }
  }

  private createRequestCookies(req: PagesRouterRequest) {
    const headers = new Headers();

    for (const key in req.headers) {
      if (Array.isArray(req.headers[key])) {
        for (const value of req.headers[key]) {
          headers.append(key, value);
        }
      } else {
        headers.append(key, req.headers[key] ?? "");
      }
    }

    return new RequestCookies(headers);
  }

  async startInteractiveLogin(
    options: StartInteractiveLoginOptions
  ): Promise<NextResponse> {
    return this.authClient.startInteractiveLogin(options);
  }

  private async saveToSession(
    data: SessionData,
    req?: PagesRouterRequest | NextRequest,
    res?: PagesRouterResponse | NextResponse
  ) {
    if (req && res) {
      if (req instanceof NextRequest && res instanceof NextResponse) {
        // middleware usage
        await this.sessionStore.set(req.cookies, res.cookies, data);
      } else {
        // pages router usage
        const resHeaders = new Headers();
        const resCookies = new ResponseCookies(resHeaders);
        const pagesRouterRes = res as PagesRouterResponse;

        await this.sessionStore.set(
          this.createRequestCookies(req as PagesRouterRequest),
          resCookies,
          data
        );

        for (const [key, value] of resHeaders.entries()) {
          pagesRouterRes.setHeader(key, value);
        }
      }
    } else {
      // app router usage: Server Components, Server Actions, Route Handlers
      try {
        await this.sessionStore.set(await cookies(), await cookies(), data);
      } catch (e) {
        if (process.env.NODE_ENV === "development") {
          console.warn(
            "Failed to persist the updated token set. `getAccessToken()` was likely called from a Server Component which cannot set cookies."
          );
        }
      }
    }
  }

  /**
   * Validates and extracts required configuration options.
   * @param options The client options
   * @returns The validated required options
   * @throws ConfigurationError if any required option is missing
   */
  private validateAndExtractRequiredOptions(options: Auth0ClientOptions) {
    // Base required options that are always needed
    const requiredOptions = {
      domain: options.domain ?? process.env.AUTH0_DOMAIN,
      clientId: options.clientId ?? process.env.AUTH0_CLIENT_ID,
      appBaseUrl: options.appBaseUrl ?? process.env.APP_BASE_URL,
      secret: options.secret ?? process.env.AUTH0_SECRET
    };

    // Check client authentication options - either clientSecret OR clientAssertionSigningKey must be provided
    const clientSecret =
      options.clientSecret ?? process.env.AUTH0_CLIENT_SECRET;
    const clientAssertionSigningKey =
      options.clientAssertionSigningKey ??
      process.env.AUTH0_CLIENT_ASSERTION_SIGNING_KEY;
    const hasClientAuthentication = !!(
      clientSecret || clientAssertionSigningKey
    );

    const missing = Object.entries(requiredOptions)
      .filter(([, value]) => !value)
      .map(([key]) => key);

    // Add client authentication error if neither option is provided
    if (!hasClientAuthentication) {
      missing.push("clientAuthentication");
    }

    if (missing.length) {
      // Map of option keys to their exact environment variable names
      const envVarNames: Record<string, string> = {
        domain: "AUTH0_DOMAIN",
        clientId: "AUTH0_CLIENT_ID",
        appBaseUrl: "APP_BASE_URL",
        secret: "AUTH0_SECRET"
      };

      throw new ConfigurationError(
        ConfigurationErrorCode.MISSING_REQUIRED_OPTIONS,
        missing,
        envVarNames
      );
    }

    // Prepare the result object with all validated options
    const result = {
      ...requiredOptions,
      clientSecret,
      clientAssertionSigningKey
    };

    // Type-safe assignment after validation
    return result as {
      [K in keyof typeof result]: NonNullable<(typeof result)[K]>;
    };
  }
}<|MERGE_RESOLUTION|>--- conflicted
+++ resolved
@@ -8,13 +8,9 @@
   AccessTokenErrorCode,
   AccessTokenForConnectionError,
   AccessTokenForConnectionErrorCode,
-<<<<<<< HEAD
   ConfigurationError,
   ConfigurationErrorCode
-} from "../errors";
-=======
 } from "../errors/index.js";
->>>>>>> 51deff00
 import {
   AccessTokenForConnectionOptions,
   AuthorizationParameters,
