import type { IncomingMessage, ServerResponse } from "node:http";
import { cookies } from "next/headers";
import { NextRequest, NextResponse } from "next/server";
import { NextApiRequest, NextApiResponse } from "next/types";

import {
  AccessTokenError,
  AccessTokenErrorCode,
  AccessTokenForConnectionError,
<<<<<<< HEAD
  AccessTokenForConnectionErrorCode
} from "../errors/index.js";
=======
  AccessTokenForConnectionErrorCode,
  ConfigurationError,
  ConfigurationErrorCode
} from "../errors";
>>>>>>> bb80539e
import {
  AccessTokenForConnectionOptions,
  AuthorizationParameters,
  SessionData,
  SessionDataStore,
  StartInteractiveLoginOptions
} from "../types";
import {
  AuthClient,
  BeforeSessionSavedHook,
  OnCallbackHook,
  RoutesOptions
} from "./auth-client";
import { RequestCookies, ResponseCookies } from "./cookies";
import {
  AbstractSessionStore,
  SessionConfiguration,
  SessionCookieOptions
} from "./session/abstract-session-store";
import { StatefulSessionStore } from "./session/stateful-session-store";
import { StatelessSessionStore } from "./session/stateless-session-store";
import {
  TransactionCookieOptions,
  TransactionStore
} from "./transaction-store";

export interface Auth0ClientOptions {
  // authorization server configuration
  /**
   * The Auth0 domain for the tenant (e.g.: `example.us.auth0.com`).
   *
   * If it's not specified, it will be loaded from the `AUTH0_DOMAIN` environment variable.
   */
  domain?: string;
  /**
   * The Auth0 client ID.
   *
   * If it's not specified, it will be loaded from the `AUTH0_CLIENT_ID` environment variable.
   */
  clientId?: string;
  /**
   * The Auth0 client secret.
   *
   * If it's not specified, it will be loaded from the `AUTH0_CLIENT_SECRET` environment variable.
   */
  clientSecret?: string;
  /**
   * Additional parameters to send to the `/authorize` endpoint.
   */
  authorizationParameters?: AuthorizationParameters;
  /**
   * If enabled, the SDK will use the Pushed Authorization Requests (PAR) protocol when communicating with the authorization server.
   */
  pushedAuthorizationRequests?: boolean;
  /**
   * Private key for use with `private_key_jwt` clients.
   * This should be a string that is the contents of a PEM file or a CryptoKey.
   */
  clientAssertionSigningKey?: string | CryptoKey;
  /**
   * The algorithm used to sign the client assertion JWT.
   * Uses one of `token_endpoint_auth_signing_alg_values_supported` if not specified.
   * If the Authorization Server discovery document does not list `token_endpoint_auth_signing_alg_values_supported`
   * this property will be required.
   */
  clientAssertionSigningAlg?: string;

  // application configuration
  /**
   * The URL of your application (e.g.: `http://localhost:3000`).
   *
   * If it's not specified, it will be loaded from the `APP_BASE_URL` environment variable.
   */
  appBaseUrl?: string;
  /**
   * A 32-byte, hex-encoded secret used for encrypting cookies.
   *
   * If it's not specified, it will be loaded from the `AUTH0_SECRET` environment variable.
   */
  secret?: string;
  /**
   * The path to redirect the user to after successfully authenticating. Defaults to `/`.
   */
  signInReturnToPath?: string;

  // session configuration
  /**
   * Configure the session timeouts and whether to use rolling sessions or not.
   *
   * See [Session configuration](https://github.com/auth0/nextjs-auth0/blob/main/EXAMPLES.md#session-configuration) for additional details.
   */
  session?: SessionConfiguration;

  // transaction cookie configuration
  /**
   * Configure the transaction cookie used to store the state of the authentication transaction.
   */
  transactionCookie?: TransactionCookieOptions;

  // hooks
  /**
   * A method to manipulate the session before persisting it.
   *
   * See [beforeSessionSaved](https://github.com/auth0/nextjs-auth0/blob/main/EXAMPLES.md#beforesessionsaved) for additional details
   */
  beforeSessionSaved?: BeforeSessionSavedHook;
  /**
   * A method to handle errors or manage redirects after attempting to authenticate.
   *
   * See [onCallback](https://github.com/auth0/nextjs-auth0/blob/main/EXAMPLES.md#oncallback) for additional details
   */
  onCallback?: OnCallbackHook;

  // provide a session store to persist sessions in your own data store
  /**
   * A custom session store implementation used to persist sessions to a data store.
   *
   * See [Database sessions](https://github.com/auth0/nextjs-auth0/blob/main/EXAMPLES.md#database-sessions) for additional details.
   */
  sessionStore?: SessionDataStore;

  /**
   * Configure the paths for the authentication routes.
   *
   * See [Custom routes](https://github.com/auth0/nextjs-auth0/blob/main/EXAMPLES.md#custom-routes) for additional details.
   */
  routes?: RoutesOptions;

  /**
   * Allow insecure requests to be made to the authorization server. This can be useful when testing
   * with a mock OIDC provider that does not support TLS, locally.
   * This option can only be used when NODE_ENV is not set to `production`.
   */
  allowInsecureRequests?: boolean;

  /**
   * Integer value for the HTTP timeout in milliseconds for authentication requests.
   * Defaults to `5000` ms.
   */
  httpTimeout?: number;

  /**
   * Boolean value to opt-out of sending the library name and version to your authorization server
   * via the `Auth0-Client` header. Defaults to `true`.
   */
  enableTelemetry?: boolean;

  /**
   * Boolean value to enable the `/auth/access-token` endpoint for use in the client app.
   *
   * Defaults to `true`.
   *
   * NOTE: Set this to `false` if your client does not need to directly interact with resource servers (Token Mediating Backend). This will be false for most apps.
   *
   * A security best practice is to disable this to avoid exposing access tokens to the client app.
   *
   * See: https://datatracker.ietf.org/doc/html/draft-ietf-oauth-browser-based-apps#name-token-mediating-backend
   */
  enableAccessTokenEndpoint?: boolean;
}

export type PagesRouterRequest = IncomingMessage | NextApiRequest;
export type PagesRouterResponse =
  | ServerResponse<IncomingMessage>
  | NextApiResponse;

export class Auth0Client {
  private transactionStore: TransactionStore;
  private sessionStore: AbstractSessionStore;
  private authClient: AuthClient;

  constructor(options: Auth0ClientOptions = {}) {
    // Extract and validate required options
    const {
      domain,
      clientId,
      clientSecret,
      appBaseUrl,
      secret,
      clientAssertionSigningKey
    } = this.validateAndExtractRequiredOptions(options);

    const clientAssertionSigningAlg =
      options.clientAssertionSigningAlg ||
      process.env.AUTH0_CLIENT_ASSERTION_SIGNING_ALG;

    const sessionCookieOptions: SessionCookieOptions = {
      name: options.session?.cookie?.name ?? "__session",
      secure: options.session?.cookie?.secure ?? false,
      sameSite: options.session?.cookie?.sameSite ?? "lax"
    };

    const transactionCookieOptions: TransactionCookieOptions = {
      prefix: options.transactionCookie?.prefix ?? "__txn_",
      secure: options.transactionCookie?.secure ?? false,
      sameSite: options.transactionCookie?.sameSite ?? "lax"
    };

    if (appBaseUrl) {
      const { protocol } = new URL(appBaseUrl);
      if (protocol === "https:") {
        sessionCookieOptions.secure = true;
        transactionCookieOptions.secure = true;
      }
    }

    this.transactionStore = new TransactionStore({
      ...options.session,
      secret,
      cookieOptions: transactionCookieOptions
    });

    this.sessionStore = options.sessionStore
      ? new StatefulSessionStore({
          ...options.session,
          secret,
          store: options.sessionStore,
          cookieOptions: sessionCookieOptions
        })
      : new StatelessSessionStore({
          ...options.session,
          secret,
          cookieOptions: sessionCookieOptions
        });

    this.authClient = new AuthClient({
      transactionStore: this.transactionStore,
      sessionStore: this.sessionStore,

      domain,
      clientId,
      clientSecret,
      clientAssertionSigningKey,
      clientAssertionSigningAlg,
      authorizationParameters: options.authorizationParameters,
      pushedAuthorizationRequests: options.pushedAuthorizationRequests,

      appBaseUrl,
      secret,
      signInReturnToPath: options.signInReturnToPath,

      beforeSessionSaved: options.beforeSessionSaved,
      onCallback: options.onCallback,

      routes: options.routes,

      allowInsecureRequests: options.allowInsecureRequests,
      httpTimeout: options.httpTimeout,
      enableTelemetry: options.enableTelemetry,
      enableAccessTokenEndpoint: options.enableAccessTokenEndpoint
    });
  }

  /**
   * middleware mounts the SDK routes to run as a middleware function.
   */
  middleware(req: NextRequest): Promise<NextResponse> {
    return this.authClient.handler.bind(this.authClient)(req);
  }

  /**
   * getSession returns the session data for the current request.
   *
   * This method can be used in Server Components, Server Actions, and Route Handlers in the **App Router**.
   */
  async getSession(): Promise<SessionData | null>;

  /**
   * getSession returns the session data for the current request.
   *
   * This method can be used in middleware and `getServerSideProps`, API routes in the **Pages Router**.
   */
  async getSession(
    req: PagesRouterRequest | NextRequest
  ): Promise<SessionData | null>;

  /**
   * getSession returns the session data for the current request.
   */
  async getSession(
    req?: PagesRouterRequest | NextRequest
  ): Promise<SessionData | null> {
    if (req) {
      // middleware usage
      if (req instanceof NextRequest) {
        return this.sessionStore.get(req.cookies);
      }

      // pages router usage
      return this.sessionStore.get(this.createRequestCookies(req));
    }

    // app router usage: Server Components, Server Actions, Route Handlers
    return this.sessionStore.get(await cookies());
  }

  /**
   * getAccessToken returns the access token.
   *
   * This method can be used in Server Components, Server Actions, and Route Handlers in the **App Router**.
   *
   * NOTE: Server Components cannot set cookies. Calling `getAccessToken()` in a Server Component will cause the access token to be refreshed, if it is expired, and the updated token set will not to be persisted.
   * It is recommended to call `getAccessToken(req, res)` in the middleware if you need to retrieve the access token in a Server Component to ensure the updated token set is persisted.
   */
  async getAccessToken(): Promise<{ token: string; expiresAt: number }>;

  /**
   * getAccessToken returns the access token.
   *
   * This method can be used in middleware and `getServerSideProps`, API routes in the **Pages Router**.
   */
  async getAccessToken(
    req: PagesRouterRequest | NextRequest,
    res: PagesRouterResponse | NextResponse
  ): Promise<{ token: string; expiresAt: number }>;

  /**
   * getAccessToken returns the access token.
   *
   * NOTE: Server Components cannot set cookies. Calling `getAccessToken()` in a Server Component will cause the access token to be refreshed, if it is expired, and the updated token set will not to be persisted.
   * It is recommended to call `getAccessToken(req, res)` in the middleware if you need to retrieve the access token in a Server Component to ensure the updated token set is persisted.
   */
  async getAccessToken(
    req?: PagesRouterRequest | NextRequest,
    res?: PagesRouterResponse | NextResponse
  ): Promise<{ token: string; expiresAt: number; scope?: string }> {
    const session: SessionData | null = req
      ? await this.getSession(req)
      : await this.getSession();

    if (!session) {
      throw new AccessTokenError(
        AccessTokenErrorCode.MISSING_SESSION,
        "The user does not have an active session."
      );
    }

    const [error, tokenSet] = await this.authClient.getTokenSet(
      session.tokenSet
    );
    if (error) {
      throw error;
    }

    // update the session with the new token set, if necessary
    if (
      tokenSet.accessToken !== session.tokenSet.accessToken ||
      tokenSet.expiresAt !== session.tokenSet.expiresAt ||
      tokenSet.refreshToken !== session.tokenSet.refreshToken
    ) {
      await this.saveToSession(
        {
          ...session,
          tokenSet
        },
        req,
        res
      );
    }

    return {
      token: tokenSet.accessToken,
      scope: tokenSet.scope,
      expiresAt: tokenSet.expiresAt
    };
  }

  /**
   * Retrieves an access token for a connection.
   *
   * This method can be used in Server Components, Server Actions, and Route Handlers in the **App Router**.
   *
   * NOTE: Server Components cannot set cookies. Calling `getAccessTokenForConnection()` in a Server Component will cause the access token to be refreshed, if it is expired, and the updated token set will not to be persisted.
   * It is recommended to call `getAccessTokenForConnection(req, res)` in the middleware if you need to retrieve the access token in a Server Component to ensure the updated token set is persisted.
   */
  async getAccessTokenForConnection(
    options: AccessTokenForConnectionOptions
  ): Promise<{ token: string; expiresAt: number }>;

  /**
   * Retrieves an access token for a connection.
   *
   * This method can be used in middleware and `getServerSideProps`, API routes in the **Pages Router**.
   */
  async getAccessTokenForConnection(
    options: AccessTokenForConnectionOptions,
    req: PagesRouterRequest | NextRequest | undefined,
    res: PagesRouterResponse | NextResponse | undefined
  ): Promise<{ token: string; expiresAt: number }>;

  /**
   * Retrieves an access token for a connection.
   *
   * This method attempts to obtain an access token for a specified connection.
   * It first checks if a session exists, either from the provided request or from cookies.
   * If no session is found, it throws a `AccessTokenForConnectionError` indicating
   * that the user does not have an active session.
   *
   * @param {AccessTokenForConnectionOptions} options - Options for retrieving an access token for a connection.
   * @param {PagesRouterRequest | NextRequest} [req] - An optional request object from which to extract session information.
   * @param {PagesRouterResponse | NextResponse} [res] - An optional response object from which to extract session information.
   *
   * @throws {AccessTokenForConnectionError} If the user does not have an active session.
   * @throws {Error} If there is an error during the token exchange process.
   *
   * @returns {Promise<{ token: string; expiresAt: number; scope?: string }} An object containing the access token and its expiration time.
   */
  async getAccessTokenForConnection(
    options: AccessTokenForConnectionOptions,
    req?: PagesRouterRequest | NextRequest,
    res?: PagesRouterResponse | NextResponse
  ): Promise<{ token: string; expiresAt: number; scope?: string }> {
    const session: SessionData | null = req
      ? await this.getSession(req)
      : await this.getSession();

    if (!session) {
      throw new AccessTokenForConnectionError(
        AccessTokenForConnectionErrorCode.MISSING_SESSION,
        "The user does not have an active session."
      );
    }

    // Find the connection token set in the session
    const existingTokenSet = session.connectionTokenSets?.find(
      (tokenSet) => tokenSet.connection === options.connection
    );

    const [error, retrievedTokenSet] =
      await this.authClient.getConnectionTokenSet(
        session.tokenSet,
        existingTokenSet,
        options
      );

    if (error !== null) {
      throw error;
    }

    // If we didnt have a corresponding connection token set in the session
    // or if the one we have in the session does not match the one we received
    // We want to update the store incase we retrieved a token set.
    if (
      retrievedTokenSet &&
      (!existingTokenSet ||
        retrievedTokenSet.accessToken !== existingTokenSet.accessToken ||
        retrievedTokenSet.expiresAt !== existingTokenSet.expiresAt ||
        retrievedTokenSet.scope !== existingTokenSet.scope)
    ) {
      let tokenSets;

      // If we already had the connection token set in the session
      // we need to update the item in the array
      // If not, we need to add it.
      if (existingTokenSet) {
        tokenSets = session.connectionTokenSets?.map((tokenSet) =>
          tokenSet.connection === options.connection
            ? retrievedTokenSet
            : tokenSet
        );
      } else {
        tokenSets = [...(session.connectionTokenSets || []), retrievedTokenSet];
      }

      await this.saveToSession(
        {
          ...session,
          connectionTokenSets: tokenSets
        },
        req,
        res
      );
    }

    return {
      token: retrievedTokenSet.accessToken,
      scope: retrievedTokenSet.scope,
      expiresAt: retrievedTokenSet.expiresAt
    };
  }

  /**
   * updateSession updates the session of the currently authenticated user. If the user does not have a session, an error is thrown.
   *
   * This method can be used in middleware and `getServerSideProps`, API routes, and middleware in the **Pages Router**.
   */
  async updateSession(
    req: PagesRouterRequest | NextRequest,
    res: PagesRouterResponse | NextResponse,
    session: SessionData
  ): Promise<void>;

  /**
   * updateSession updates the session of the currently authenticated user. If the user does not have a session, an error is thrown.
   *
   * This method can be used in Server Actions and Route Handlers in the **App Router**.
   */
  async updateSession(session: SessionData): Promise<void>;

  /**
   * updateSession updates the session of the currently authenticated user. If the user does not have a session, an error is thrown.
   */
  async updateSession(
    reqOrSession: PagesRouterRequest | NextRequest | SessionData,
    res?: PagesRouterResponse | NextResponse,
    sessionData?: SessionData
  ) {
    if (!res) {
      // app router: Server Actions, Route Handlers
      const existingSession = await this.getSession();

      if (!existingSession) {
        throw new Error("The user is not authenticated.");
      }

      const updatedSession = reqOrSession as SessionData;
      if (!updatedSession) {
        throw new Error("The session data is missing.");
      }

      await this.sessionStore.set(await cookies(), await cookies(), {
        ...updatedSession,
        internal: {
          ...existingSession.internal
        }
      });
    } else {
      const req = reqOrSession as PagesRouterRequest | NextRequest;

      if (!sessionData) {
        throw new Error("The session data is missing.");
      }

      if (req instanceof NextRequest && res instanceof NextResponse) {
        // middleware usage
        const existingSession = await this.getSession(req);

        if (!existingSession) {
          throw new Error("The user is not authenticated.");
        }

        await this.sessionStore.set(req.cookies, res.cookies, {
          ...sessionData,
          internal: {
            ...existingSession.internal
          }
        });
      } else {
        // pages router usage
        const existingSession = await this.getSession(
          req as PagesRouterRequest
        );

        if (!existingSession) {
          throw new Error("The user is not authenticated.");
        }

        const resHeaders = new Headers();
        const resCookies = new ResponseCookies(resHeaders);
        const updatedSession = sessionData as SessionData;
        const reqCookies = this.createRequestCookies(req as PagesRouterRequest);
        const pagesRouterRes = res as PagesRouterResponse;

        await this.sessionStore.set(reqCookies, resCookies, {
          ...updatedSession,
          internal: {
            ...existingSession.internal
          }
        });

        for (const [key, value] of resHeaders.entries()) {
          pagesRouterRes.setHeader(key, value);
        }
      }
    }
  }

  private createRequestCookies(req: PagesRouterRequest) {
    const headers = new Headers();

    for (const key in req.headers) {
      if (Array.isArray(req.headers[key])) {
        for (const value of req.headers[key]) {
          headers.append(key, value);
        }
      } else {
        headers.append(key, req.headers[key] ?? "");
      }
    }

    return new RequestCookies(headers);
  }

  async startInteractiveLogin(
    options: StartInteractiveLoginOptions
  ): Promise<NextResponse> {
    return this.authClient.startInteractiveLogin(options);
  }

  private async saveToSession(
    data: SessionData,
    req?: PagesRouterRequest | NextRequest,
    res?: PagesRouterResponse | NextResponse
  ) {
    if (req && res) {
      if (req instanceof NextRequest && res instanceof NextResponse) {
        // middleware usage
        await this.sessionStore.set(req.cookies, res.cookies, data);
      } else {
        // pages router usage
        const resHeaders = new Headers();
        const resCookies = new ResponseCookies(resHeaders);
        const pagesRouterRes = res as PagesRouterResponse;

        await this.sessionStore.set(
          this.createRequestCookies(req as PagesRouterRequest),
          resCookies,
          data
        );

        for (const [key, value] of resHeaders.entries()) {
          pagesRouterRes.setHeader(key, value);
        }
      }
    } else {
      // app router usage: Server Components, Server Actions, Route Handlers
      try {
        await this.sessionStore.set(await cookies(), await cookies(), data);
      } catch (e) {
        if (process.env.NODE_ENV === "development") {
          console.warn(
            "Failed to persist the updated token set. `getAccessToken()` was likely called from a Server Component which cannot set cookies."
          );
        }
      }
    }
  }

  /**
   * Validates and extracts required configuration options.
   * @param options The client options
   * @returns The validated required options
   * @throws ConfigurationError if any required option is missing
   */
  private validateAndExtractRequiredOptions(options: Auth0ClientOptions) {
    // Base required options that are always needed
    const requiredOptions = {
      domain: options.domain ?? process.env.AUTH0_DOMAIN,
      clientId: options.clientId ?? process.env.AUTH0_CLIENT_ID,
      appBaseUrl: options.appBaseUrl ?? process.env.APP_BASE_URL,
      secret: options.secret ?? process.env.AUTH0_SECRET
    };

    // Check client authentication options - either clientSecret OR clientAssertionSigningKey must be provided
    const clientSecret =
      options.clientSecret ?? process.env.AUTH0_CLIENT_SECRET;
    const clientAssertionSigningKey =
      options.clientAssertionSigningKey ??
      process.env.AUTH0_CLIENT_ASSERTION_SIGNING_KEY;
    const hasClientAuthentication = !!(
      clientSecret || clientAssertionSigningKey
    );

    const missing = Object.entries(requiredOptions)
      .filter(([, value]) => !value)
      .map(([key]) => key);

    // Add client authentication error if neither option is provided
    if (!hasClientAuthentication) {
      missing.push("clientAuthentication");
    }

    if (missing.length) {
      // Map of option keys to their exact environment variable names
      const envVarNames: Record<string, string> = {
        domain: "AUTH0_DOMAIN",
        clientId: "AUTH0_CLIENT_ID",
        appBaseUrl: "APP_BASE_URL",
        secret: "AUTH0_SECRET"
      };

      // Standard intro message explaining the issue
      let errorMessage =
        "WARNING: Not all required options where provided when creating an instance of Auth0Client. Ensure to provide all missing options, either by passing it to the Auth0Client constructor, or by setting the corresponding environment variable.\n";

      // Add specific details for each missing option
      missing.forEach((key) => {
        if (key === "clientAuthentication") {
          errorMessage += `Missing: clientAuthentication: Set either AUTH0_CLIENT_SECRET env var or AUTH0_CLIENT_ASSERTION_SIGNING_KEY env var, or pass clientSecret or clientAssertionSigningKey in options\n`;
        } else if (envVarNames[key]) {
          errorMessage += `Missing: ${key}: Set ${envVarNames[key]} env var or pass ${key} in options\n`;
        } else {
          errorMessage += `Missing: ${key}\n`;
        }
      });

      console.error(errorMessage.trim());
    }

    // Prepare the result object with all validated options
    const result = {
      ...requiredOptions,
      clientSecret,
      clientAssertionSigningKey
    };

    // Type-safe assignment after validation
    return result as {
      [K in keyof typeof result]: NonNullable<(typeof result)[K]>;
    };
  }
}<|MERGE_RESOLUTION|>--- conflicted
+++ resolved
@@ -7,15 +7,8 @@
   AccessTokenError,
   AccessTokenErrorCode,
   AccessTokenForConnectionError,
-<<<<<<< HEAD
   AccessTokenForConnectionErrorCode
-} from "../errors/index.js";
-=======
-  AccessTokenForConnectionErrorCode,
-  ConfigurationError,
-  ConfigurationErrorCode
 } from "../errors";
->>>>>>> bb80539e
 import {
   AccessTokenForConnectionOptions,
   AuthorizationParameters,
