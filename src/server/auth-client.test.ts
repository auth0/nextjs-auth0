--- conflicted
+++ resolved
@@ -1428,99 +1428,23 @@
         });
       });
 
-<<<<<<< HEAD
-      it("should forward any custom parameters to the authorization server in the PAR request", async () => {
-        const secret = await generateSecret(32);
-        const transactionStore = new TransactionStore({
-          secret
-        });
-        const sessionStore = new StatelessSessionStore({
-          secret
-        });
-
-        // set custom parameters in the login URL which should be forwarded to the authorization server (in PAR request)
-        const loginUrl = new URL("/auth/login", DEFAULT.appBaseUrl);
-        loginUrl.searchParams.set("ext-custom_param", "custom_value");
-        loginUrl.searchParams.set("audience", "urn:mystore:api");
-        const request = new NextRequest(loginUrl, {
-          method: "GET"
-        });
-
-        const authClient = new AuthClient({
-          transactionStore,
-          sessionStore,
-          domain: DEFAULT.domain,
-          clientId: DEFAULT.clientId,
-          clientSecret: DEFAULT.clientSecret,
-          pushedAuthorizationRequests: true,
-          secret,
-          appBaseUrl: DEFAULT.appBaseUrl,
-          fetch: getMockAuthorizationServer({
-            onParRequest: async (request) => {
-              const params = new URLSearchParams(await request.text());
-              expect(params.get("ext-custom_param")).toEqual("custom_value");
-              expect(params.get("audience")).toEqual("urn:mystore:api");
-            }
-          })
-        });
-
-        const response = await authClient.handleLogin(request);
-        expect(response.status).toEqual(307);
-        expect(response.headers.get("Location")).not.toBeNull();
-        const authorizationUrl = new URL(response.headers.get("Location")!);
-        expect(authorizationUrl.origin).toEqual(`https://${DEFAULT.domain}`);
-        // query parameters should only include the `request_uri` and not the standard auth params
-        expect(authorizationUrl.searchParams.get("request_uri")).toEqual(
-          DEFAULT.requestUri
-        );
-        expect(authorizationUrl.searchParams.get("client_id")).toEqual(
-          DEFAULT.clientId
-        );
-        expect(authorizationUrl.searchParams.get("redirect_uri")).toBeNull();
-        expect(authorizationUrl.searchParams.get("response_type")).toBeNull();
-        expect(authorizationUrl.searchParams.get("code_challenge")).toBeNull();
-        expect(
-          authorizationUrl.searchParams.get("code_challenge_method")
-        ).toBeNull();
-        expect(authorizationUrl.searchParams.get("state")).toBeNull();
-        expect(authorizationUrl.searchParams.get("nonce")).toBeNull();
-        expect(authorizationUrl.searchParams.get("scope")).toBeNull();
-
-        // transaction state
-        const transactionCookies = response.cookies
-          .getAll()
-          .filter((c) => c.name.startsWith("__txn_"));
-        expect(transactionCookies.length).toEqual(1);
-        const transactionCookie = transactionCookies[0];
-        const state = transactionCookie.name.replace("__txn_", "");
-        expect(transactionCookie).toBeDefined();
-        expect(await decrypt(transactionCookie!.value, secret)).toEqual({
-          nonce: expect.any(String),
-          codeVerifier: expect.any(String),
-          responseType: "code",
-          state,
-          returnTo: "/"
-        });
-      });
-    });
-=======
       describe("custom parameters to the authorization server", async () => {
         it("should not forward any custom parameters sent via the query parameters to /auth/login", async () => {
-          const secret = await generateSecret(32)
+          const secret = await generateSecret(32);
           const transactionStore = new TransactionStore({
-            secret,
-          })
+            secret
+          });
           const sessionStore = new StatelessSessionStore({
-            secret,
-          })
+            secret
+          });
 
           // set custom parameters in the login URL which should not be forwarded to the authorization server (in PAR request)
-          const loginUrl = new URL("/auth/login", DEFAULT.appBaseUrl)
-          loginUrl.searchParams.set("ext-custom_param", "custom_value")
-          loginUrl.searchParams.set("audience", "urn:mystore:api")
+          const loginUrl = new URL("/auth/login", DEFAULT.appBaseUrl);
+          loginUrl.searchParams.set("ext-custom_param", "custom_value");
+          loginUrl.searchParams.set("audience", "urn:mystore:api");
           const request = new NextRequest(loginUrl, {
-            method: "GET",
-          })
+            method: "GET"
+          });
 
           const authClient = new AuthClient({
             transactionStore,
@@ -1533,66 +1457,68 @@
             appBaseUrl: DEFAULT.appBaseUrl,
             fetch: getMockAuthorizationServer({
               onParRequest: async (request) => {
-                const params = new URLSearchParams(await request.text())
-                expect(params.get("ext-custom_param")).toBeNull()
-                expect(params.get("audience")).toBeNull()
-              },
-            }),
-          })
-
-          const response = await authClient.handleLogin(request)
-          expect(response.status).toEqual(307)
-          expect(response.headers.get("Location")).not.toBeNull()
-          const authorizationUrl = new URL(response.headers.get("Location")!)
-          expect(authorizationUrl.origin).toEqual(`https://${DEFAULT.domain}`)
+                const params = new URLSearchParams(await request.text());
+                expect(params.get("ext-custom_param")).toBeNull();
+                expect(params.get("audience")).toBeNull();
+              }
+            })
+          });
+
+          const response = await authClient.handleLogin(request);
+          expect(response.status).toEqual(307);
+          expect(response.headers.get("Location")).not.toBeNull();
+          const authorizationUrl = new URL(response.headers.get("Location")!);
+          expect(authorizationUrl.origin).toEqual(`https://${DEFAULT.domain}`);
           // query parameters should only include the `request_uri` and not the standard auth params
           expect(authorizationUrl.searchParams.get("request_uri")).toEqual(
             DEFAULT.requestUri
-          )
+          );
           expect(authorizationUrl.searchParams.get("client_id")).toEqual(
             DEFAULT.clientId
-          )
-          expect(authorizationUrl.searchParams.get("redirect_uri")).toBeNull()
-          expect(authorizationUrl.searchParams.get("response_type")).toBeNull()
-          expect(authorizationUrl.searchParams.get("code_challenge")).toBeNull()
+          );
+          expect(authorizationUrl.searchParams.get("redirect_uri")).toBeNull();
+          expect(authorizationUrl.searchParams.get("response_type")).toBeNull();
+          expect(
+            authorizationUrl.searchParams.get("code_challenge")
+          ).toBeNull();
           expect(
             authorizationUrl.searchParams.get("code_challenge_method")
-          ).toBeNull()
-          expect(authorizationUrl.searchParams.get("state")).toBeNull()
-          expect(authorizationUrl.searchParams.get("nonce")).toBeNull()
-          expect(authorizationUrl.searchParams.get("scope")).toBeNull()
+          ).toBeNull();
+          expect(authorizationUrl.searchParams.get("state")).toBeNull();
+          expect(authorizationUrl.searchParams.get("nonce")).toBeNull();
+          expect(authorizationUrl.searchParams.get("scope")).toBeNull();
 
           // transaction state
           const transactionCookies = response.cookies
             .getAll()
-            .filter((c) => c.name.startsWith("__txn_"))
-          expect(transactionCookies.length).toEqual(1)
-          const transactionCookie = transactionCookies[0]
-          const state = transactionCookie.name.replace("__txn_", "")
-          expect(transactionCookie).toBeDefined()
+            .filter((c) => c.name.startsWith("__txn_"));
+          expect(transactionCookies.length).toEqual(1);
+          const transactionCookie = transactionCookies[0];
+          const state = transactionCookie.name.replace("__txn_", "");
+          expect(transactionCookie).toBeDefined();
           expect(await decrypt(transactionCookie!.value, secret)).toEqual({
             nonce: expect.any(String),
             codeVerifier: expect.any(String),
             responseType: "code",
             state,
-            returnTo: "/",
-          })
-        })
+            returnTo: "/"
+          });
+        });
 
         it("should forward custom parameters set in the configuration to the authorization server", async () => {
-          const secret = await generateSecret(32)
+          const secret = await generateSecret(32);
           const transactionStore = new TransactionStore({
-            secret,
-          })
+            secret
+          });
           const sessionStore = new StatelessSessionStore({
-            secret,
-          })
+            secret
+          });
 
           // set custom parameters in the login URL which should not be forwarded to the authorization server (in PAR request)
-          const loginUrl = new URL("/auth/login", DEFAULT.appBaseUrl)
+          const loginUrl = new URL("/auth/login", DEFAULT.appBaseUrl);
           const request = new NextRequest(loginUrl, {
-            method: "GET",
-          })
+            method: "GET"
+          });
 
           const authClient = new AuthClient({
             transactionStore,
@@ -1605,58 +1531,59 @@
             appBaseUrl: DEFAULT.appBaseUrl,
             authorizationParameters: {
               "ext-custom_param": "custom_value",
-              audience: "urn:mystore:api",
+              audience: "urn:mystore:api"
             },
             fetch: getMockAuthorizationServer({
               onParRequest: async (request) => {
-                const params = new URLSearchParams(await request.text())
-                expect(params.get("ext-custom_param")).toEqual("custom_value")
-                expect(params.get("audience")).toEqual("urn:mystore:api")
-              },
-            }),
-          })
-
-          const response = await authClient.handleLogin(request)
-          expect(response.status).toEqual(307)
-          expect(response.headers.get("Location")).not.toBeNull()
-          const authorizationUrl = new URL(response.headers.get("Location")!)
-          expect(authorizationUrl.origin).toEqual(`https://${DEFAULT.domain}`)
+                const params = new URLSearchParams(await request.text());
+                expect(params.get("ext-custom_param")).toEqual("custom_value");
+                expect(params.get("audience")).toEqual("urn:mystore:api");
+              }
+            })
+          });
+
+          const response = await authClient.handleLogin(request);
+          expect(response.status).toEqual(307);
+          expect(response.headers.get("Location")).not.toBeNull();
+          const authorizationUrl = new URL(response.headers.get("Location")!);
+          expect(authorizationUrl.origin).toEqual(`https://${DEFAULT.domain}`);
           // query parameters should only include the `request_uri` and not the standard auth params
           expect(authorizationUrl.searchParams.get("request_uri")).toEqual(
             DEFAULT.requestUri
-          )
+          );
           expect(authorizationUrl.searchParams.get("client_id")).toEqual(
             DEFAULT.clientId
-          )
-          expect(authorizationUrl.searchParams.get("redirect_uri")).toBeNull()
-          expect(authorizationUrl.searchParams.get("response_type")).toBeNull()
-          expect(authorizationUrl.searchParams.get("code_challenge")).toBeNull()
+          );
+          expect(authorizationUrl.searchParams.get("redirect_uri")).toBeNull();
+          expect(authorizationUrl.searchParams.get("response_type")).toBeNull();
+          expect(
+            authorizationUrl.searchParams.get("code_challenge")
+          ).toBeNull();
           expect(
             authorizationUrl.searchParams.get("code_challenge_method")
-          ).toBeNull()
-          expect(authorizationUrl.searchParams.get("state")).toBeNull()
-          expect(authorizationUrl.searchParams.get("nonce")).toBeNull()
-          expect(authorizationUrl.searchParams.get("scope")).toBeNull()
+          ).toBeNull();
+          expect(authorizationUrl.searchParams.get("state")).toBeNull();
+          expect(authorizationUrl.searchParams.get("nonce")).toBeNull();
+          expect(authorizationUrl.searchParams.get("scope")).toBeNull();
 
           // transaction state
           const transactionCookies = response.cookies
             .getAll()
-            .filter((c) => c.name.startsWith("__txn_"))
-          expect(transactionCookies.length).toEqual(1)
-          const transactionCookie = transactionCookies[0]
-          const state = transactionCookie.name.replace("__txn_", "")
-          expect(transactionCookie).toBeDefined()
+            .filter((c) => c.name.startsWith("__txn_"));
+          expect(transactionCookies.length).toEqual(1);
+          const transactionCookie = transactionCookies[0];
+          const state = transactionCookie.name.replace("__txn_", "");
+          expect(transactionCookie).toBeDefined();
           expect(await decrypt(transactionCookie!.value, secret)).toEqual({
             nonce: expect.any(String),
             codeVerifier: expect.any(String),
             responseType: "code",
             state,
-            returnTo: "/",
-          })
-        })
-      })
-    })
->>>>>>> 75445bd0
+            returnTo: "/"
+          });
+        });
+      });
+    });
 
     describe("with custom callback route", async () => {
       it("should redirect to the custom callback route after login", async () => {
