import { NextRequest, NextResponse } from "next/server.js";
import * as jose from "jose";
import * as oauth from "oauth4webapi";
import { afterAll, beforeAll, describe, expect, it, vi } from "vitest";

import {
  AccessTokenError,
  AccessTokenErrorCode,
  BackchannelAuthenticationError,
  ConnectAccountError,
  ConnectAccountErrorCodes,
  MyAccountApiError
} from "../errors/index.js";
import { getDefaultRoutes } from "../test/defaults.js";
import { generateSecret } from "../test/utils.js";
import {
  AccessTokenSet,
  RESPONSE_TYPES,
  SessionData,
  SUBJECT_TOKEN_TYPES
} from "../types/index.js";
import { DEFAULT_SCOPES } from "../utils/constants.js";
import { AuthClient } from "./auth-client.js";
import { decrypt, encrypt } from "./cookies.js";
import { StatefulSessionStore } from "./session/stateful-session-store.js";
import { StatelessSessionStore } from "./session/stateless-session-store.js";
import { TransactionState, TransactionStore } from "./transaction-store.js";

function createSessionData(sessionData: Partial<SessionData>): SessionData {
  return {
    tokenSet: { accessToken: "<my_access_token>", expiresAt: 123456 },
    user: {
      sub: "<my_sub>"
    },
    internal: {
      sid: "<my_sid>",
      createdAt: 123456
    },
    ...sessionData
  };
}

describe("Authentication Client", async () => {
  const DEFAULT = {
    domain: "guabu.us.auth0.com",
    clientId: "client_123",
    clientSecret: "client-secret",
    appBaseUrl: "https://example.com",
    sid: "auth0-sid",
    idToken: "idt_123",
    accessToken: "at_123",
    refreshToken: "rt_123",
    sub: "user_123",
    alg: "RS256",
    keyPair: await jose.generateKeyPair("RS256"),
    clientAssertionSigningKey: `-----BEGIN PRIVATE KEY-----
MIIEvAIBADANBgkqhkiG9w0BAQEFAASCBKYwggSiAgEAAoIBAQDbTKOQLtaZ6U1k
3fcYCMVoy8poieNPPcbj15TCLOm4Bbox73/UUxIArqczVcjtUGnL+jn5982V5EiB
y8W51m5K9mIBgEFLYdLkXk+OW5UTE/AdMPtfsIjConGrrs3mxN4WSH9kvh9Yr41r
hWUUSwqFyMOssbGE8K46Cv0WYvS7RXH9MzcyTcMSFp/60yUXH4rdHYZElF7XCdiE
63WxebxI1Qza4xkjTlbp5EWfWBQB1Ms10JO8NjrtkCXrDI57Bij5YanPAVhctcO9
z5/y9i5xEzcer8ZLO8VDiXSdEsuP/fe+UKDyYHUITD8u51p3O2JwCKvdTHduemej
3Kd1RlHrAgMBAAECggEATWdzpASkQpcSdjPSb21JIIAt5VAmJ2YKuYjyPMdVh1qe
Kdn7KJpZlFwRMBFrZjgn35Nmu1A4BFwbK5UdKUcCjvsABL+cTFsu8ORI+Fpi9+Tl
r6gGUfQhkXF85bhBfN6n9P2J2akxrz/njrf6wXrrL+V5C498tQuus1YFls0+zIpD
N+GngNOPHlGeY3gW4K/HjGuHwuJOvWNmE4KNQhBijdd50Am824Y4NV/SmsIo7z+s
8CLjp/qtihwnE4rkUHnR6M4u5lpzXOnodzkDTG8euOJds0T8DwLNTx1b+ETim35i
D/hOCVwl8QFoj2aatjuJ5LXZtZUEpGpBF2TQecB+gQKBgQDvaZ1jG/FNPnKdayYv
z5yTOhKM6JTB+WjB0GSx8rebtbFppiHGgVhOd1bLIzli9uMOPdCNuXh7CKzIgSA6
Q76Wxfuaw8F6CBIdlG9bZNL6x8wp6zF8tGz/BgW7fFKBwFYSWzTcStGr2QGtwr6F
9p1gYPSGfdERGOQc7RmhoNNHcQKBgQDqfkhpPfJlP/SdFnF7DDUvuMnaswzUsM6D
ZPhvfzdMBV8jGc0WjCW2Vd3pvsdPgWXZqAKjN7+A5HiT/8qv5ruoqOJSR9ZFZI/B
8v+8gS9Af7K56mCuCFKZmOXUmaL+3J2FKtzAyOlSLjEYyLuCgmhEA9Zo+duGR5xX
AIjx7N/ZGwKBgCZAYqQeJ8ymqJtcLkq/Sg3/3kzjMDlZxxIIYL5JwGpBemod4BGe
QuSujpCAPUABoD97QuIR+xz1Qt36O5LzlfTzBwMwOa5ssbBGMhCRKGBnIcikylBZ
Z3zLkojlES2n9FiUd/qmfZ+OWYVQsy4mO/jVJNyEJ64qou+4NjsrvfYRAoGAORki
3K1+1nSqRY3vd/zS/pnKXPx4RVoADzKI4+1gM5yjO9LOg40AqdNiw8X2lj9143fr
nH64nNQFIFSKsCZIz5q/8TUY0bDY6GsZJnd2YAg4JtkRTY8tPcVjQU9fxxtFJ+X1
9uN1HNOulNBcCD1k0hr1HH6qm5nYUb8JmY8KOr0CgYB85pvPhBqqfcWi6qaVQtK1
ukIdiJtMNPwePfsT/2KqrbnftQnAKNnhsgcYGo8NAvntX4FokOAEdunyYmm85mLp
BGKYgVXJqnm6+TJyCRac1ro3noG898P/LZ8MOBoaYQtWeWRpDc46jPrA0FqUJy+i
ca/T0LLtgmbMmxSv/MmzIg==
-----END PRIVATE KEY-----`,
    requestUri: "urn:ietf:params:oauth:request_uri:6esc_11ACC5bwc014ltc14eY22c",
    connectAccount: {
      ticket: "5ea12747-406c-4945-abc7-232086d9a3f0",
      authSession:
        "gcPQw7YPOD0mHiSVxOSbmZmMfTckA9o3CZQyeAf1C6guAiZzXiSnU2tEws9IQNUi",
      expiresIn: 300,
      connection: "google-oauth2"
    }
  };

  function getMockAuthorizationServer({
    tokenEndpointResponse,
    tokenEndpointErrorResponse,
    tokenEndpointFetchError,
    discoveryResponse,
    audience,
    nonce,
    keyPair = DEFAULT.keyPair,
    onParRequest,
    onBackchannelAuthRequest,
    onConnectAccountRequest,
    onCompleteConnectAccountRequest,
    completeConnectAccountErrorResponse
  }: {
    tokenEndpointResponse?: oauth.TokenEndpointResponse | oauth.OAuth2Error;
    tokenEndpointErrorResponse?: oauth.OAuth2Error;
    tokenEndpointFetchError?: Error;
    discoveryResponse?: Response;
    audience?: string;
    nonce?: string;
    keyPair?: jose.GenerateKeyPairResult;
    onParRequest?: (request: Request) => Promise<void>;
    onBackchannelAuthRequest?: (request: Request) => Promise<void>;
    onConnectAccountRequest?: (request: Request) => Promise<void>;
    onCompleteConnectAccountRequest?: (request: Request) => Promise<void>;
    completeConnectAccountErrorResponse?: Response;
  } = {}) {
    // this function acts as a mock authorization server
    return vi.fn(
      async (
        input: RequestInfo | URL,
        init?: RequestInit
      ): Promise<Response> => {
        let url: URL;
        if (input instanceof Request) {
          url = new URL(input.url);
        } else {
          url = new URL(input);
        }

        if (url.pathname === "/oauth/token") {
          if (tokenEndpointFetchError) {
            throw tokenEndpointFetchError;
          }

          const jwt = await new jose.SignJWT({
            sid: DEFAULT.sid,
            auth_time: Date.now(),
            nonce: nonce ?? "nonce-value",
            "https://example.com/custom_claim": "value"
          })
            .setProtectedHeader({ alg: DEFAULT.alg })
            .setSubject(DEFAULT.sub)
            .setIssuedAt()
            .setIssuer(_authorizationServerMetadata.issuer)
            .setAudience(audience ?? DEFAULT.clientId)
            .setExpirationTime("2h")
            .sign(keyPair.privateKey);

          if (tokenEndpointErrorResponse) {
            return Response.json(tokenEndpointErrorResponse, {
              status: 400
            });
          }
          return Response.json(
            tokenEndpointResponse ?? {
              token_type: "Bearer",
              access_token: DEFAULT.accessToken,
              refresh_token: DEFAULT.refreshToken,
              id_token: jwt,
              expires_in: 86400 // expires in 10 days
            }
          );
        }
        // discovery URL
        if (url.pathname === "/.well-known/openid-configuration") {
          return (
            discoveryResponse ?? Response.json(_authorizationServerMetadata)
          );
        }
        // PAR endpoint
        if (url.pathname === "/oauth/par") {
          if (onParRequest) {
            await onParRequest(new Request(input, init));
          }

          return Response.json(
            { request_uri: DEFAULT.requestUri, expires_in: 30 },
            {
              status: 201
            }
          );
        }
        // Backchannel Authorize endpoint
        if (url.pathname === "/bc-authorize") {
          if (onBackchannelAuthRequest) {
            await onBackchannelAuthRequest(new Request(input, init));
          }

          return Response.json(
            {
              auth_req_id: "auth-req-id",
              expires_in: 30,
              interval: 0.01
            },
            {
              status: 200
            }
          );
        }
        // Connect Account
        if (url.pathname === "/me/v1/connected-accounts/connect") {
          if (onConnectAccountRequest) {
            await onConnectAccountRequest(new Request(input, init));
          }

          return Response.json(
            {
              connect_uri: `https://${DEFAULT.domain}/connect`,
              auth_session: DEFAULT.connectAccount.authSession,
              connect_params: {
                ticket: DEFAULT.connectAccount.ticket
              },
              expires_in: 300
            },
            {
              status: 201
            }
          );
        }
        // Connect Account complete
        if (url.pathname === "/me/v1/connected-accounts/complete") {
          if (onCompleteConnectAccountRequest) {
            await onCompleteConnectAccountRequest(new Request(input, init));
          }

          if (completeConnectAccountErrorResponse) {
            return completeConnectAccountErrorResponse;
          }

          return Response.json(
            {
              id: "cac_abc123",
              connection: DEFAULT.connectAccount.connection,
              access_type: "offline",
              scopes: ["openid", "profile", "email"],
              created_at: new Date().toISOString(),
              expires_at: new Date(
                Date.now() + 1000 * 60 * 60 * 24 * 30
              ).toISOString() // 30 days
            },
            {
              status: 201
            }
          );
        }

        return new Response(null, { status: 404 });
      }
    );
  }

  async function generateLogoutToken({
    claims = {},
    audience = DEFAULT.clientId,
    issuer = _authorizationServerMetadata.issuer,
    alg = DEFAULT.alg,

    privateKey = DEFAULT.keyPair.privateKey
  }: {
    claims?: any;
    audience?: string;
    issuer?: string;
    alg?: string;
    privateKey?: jose.CryptoKey;
  }): Promise<string> {
    return await new jose.SignJWT({
      events: {
        "http://schemas.openid.net/event/backchannel-logout": {}
      },
      sub: DEFAULT.sub,
      sid: DEFAULT.sid,
      ...claims
    })
      .setProtectedHeader({ alg, typ: "logout+jwt" })
      .setIssuedAt()
      .setIssuer(issuer)
      .setAudience(audience)
      .setExpirationTime("2h")
      .setJti("some-jti")
      .sign(privateKey);
  }

  async function getCachedJWKS(): Promise<jose.ExportedJWKSCache> {
    const publicJwk = await jose.exportJWK(DEFAULT.keyPair.publicKey);

    return {
      jwks: {
        keys: [publicJwk]
      },
      uat: Date.now() - 1000 * 60
    };
  }

  describe("initialization", async () => {
    it("should throw an error if the openid scope is not included", async () => {
      const secret = await generateSecret(32);
      const transactionStore = new TransactionStore({
        secret
      });
      const sessionStore = new StatelessSessionStore({
        secret
      });

      expect(
        () =>
          new AuthClient({
            transactionStore,
            sessionStore,

            domain: DEFAULT.domain,
            clientId: DEFAULT.clientId,
            clientSecret: DEFAULT.clientSecret,

            secret,
            appBaseUrl: DEFAULT.appBaseUrl,

            routes: getDefaultRoutes(),

            authorizationParameters: {
              scope: "profile email"
            },

            fetch: getMockAuthorizationServer()
          })
      ).toThrowError();
    });

    it("should throw an error if the openid scope is not included when using a map", async () => {
      const secret = await generateSecret(32);
      const transactionStore = new TransactionStore({
        secret
      });
      const sessionStore = new StatelessSessionStore({
        secret
      });

      expect(
        () =>
          new AuthClient({
            transactionStore,
            sessionStore,

            domain: DEFAULT.domain,
            clientId: DEFAULT.clientId,
            clientSecret: DEFAULT.clientSecret,

            secret,
            appBaseUrl: DEFAULT.appBaseUrl,

            routes: getDefaultRoutes(),

            authorizationParameters: {
              audience: "test-1",
              scope: {
                "test-1": "profile email"
              }
            },

            fetch: getMockAuthorizationServer()
          })
      ).toThrowError();
    });

    it("should not throw an error if the scope is not provided for the default audience when using a map", async () => {
      const secret = await generateSecret(32);
      const transactionStore = new TransactionStore({
        secret
      });
      const sessionStore = new StatelessSessionStore({
        secret
      });

      expect(
        () =>
          new AuthClient({
            transactionStore,
            sessionStore,

            domain: DEFAULT.domain,
            clientId: DEFAULT.clientId,
            clientSecret: DEFAULT.clientSecret,

            secret,
            appBaseUrl: DEFAULT.appBaseUrl,

            routes: getDefaultRoutes(),

            authorizationParameters: {
              audience: "test-1",
              scope: {
                "test-2": "profile email"
              }
            },

            fetch: getMockAuthorizationServer()
          })
      ).not.toThrowError();
    });
  });

  describe("handler", async () => {
    it("should call the login handler if the path is /auth/login", async () => {
      const secret = await generateSecret(32);
      const transactionStore = new TransactionStore({
        secret
      });
      const sessionStore = new StatelessSessionStore({
        secret
      });
      const authClient = new AuthClient({
        transactionStore,
        sessionStore,

        domain: DEFAULT.domain,
        clientId: DEFAULT.clientId,
        clientSecret: DEFAULT.clientSecret,

        secret,
        appBaseUrl: DEFAULT.appBaseUrl,

        routes: getDefaultRoutes(),

        fetch: getMockAuthorizationServer()
      });
      const request = new NextRequest("https://example.com/auth/login", {
        method: "GET"
      });
      authClient.handleLogin = vi.fn();
      await authClient.handler(request);
      expect(authClient.handleLogin).toHaveBeenCalled();
    });

    it("should call the callback handler if the path is /auth/callback", async () => {
      const secret = await generateSecret(32);
      const transactionStore = new TransactionStore({
        secret
      });
      const sessionStore = new StatelessSessionStore({
        secret
      });
      const authClient = new AuthClient({
        transactionStore,
        sessionStore,

        domain: DEFAULT.domain,
        clientId: DEFAULT.clientId,
        clientSecret: DEFAULT.clientSecret,

        secret,
        appBaseUrl: DEFAULT.appBaseUrl,

        routes: getDefaultRoutes(),

        fetch: getMockAuthorizationServer()
      });
      const request = new NextRequest("https://example.com/auth/callback", {
        method: "GET"
      });
      authClient.handleCallback = vi.fn();
      await authClient.handler(request);
      expect(authClient.handleCallback).toHaveBeenCalled();
    });

    it("should call the logout handler if the path is /auth/logout", async () => {
      const secret = await generateSecret(32);
      const transactionStore = new TransactionStore({
        secret
      });
      const sessionStore = new StatelessSessionStore({
        secret
      });
      const authClient = new AuthClient({
        transactionStore,
        sessionStore,

        domain: DEFAULT.domain,
        clientId: DEFAULT.clientId,
        clientSecret: DEFAULT.clientSecret,

        secret,
        appBaseUrl: DEFAULT.appBaseUrl,

        routes: getDefaultRoutes(),

        fetch: getMockAuthorizationServer()
      });
      const request = new NextRequest("https://example.com/auth/logout", {
        method: "GET"
      });
      authClient.handleLogout = vi.fn();
      await authClient.handler(request);
      expect(authClient.handleLogout).toHaveBeenCalled();
    });

    it("should call the profile handler if the path is /auth/profile", async () => {
      const secret = await generateSecret(32);
      const transactionStore = new TransactionStore({
        secret
      });
      const sessionStore = new StatelessSessionStore({
        secret
      });
      const authClient = new AuthClient({
        transactionStore,
        sessionStore,

        domain: DEFAULT.domain,
        clientId: DEFAULT.clientId,
        clientSecret: DEFAULT.clientSecret,

        secret,
        appBaseUrl: DEFAULT.appBaseUrl,

        routes: getDefaultRoutes(),

        fetch: getMockAuthorizationServer()
      });
      const request = new NextRequest("https://example.com/auth/profile", {
        method: "GET"
      });
      authClient.handleProfile = vi.fn();
      await authClient.handler(request);
      expect(authClient.handleProfile).toHaveBeenCalled();
    });

    it("should call the handleAccessToken method if the path is /auth/access-token and enableAccessTokenEndpoint is true", async () => {
      const secret = await generateSecret(32);
      const transactionStore = new TransactionStore({
        secret
      });
      const sessionStore = new StatelessSessionStore({
        secret
      });
      const authClient = new AuthClient({
        transactionStore,
        sessionStore,

        domain: DEFAULT.domain,
        clientId: DEFAULT.clientId,
        clientSecret: DEFAULT.clientSecret,

        secret,
        appBaseUrl: DEFAULT.appBaseUrl,

        routes: getDefaultRoutes(),
        enableAccessTokenEndpoint: true,

        fetch: getMockAuthorizationServer()
      });
      const request = new NextRequest("https://example.com/auth/access-token", {
        method: "GET"
      });
      authClient.handleAccessToken = vi.fn();
      await authClient.handler(request);
      expect(authClient.handleAccessToken).toHaveBeenCalled();
    });

    it("should not call the handleAccessToken method if the path is /auth/access-token but enableAccessTokenEndpoint is false", async () => {
      const secret = await generateSecret(32);
      const transactionStore = new TransactionStore({
        secret
      });
      const sessionStore = new StatelessSessionStore({
        secret
      });
      const authClient = new AuthClient({
        transactionStore,
        sessionStore,

        domain: DEFAULT.domain,
        clientId: DEFAULT.clientId,
        clientSecret: DEFAULT.clientSecret,

        secret,
        appBaseUrl: DEFAULT.appBaseUrl,

        routes: getDefaultRoutes(),
        enableAccessTokenEndpoint: false,

        fetch: getMockAuthorizationServer()
      });
      const request = new NextRequest("https://example.com/auth/access-token", {
        method: "GET"
      });
      authClient.handleAccessToken = vi.fn();
      const response = await authClient.handler(request);
      expect(authClient.handleAccessToken).not.toHaveBeenCalled();
      // When a route doesn't match, the handler returns a NextResponse.next() with status 200
      expect(response.status).toBe(200);
    });

    it("should use the default value (true) for enableAccessTokenEndpoint when not explicitly provided", async () => {
      const secret = await generateSecret(32);
      const transactionStore = new TransactionStore({
        secret
      });
      const sessionStore = new StatelessSessionStore({
        secret
      });
      const authClient = new AuthClient({
        transactionStore,
        sessionStore,

        domain: DEFAULT.domain,
        clientId: DEFAULT.clientId,
        clientSecret: DEFAULT.clientSecret,

        secret,
        appBaseUrl: DEFAULT.appBaseUrl,

        routes: getDefaultRoutes(),
        // enableAccessTokenEndpoint not specified, should default to true

        fetch: getMockAuthorizationServer()
      });
      const request = new NextRequest("https://example.com/auth/access-token", {
        method: "GET"
      });
      authClient.handleAccessToken = vi.fn();
      await authClient.handler(request);
      expect(authClient.handleAccessToken).toHaveBeenCalled();
    });

    it("should call the back-channel logout handler if the path is /auth/backchannel-logout", async () => {
      const secret = await generateSecret(32);
      const transactionStore = new TransactionStore({
        secret
      });
      const sessionStore = new StatelessSessionStore({
        secret
      });
      const authClient = new AuthClient({
        transactionStore,
        sessionStore,

        domain: DEFAULT.domain,
        clientId: DEFAULT.clientId,
        clientSecret: DEFAULT.clientSecret,

        secret,
        appBaseUrl: DEFAULT.appBaseUrl,

        routes: getDefaultRoutes(),

        fetch: getMockAuthorizationServer()
      });
      const request = new NextRequest(
        "https://example.com/auth/backchannel-logout",
        {
          method: "POST"
        }
      );
      authClient.handleBackChannelLogout = vi.fn();
      await authClient.handler(request);
      expect(authClient.handleBackChannelLogout).toHaveBeenCalled();
    });

    describe("rolling sessions - no matching auth route", async () => {
      it("should update the session expiry if a session exists", async () => {
        const secret = await generateSecret(32);
        const transactionStore = new TransactionStore({
          secret
        });
        const sessionStore = new StatelessSessionStore({
          secret,

          rolling: true,
          absoluteDuration: 3600,
          inactivityDuration: 1800
        });
        const authClient = new AuthClient({
          transactionStore,
          sessionStore,

          domain: DEFAULT.domain,
          clientId: DEFAULT.clientId,
          clientSecret: DEFAULT.clientSecret,

          secret,
          appBaseUrl: DEFAULT.appBaseUrl,

          routes: getDefaultRoutes(),

          fetch: getMockAuthorizationServer()
        });

        const session: SessionData = {
          user: { sub: DEFAULT.sub },
          tokenSet: {
            accessToken: DEFAULT.accessToken,
            refreshToken: DEFAULT.refreshToken,
            expiresAt: 123456
          },
          internal: {
            sid: DEFAULT.sid,
            createdAt: Math.floor(Date.now() / 1000)
          }
        };
        const maxAge = 60 * 60; // 1 hour
        const expiration = Math.floor(Date.now() / 1000 + maxAge);
        const sessionCookie = await encrypt(session, secret, expiration);
        const headers = new Headers();
        headers.append("cookie", `__session=${sessionCookie}`);
        const request = new NextRequest(
          "https://example.com/dashboard/projects",
          {
            method: "GET",
            headers
          }
        );

        const response = await authClient.handler(request);

        // assert session has been updated
        const updatedSessionCookie = response.cookies.get("__session");
        expect(updatedSessionCookie).toBeDefined();
        const { payload: updatedSessionCookieValue } = (await decrypt(
          updatedSessionCookie!.value,
          secret
        )) as jose.JWTDecryptResult;
        expect(updatedSessionCookieValue).toEqual(
          expect.objectContaining({
            user: {
              sub: DEFAULT.sub
            },
            tokenSet: {
              accessToken: "at_123",
              refreshToken: "rt_123",
              expiresAt: expect.any(Number)
            },
            internal: {
              sid: DEFAULT.sid,
              createdAt: expect.any(Number)
            }
          })
        );

        // assert that the session expiry has been extended by the inactivity duration
        expect(updatedSessionCookie?.maxAge).toEqual(1800);
      });

      it("should pass the request through if there is no session", async () => {
        const secret = await generateSecret(32);
        const transactionStore = new TransactionStore({
          secret
        });
        const sessionStore = new StatelessSessionStore({
          secret,

          rolling: true,
          absoluteDuration: 3600,
          inactivityDuration: 1800
        });
        const authClient = new AuthClient({
          transactionStore,
          sessionStore,

          domain: DEFAULT.domain,
          clientId: DEFAULT.clientId,
          clientSecret: DEFAULT.clientSecret,

          secret,
          appBaseUrl: DEFAULT.appBaseUrl,

          routes: getDefaultRoutes(),

          fetch: getMockAuthorizationServer()
        });

        const request = new NextRequest(
          "https://example.com/dashboard/projects",
          {
            method: "GET"
          }
        );

        authClient.getTokenSet = vi.fn();

        const response = await authClient.handler(request);
        expect(authClient.getTokenSet).not.toHaveBeenCalled();

        // assert session has not been updated
        const updatedSessionCookie = response.cookies.get("__session");
        expect(updatedSessionCookie).toBeUndefined();
      });
    });

    describe("with custom routes", async () => {
      it("should call the login handler when the configured route is called", async () => {
        const secret = await generateSecret(32);
        const transactionStore = new TransactionStore({
          secret
        });
        const sessionStore = new StatelessSessionStore({
          secret
        });
        const authClient = new AuthClient({
          transactionStore,
          sessionStore,

          domain: DEFAULT.domain,
          clientId: DEFAULT.clientId,
          clientSecret: DEFAULT.clientSecret,

          secret,
          appBaseUrl: DEFAULT.appBaseUrl,

          fetch: getMockAuthorizationServer(),

          routes: {
            ...getDefaultRoutes(),
            login: "/custom-login"
          }
        });
        const request = new NextRequest(
          new URL("/custom-login", DEFAULT.appBaseUrl),
          {
            method: "GET"
          }
        );

        authClient.handleLogin = vi.fn();
        await authClient.handler(request);
        expect(authClient.handleLogin).toHaveBeenCalled();
      });

      it("should call the logout handler when the configured route is called", async () => {
        const secret = await generateSecret(32);
        const transactionStore = new TransactionStore({
          secret
        });
        const sessionStore = new StatelessSessionStore({
          secret
        });
        const authClient = new AuthClient({
          transactionStore,
          sessionStore,

          domain: DEFAULT.domain,
          clientId: DEFAULT.clientId,
          clientSecret: DEFAULT.clientSecret,

          secret,
          appBaseUrl: DEFAULT.appBaseUrl,

          fetch: getMockAuthorizationServer(),

          routes: {
            ...getDefaultRoutes(),
            logout: "/custom-logout"
          }
        });
        const request = new NextRequest(
          new URL("/custom-logout", DEFAULT.appBaseUrl),
          {
            method: "GET"
          }
        );

        authClient.handleLogout = vi.fn();
        await authClient.handler(request);
        expect(authClient.handleLogout).toHaveBeenCalled();
      });

      it("should call the callback handler when the configured route is called", async () => {
        const secret = await generateSecret(32);
        const transactionStore = new TransactionStore({
          secret
        });
        const sessionStore = new StatelessSessionStore({
          secret
        });
        const authClient = new AuthClient({
          transactionStore,
          sessionStore,

          domain: DEFAULT.domain,
          clientId: DEFAULT.clientId,
          clientSecret: DEFAULT.clientSecret,

          secret,
          appBaseUrl: DEFAULT.appBaseUrl,

          fetch: getMockAuthorizationServer(),

          routes: {
            ...getDefaultRoutes(),
            callback: "/custom-callback"
          }
        });
        const request = new NextRequest(
          new URL("/custom-callback", DEFAULT.appBaseUrl),
          {
            method: "GET"
          }
        );

        authClient.handleCallback = vi.fn();
        await authClient.handler(request);
        expect(authClient.handleCallback).toHaveBeenCalled();
      });

      it("should call the backChannelLogout handler when the configured route is called", async () => {
        const secret = await generateSecret(32);
        const transactionStore = new TransactionStore({
          secret
        });
        const sessionStore = new StatelessSessionStore({
          secret
        });
        const authClient = new AuthClient({
          transactionStore,
          sessionStore,

          domain: DEFAULT.domain,
          clientId: DEFAULT.clientId,
          clientSecret: DEFAULT.clientSecret,

          secret,
          appBaseUrl: DEFAULT.appBaseUrl,

          fetch: getMockAuthorizationServer(),

          routes: {
            ...getDefaultRoutes(),
            backChannelLogout: "/custom-backchannel-logout"
          }
        });
        const request = new NextRequest(
          new URL("/custom-backchannel-logout", DEFAULT.appBaseUrl),
          {
            method: "POST"
          }
        );

        authClient.handleBackChannelLogout = vi.fn();
        await authClient.handler(request);
        expect(authClient.handleBackChannelLogout).toHaveBeenCalled();
      });

      it("should call the profile handler when the configured route is called", async () => {
        process.env.NEXT_PUBLIC_PROFILE_ROUTE = "/custom-profile";

        const secret = await generateSecret(32);
        const transactionStore = new TransactionStore({
          secret
        });
        const sessionStore = new StatelessSessionStore({
          secret
        });
        const authClient = new AuthClient({
          transactionStore,
          sessionStore,

          domain: DEFAULT.domain,
          clientId: DEFAULT.clientId,
          clientSecret: DEFAULT.clientSecret,

          secret,
          appBaseUrl: DEFAULT.appBaseUrl,

          routes: getDefaultRoutes(),

          fetch: getMockAuthorizationServer()
        });
        const request = new NextRequest(
          new URL("/custom-profile", DEFAULT.appBaseUrl),
          {
            method: "GET"
          }
        );

        authClient.handleProfile = vi.fn();
        await authClient.handler(request);
        expect(authClient.handleProfile).toHaveBeenCalled();

        delete process.env.NEXT_PUBLIC_PROFILE_ROUTE;
      });

      it("should call the access-token handler when the configured route is called", async () => {
        process.env.NEXT_PUBLIC_ACCESS_TOKEN_ROUTE = "/custom-access-token";

        const secret = await generateSecret(32);
        const transactionStore = new TransactionStore({
          secret
        });
        const sessionStore = new StatelessSessionStore({
          secret
        });
        const authClient = new AuthClient({
          transactionStore,
          sessionStore,

          domain: DEFAULT.domain,
          clientId: DEFAULT.clientId,
          clientSecret: DEFAULT.clientSecret,

          secret,
          appBaseUrl: DEFAULT.appBaseUrl,

          routes: getDefaultRoutes(),

          fetch: getMockAuthorizationServer()
        });
        const request = new NextRequest(
          new URL("/custom-access-token", DEFAULT.appBaseUrl),
          {
            method: "GET"
          }
        );

        authClient.handleAccessToken = vi.fn();
        await authClient.handler(request);
        expect(authClient.handleAccessToken).toHaveBeenCalled();

        delete process.env.NEXT_PUBLIC_ACCESS_TOKEN_ROUTE;
      });
    });

    describe("with a base path", async () => {
      beforeAll(() => {
        process.env.NEXT_PUBLIC_BASE_PATH = "/base-path";
      });

      afterAll(() => {
        delete process.env.NEXT_PUBLIC_BASE_PATH;
      });

      it("should call the appropriate handlers when routes are called with base path", async () => {
        const testCases = [
          {
            path: "/auth/login",
            method: "GET",
            handler: "handleLogin"
          },
          {
            path: "/auth/logout",
            method: "GET",
            handler: "handleLogout"
          },
          {
            path: "/auth/callback",
            method: "GET",
            handler: "handleCallback"
          },
          {
            path: "/auth/backchannel-logout",
            method: "POST",
            handler: "handleBackChannelLogout"
          },
          {
            path: "/auth/profile",
            method: "GET",
            handler: "handleProfile"
          },
          {
            path: "/auth/access-token",
            method: "GET",
            handler: "handleAccessToken"
          }
        ];

        for (const testCase of testCases) {
          const secret = await generateSecret(32);
          const transactionStore = new TransactionStore({
            secret
          });
          const sessionStore = new StatelessSessionStore({
            secret
          });
          const authClient = new AuthClient({
            transactionStore,
            sessionStore,

            domain: DEFAULT.domain,
            clientId: DEFAULT.clientId,
            clientSecret: DEFAULT.clientSecret,

            secret,
            appBaseUrl: DEFAULT.appBaseUrl,

            routes: getDefaultRoutes(),

            fetch: getMockAuthorizationServer()
          });

          const request = new NextRequest(
            // Next.js will strip the base path from the URL
            new URL(
              testCase.path,
              `${DEFAULT.appBaseUrl}/${process.env.NEXT_PUBLIC_BASE_PATH}`
            ),
            {
              method: testCase.method
            }
          );

          (authClient as any)[testCase.handler] = vi.fn();
          await authClient.handler(request);
          expect((authClient as any)[testCase.handler]).toHaveBeenCalled();
        }
      });
    });
  });

  describe("handleLogin", async () => {
    it("should redirect to the authorization server and store the transaction state", async () => {
      const secret = await generateSecret(32);
      const transactionStore = new TransactionStore({
        secret
      });
      const sessionStore = new StatelessSessionStore({
        secret
      });
      const authClient = new AuthClient({
        transactionStore,
        sessionStore,

        domain: DEFAULT.domain,
        clientId: DEFAULT.clientId,
        clientSecret: DEFAULT.clientSecret,

        secret,
        appBaseUrl: DEFAULT.appBaseUrl,

        routes: getDefaultRoutes(),

        fetch: getMockAuthorizationServer()
      });
      const request = new NextRequest(
        new URL("/auth/login", DEFAULT.appBaseUrl),
        {
          method: "GET"
        }
      );

      const response = await authClient.handleLogin(request);
      expect(response.status).toEqual(307);
      expect(response.headers.get("Location")).not.toBeNull();

      const authorizationUrl = new URL(response.headers.get("Location")!);
      expect(authorizationUrl.origin).toEqual(`https://${DEFAULT.domain}`);

      // query parameters
      expect(authorizationUrl.searchParams.get("client_id")).toEqual(
        DEFAULT.clientId
      );
      expect(authorizationUrl.searchParams.get("redirect_uri")).toEqual(
        `${DEFAULT.appBaseUrl}/auth/callback`
      );
      expect(authorizationUrl.searchParams.get("response_type")).toEqual(
        "code"
      );
      expect(
        authorizationUrl.searchParams.get("code_challenge")
      ).not.toBeNull();
      expect(
        authorizationUrl.searchParams.get("code_challenge_method")
      ).toEqual("S256");
      expect(authorizationUrl.searchParams.get("state")).not.toBeNull();
      expect(authorizationUrl.searchParams.get("nonce")).not.toBeNull();
      expect(authorizationUrl.searchParams.get("scope")).toEqual(
        "openid profile email offline_access"
      );

      // transaction state
      const transactionCookie = response.cookies.get(
        `__txn_${authorizationUrl.searchParams.get("state")}`
      );
      expect(transactionCookie).toBeDefined();
      expect(
        (
          (await decrypt(
            transactionCookie!.value,
            secret
          )) as jose.JWTDecryptResult
        ).payload
      ).toEqual(
        expect.objectContaining({
          nonce: authorizationUrl.searchParams.get("nonce"),
          codeVerifier: expect.any(String),
          responseType: RESPONSE_TYPES.CODE,
          state: authorizationUrl.searchParams.get("state"),
          returnTo: "/"
        })
      );
    });

    it("should configure redirect_uri when appBaseUrl isnt the root", async () => {
      const secret = await generateSecret(32);
      const transactionStore = new TransactionStore({
        secret
      });
      const sessionStore = new StatelessSessionStore({
        secret
      });
      const authClient = new AuthClient({
        transactionStore,
        sessionStore,

        domain: DEFAULT.domain,
        clientId: DEFAULT.clientId,
        clientSecret: DEFAULT.clientSecret,

        secret,
        appBaseUrl: `${DEFAULT.appBaseUrl}/sub-path`,

        routes: getDefaultRoutes(),

        fetch: getMockAuthorizationServer()
      });
      const request = new NextRequest(
        new URL("/auth/login", DEFAULT.appBaseUrl),
        {
          method: "GET"
        }
      );

      const response = await authClient.handleLogin(request);
      const authorizationUrl = new URL(response.headers.get("Location")!);

      expect(authorizationUrl.searchParams.get("redirect_uri")).toEqual(
        `${DEFAULT.appBaseUrl}/sub-path/auth/callback`
      );
    });

    describe("with a base path", async () => {
      beforeAll(() => {
        process.env.NEXT_PUBLIC_BASE_PATH = "/base-path";
      });

      afterAll(() => {
        delete process.env.NEXT_PUBLIC_BASE_PATH;
      });

      it("should prepend the base path to the redirect_uri", async () => {
        const secret = await generateSecret(32);
        const transactionStore = new TransactionStore({
          secret
        });
        const sessionStore = new StatelessSessionStore({
          secret
        });
        const authClient = new AuthClient({
          transactionStore,
          sessionStore,

          domain: DEFAULT.domain,
          clientId: DEFAULT.clientId,
          clientSecret: DEFAULT.clientSecret,

          secret,
          appBaseUrl: `${DEFAULT.appBaseUrl}`,

          routes: getDefaultRoutes(),

          fetch: getMockAuthorizationServer()
        });
        const request = new NextRequest(
          new URL(
            process.env.NEXT_PUBLIC_BASE_PATH + "/auth/login",
            DEFAULT.appBaseUrl
          ),
          {
            method: "GET"
          }
        );

        const response = await authClient.handleLogin(request);
        const authorizationUrl = new URL(response.headers.get("Location")!);

        expect(authorizationUrl.searchParams.get("redirect_uri")).toEqual(
          `${DEFAULT.appBaseUrl}/base-path/auth/callback`
        );
      });
    });

    it("should return an error if the discovery endpoint could not be fetched", async () => {
      const secret = await generateSecret(32);
      const transactionStore = new TransactionStore({
        secret
      });
      const sessionStore = new StatelessSessionStore({
        secret
      });
      const authClient = new AuthClient({
        transactionStore,
        sessionStore,

        domain: DEFAULT.domain,
        clientId: DEFAULT.clientId,
        clientSecret: DEFAULT.clientSecret,

        secret,
        appBaseUrl: DEFAULT.appBaseUrl,

        routes: getDefaultRoutes(),

        fetch: getMockAuthorizationServer({
          discoveryResponse: new Response(null, { status: 500 })
        })
      });

      const request = new NextRequest(
        new URL("/auth/login", DEFAULT.appBaseUrl),
        {
          method: "GET"
        }
      );

      const response = await authClient.handleLogin(request);
      expect(response.status).toEqual(500);
      expect(await response.text()).toContain(
        "An error occurred while trying to initiate the login request."
      );
    });

    describe("authorization parameters", async () => {
      it("should forward the query parameters to the authorization server", async () => {
        const secret = await generateSecret(32);
        const transactionStore = new TransactionStore({
          secret
        });
        const sessionStore = new StatelessSessionStore({
          secret
        });
        const authClient = new AuthClient({
          transactionStore,
          sessionStore,

          domain: DEFAULT.domain,
          clientId: DEFAULT.clientId,
          clientSecret: DEFAULT.clientSecret,

          secret,
          appBaseUrl: DEFAULT.appBaseUrl,

          routes: getDefaultRoutes(),

          fetch: getMockAuthorizationServer()
        });
        const loginUrl = new URL("/auth/login", DEFAULT.appBaseUrl);
        loginUrl.searchParams.set("custom_param", "custom_value");
        loginUrl.searchParams.set("audience", "urn:mystore:api");
        const request = new NextRequest(loginUrl, {
          method: "GET"
        });

        const response = await authClient.handleLogin(request);
        expect(response.status).toEqual(307);
        expect(response.headers.get("Location")).not.toBeNull();

        const authorizationUrl = new URL(response.headers.get("Location")!);
        expect(authorizationUrl.origin).toEqual(`https://${DEFAULT.domain}`);

        // query parameters
        expect(authorizationUrl.searchParams.get("client_id")).toEqual(
          DEFAULT.clientId
        );
        expect(authorizationUrl.searchParams.get("redirect_uri")).toEqual(
          `${DEFAULT.appBaseUrl}/auth/callback`
        );
        expect(authorizationUrl.searchParams.get("response_type")).toEqual(
          "code"
        );
        expect(
          authorizationUrl.searchParams.get("code_challenge")
        ).not.toBeNull();
        expect(
          authorizationUrl.searchParams.get("code_challenge_method")
        ).toEqual("S256");
        expect(authorizationUrl.searchParams.get("state")).not.toBeNull();
        expect(authorizationUrl.searchParams.get("nonce")).not.toBeNull();
        expect(authorizationUrl.searchParams.get("scope")).toEqual(
          "openid profile email offline_access"
        );
        expect(authorizationUrl.searchParams.get("custom_param")).toEqual(
          "custom_value"
        );
        expect(authorizationUrl.searchParams.get("audience")).toEqual(
          "urn:mystore:api"
        );

        // transaction state
        const transactionCookie = response.cookies.get(
          `__txn_${authorizationUrl.searchParams.get("state")}`
        );
        expect(transactionCookie).toBeDefined();
        expect(
          (
            (await decrypt(
              transactionCookie!.value,
              secret
            )) as jose.JWTDecryptResult
          ).payload
        ).toEqual(
          expect.objectContaining({
            nonce: authorizationUrl.searchParams.get("nonce"),
            codeVerifier: expect.any(String),
            responseType: RESPONSE_TYPES.CODE,
            state: authorizationUrl.searchParams.get("state"),
            returnTo: "/"
          })
        );
      });

      it("should forward the configured authorization parameters to the authorization server", async () => {
        const secret = await generateSecret(32);
        const transactionStore = new TransactionStore({
          secret
        });
        const sessionStore = new StatelessSessionStore({
          secret
        });
        const authClient = new AuthClient({
          transactionStore,
          sessionStore,

          domain: DEFAULT.domain,
          clientId: DEFAULT.clientId,
          clientSecret: DEFAULT.clientSecret,
          authorizationParameters: {
            scope: "openid profile email offline_access custom_scope",
            audience: "urn:mystore:api",
            custom_param: "custom_value"
          },

          secret,
          appBaseUrl: DEFAULT.appBaseUrl,

          routes: getDefaultRoutes(),

          fetch: getMockAuthorizationServer()
        });
        const loginUrl = new URL("/auth/login", DEFAULT.appBaseUrl);
        const request = new NextRequest(loginUrl, {
          method: "GET"
        });

        const response = await authClient.handleLogin(request);
        expect(response.status).toEqual(307);
        expect(response.headers.get("Location")).not.toBeNull();

        const authorizationUrl = new URL(response.headers.get("Location")!);
        expect(authorizationUrl.origin).toEqual(`https://${DEFAULT.domain}`);

        // query parameters
        expect(authorizationUrl.searchParams.get("client_id")).toEqual(
          DEFAULT.clientId
        );
        expect(authorizationUrl.searchParams.get("redirect_uri")).toEqual(
          `${DEFAULT.appBaseUrl}/auth/callback`
        );
        expect(authorizationUrl.searchParams.get("response_type")).toEqual(
          "code"
        );
        expect(
          authorizationUrl.searchParams.get("code_challenge")
        ).not.toBeNull();
        expect(
          authorizationUrl.searchParams.get("code_challenge_method")
        ).toEqual("S256");
        expect(authorizationUrl.searchParams.get("state")).not.toBeNull();
        expect(authorizationUrl.searchParams.get("nonce")).not.toBeNull();
        expect(authorizationUrl.searchParams.get("scope")).toEqual(
          "openid profile email offline_access custom_scope"
        );
        expect(authorizationUrl.searchParams.get("custom_param")).toEqual(
          "custom_value"
        );
        expect(authorizationUrl.searchParams.get("audience")).toEqual(
          "urn:mystore:api"
        );
      });

      it("should override the configured authorization parameters with the query parameters", async () => {
        const secret = await generateSecret(32);
        const transactionStore = new TransactionStore({
          secret
        });
        const sessionStore = new StatelessSessionStore({
          secret
        });
        const authClient = new AuthClient({
          transactionStore,
          sessionStore,

          domain: DEFAULT.domain,
          clientId: DEFAULT.clientId,
          clientSecret: DEFAULT.clientSecret,
          authorizationParameters: {
            audience: "from-config",
            custom_param: "from-config"
          },

          secret,
          appBaseUrl: DEFAULT.appBaseUrl,

          routes: getDefaultRoutes(),

          fetch: getMockAuthorizationServer()
        });
        const loginUrl = new URL("/auth/login", DEFAULT.appBaseUrl);
        loginUrl.searchParams.set("custom_param", "from-query");
        loginUrl.searchParams.set("audience", "from-query");
        const request = new NextRequest(loginUrl, {
          method: "GET"
        });

        const response = await authClient.handleLogin(request);
        expect(response.status).toEqual(307);
        expect(response.headers.get("Location")).not.toBeNull();

        const authorizationUrl = new URL(response.headers.get("Location")!);
        expect(authorizationUrl.origin).toEqual(`https://${DEFAULT.domain}`);

        // query parameters
        expect(authorizationUrl.searchParams.get("client_id")).toEqual(
          DEFAULT.clientId
        );
        expect(authorizationUrl.searchParams.get("redirect_uri")).toEqual(
          `${DEFAULT.appBaseUrl}/auth/callback`
        );
        expect(authorizationUrl.searchParams.get("response_type")).toEqual(
          "code"
        );
        expect(
          authorizationUrl.searchParams.get("code_challenge")
        ).not.toBeNull();
        expect(
          authorizationUrl.searchParams.get("code_challenge_method")
        ).toEqual("S256");
        expect(authorizationUrl.searchParams.get("state")).not.toBeNull();
        expect(authorizationUrl.searchParams.get("nonce")).not.toBeNull();
        expect(authorizationUrl.searchParams.get("scope")).toEqual(
          "openid profile email offline_access"
        );
        expect(authorizationUrl.searchParams.get("custom_param")).toEqual(
          "from-query"
        );
        expect(authorizationUrl.searchParams.get("audience")).toEqual(
          "from-query"
        );
      });

      it("should not override internal authorization parameter values", async () => {
        const secret = await generateSecret(32);
        const transactionStore = new TransactionStore({
          secret
        });
        const sessionStore = new StatelessSessionStore({
          secret
        });
        const authClient = new AuthClient({
          transactionStore,
          sessionStore,

          domain: DEFAULT.domain,
          clientId: DEFAULT.clientId,
          clientSecret: DEFAULT.clientSecret,
          authorizationParameters: {
            client_id: "from-config",
            redirect_uri: "from-config",
            response_type: "from-config",
            code_challenge: "from-config",
            code_challenge_method: "from-config",
            state: "from-config",
            nonce: "from-config",
            // allowed to be overridden
            custom_param: "from-config",
            scope: "openid profile email offline_access custom_scope",
            audience: "from-config"
          },

          secret,
          appBaseUrl: DEFAULT.appBaseUrl,

          routes: getDefaultRoutes(),

          fetch: getMockAuthorizationServer()
        });
        const loginUrl = new URL("/auth/login", DEFAULT.appBaseUrl);
        loginUrl.searchParams.set("client_id", "from-query");
        loginUrl.searchParams.set("redirect_uri", "from-query");
        loginUrl.searchParams.set("response_type", "from-query");
        loginUrl.searchParams.set("code_challenge", "from-query");
        loginUrl.searchParams.set("code_challenge_method", "from-query");
        loginUrl.searchParams.set("state", "from-query");
        loginUrl.searchParams.set("nonce", "from-query");
        // allowed to be overridden
        loginUrl.searchParams.set("custom_param", "from-query");
        const request = new NextRequest(loginUrl, {
          method: "GET"
        });

        const response = await authClient.handleLogin(request);
        expect(response.status).toEqual(307);
        expect(response.headers.get("Location")).not.toBeNull();

        const authorizationUrl = new URL(response.headers.get("Location")!);
        expect(authorizationUrl.origin).toEqual(`https://${DEFAULT.domain}`);

        // query parameters
        expect(authorizationUrl.searchParams.get("client_id")).toEqual(
          DEFAULT.clientId
        );
        expect(authorizationUrl.searchParams.get("redirect_uri")).toEqual(
          `${DEFAULT.appBaseUrl}/auth/callback`
        );
        expect(authorizationUrl.searchParams.get("response_type")).toEqual(
          "code"
        );
        expect(
          authorizationUrl.searchParams.get("code_challenge")
        ).not.toBeNull();
        expect(
          authorizationUrl.searchParams.get("code_challenge_method")
        ).toEqual("S256");
        expect(authorizationUrl.searchParams.get("state")).not.toBeNull();
        expect(authorizationUrl.searchParams.get("nonce")).not.toBeNull();
        // allowed to be overridden
        expect(authorizationUrl.searchParams.get("scope")).toEqual(
          "openid profile email offline_access custom_scope"
        );
        expect(authorizationUrl.searchParams.get("custom_param")).toEqual(
          "from-query"
        );
        expect(authorizationUrl.searchParams.get("audience")).toEqual(
          "from-config"
        );
      });

      it("should not forward parameters with null or undefined values", async () => {
        const secret = await generateSecret(32);
        const transactionStore = new TransactionStore({
          secret
        });
        const sessionStore = new StatelessSessionStore({
          secret
        });
        const authClient = new AuthClient({
          transactionStore,
          sessionStore,

          domain: DEFAULT.domain,
          clientId: DEFAULT.clientId,
          clientSecret: DEFAULT.clientSecret,
          authorizationParameters: {
            scope: "openid profile email offline_access custom_scope",
            audience: null,
            custom_param: undefined
          },

          secret,
          appBaseUrl: DEFAULT.appBaseUrl,

          routes: getDefaultRoutes(),

          fetch: getMockAuthorizationServer()
        });
        const loginUrl = new URL("/auth/login", DEFAULT.appBaseUrl);
        const request = new NextRequest(loginUrl, {
          method: "GET"
        });

        const response = await authClient.handleLogin(request);
        expect(response.status).toEqual(307);
        expect(response.headers.get("Location")).not.toBeNull();

        const authorizationUrl = new URL(response.headers.get("Location")!);
        expect(authorizationUrl.origin).toEqual(`https://${DEFAULT.domain}`);

        // query parameters
        expect(authorizationUrl.searchParams.get("client_id")).toEqual(
          DEFAULT.clientId
        );
        expect(authorizationUrl.searchParams.get("redirect_uri")).toEqual(
          `${DEFAULT.appBaseUrl}/auth/callback`
        );
        expect(authorizationUrl.searchParams.get("response_type")).toEqual(
          "code"
        );
        expect(
          authorizationUrl.searchParams.get("code_challenge")
        ).not.toBeNull();
        expect(
          authorizationUrl.searchParams.get("code_challenge_method")
        ).toEqual("S256");
        expect(authorizationUrl.searchParams.get("state")).not.toBeNull();
        expect(authorizationUrl.searchParams.get("nonce")).not.toBeNull();
        expect(authorizationUrl.searchParams.get("scope")).toEqual(
          "openid profile email offline_access custom_scope"
        );
        expect(authorizationUrl.searchParams.get("custom_param")).toBeNull();
        expect(authorizationUrl.searchParams.get("audience")).toBeNull();
      });
    });

    it("should store the maxAge in the transaction state and forward it to the authorization server", async () => {
      const secret = await generateSecret(32);
      const transactionStore = new TransactionStore({
        secret
      });
      const sessionStore = new StatelessSessionStore({
        secret
      });
      const authClient = new AuthClient({
        transactionStore,
        sessionStore,

        domain: DEFAULT.domain,
        clientId: DEFAULT.clientId,
        clientSecret: DEFAULT.clientSecret,
        authorizationParameters: {
          max_age: 3600
        },

        secret,
        appBaseUrl: DEFAULT.appBaseUrl,

        routes: getDefaultRoutes(),

        fetch: getMockAuthorizationServer()
      });
      const loginUrl = new URL("/auth/login", DEFAULT.appBaseUrl);
      const request = new NextRequest(loginUrl, {
        method: "GET"
      });

      const response = await authClient.handleLogin(request);
      const authorizationUrl = new URL(response.headers.get("Location")!);

      expect(authorizationUrl.searchParams.get("max_age")).toEqual("3600");

      // transaction state
      const transactionCookie = response.cookies.get(
        `__txn_${authorizationUrl.searchParams.get("state")}`
      );
      expect(transactionCookie).toBeDefined();
      expect(
        (
          (await decrypt(
            transactionCookie!.value,
            secret
          )) as jose.JWTDecryptResult
        ).payload
      ).toEqual(
        expect.objectContaining({
          nonce: authorizationUrl.searchParams.get("nonce"),
          maxAge: 3600,
          codeVerifier: expect.any(String),
          responseType: RESPONSE_TYPES.CODE,
          state: authorizationUrl.searchParams.get("state"),
          returnTo: "/"
        })
      );
    });

    it("should store the returnTo path in the transaction state", async () => {
      const secret = await generateSecret(32);
      const transactionStore = new TransactionStore({
        secret
      });
      const sessionStore = new StatelessSessionStore({
        secret
      });
      const authClient = new AuthClient({
        transactionStore,
        sessionStore,

        domain: DEFAULT.domain,
        clientId: DEFAULT.clientId,
        clientSecret: DEFAULT.clientSecret,

        secret,
        appBaseUrl: DEFAULT.appBaseUrl,

        routes: getDefaultRoutes(),

        fetch: getMockAuthorizationServer()
      });
      const loginUrl = new URL("/auth/login", DEFAULT.appBaseUrl);
      loginUrl.searchParams.set("returnTo", "/dashboard");
      const request = new NextRequest(loginUrl, {
        method: "GET"
      });

      const response = await authClient.handleLogin(request);
      const authorizationUrl = new URL(response.headers.get("Location")!);

      // transaction state
      const transactionCookie = response.cookies.get(
        `__txn_${authorizationUrl.searchParams.get("state")}`
      );
      expect(transactionCookie).toBeDefined();
      expect(
        (
          (await decrypt(
            transactionCookie!.value,
            secret
          )) as jose.JWTDecryptResult
        ).payload
      ).toEqual(
        expect.objectContaining({
          nonce: authorizationUrl.searchParams.get("nonce"),
          codeVerifier: expect.any(String),
          responseType: RESPONSE_TYPES.CODE,
          state: authorizationUrl.searchParams.get("state"),
          returnTo: "/dashboard"
        })
      );
    });

    it("should prevent open redirects originating from the returnTo parameter", async () => {
      const secret = await generateSecret(32);
      const transactionStore = new TransactionStore({
        secret
      });
      const sessionStore = new StatelessSessionStore({
        secret
      });
      const authClient = new AuthClient({
        transactionStore,
        sessionStore,

        domain: DEFAULT.domain,
        clientId: DEFAULT.clientId,
        clientSecret: DEFAULT.clientSecret,

        secret,
        appBaseUrl: DEFAULT.appBaseUrl,

        routes: getDefaultRoutes(),

        fetch: getMockAuthorizationServer()
      });
      const loginUrl = new URL("/auth/login", DEFAULT.appBaseUrl);
      loginUrl.searchParams.set("returnTo", "https://google.com");
      const request = new NextRequest(loginUrl, {
        method: "GET"
      });

      const response = await authClient.handleLogin(request);
      const authorizationUrl = new URL(response.headers.get("Location")!);

      // transaction state
      const transactionCookie = response.cookies.get(
        `__txn_${authorizationUrl.searchParams.get("state")}`
      );
      expect(transactionCookie).toBeDefined();
      expect(
        (
          (await decrypt(
            transactionCookie!.value,
            secret
          )) as jose.JWTDecryptResult
        ).payload
      ).toEqual(
        expect.objectContaining({
          nonce: authorizationUrl.searchParams.get("nonce"),
          codeVerifier: expect.any(String),
          responseType: RESPONSE_TYPES.CODE,
          state: authorizationUrl.searchParams.get("state"),
          returnTo: "/"
        })
      );
    });

    describe("with pushed authorization requests", async () => {
      it("should return an error if the authorization server does not support PAR", async () => {
        const secret = await generateSecret(32);
        const transactionStore = new TransactionStore({
          secret
        });
        const sessionStore = new StatelessSessionStore({
          secret
        });
        const authClient = new AuthClient({
          transactionStore,
          sessionStore,
          domain: DEFAULT.domain,
          clientId: DEFAULT.clientId,
          clientSecret: DEFAULT.clientSecret,
          pushedAuthorizationRequests: true,
          secret,
          appBaseUrl: DEFAULT.appBaseUrl,

          routes: getDefaultRoutes(),
          fetch: getMockAuthorizationServer({
            discoveryResponse: Response.json(
              {
                ..._authorizationServerMetadata,
                pushed_authorization_request_endpoint: null
              },
              {
                status: 200,
                headers: {
                  "content-type": "application/json"
                }
              }
            )
          })
        });

        const request = new NextRequest(
          new URL("/auth/login", DEFAULT.appBaseUrl),
          {
            method: "GET"
          }
        );
        const response = await authClient.handleLogin(request);

        expect(response.status).toEqual(500);
        expect(await response.text()).toEqual(
          "An error occurred while trying to initiate the login request."
        );
      });

      it("should redirect to the authorization server with the request_uri and store the transaction state", async () => {
        const secret = await generateSecret(32);
        const transactionStore = new TransactionStore({
          secret
        });
        const sessionStore = new StatelessSessionStore({
          secret
        });
        const authClient = new AuthClient({
          transactionStore,
          sessionStore,
          domain: DEFAULT.domain,
          clientId: DEFAULT.clientId,
          clientSecret: DEFAULT.clientSecret,
          pushedAuthorizationRequests: true,
          secret,
          appBaseUrl: DEFAULT.appBaseUrl,

          routes: getDefaultRoutes(),
          fetch: getMockAuthorizationServer({
            onParRequest: async (request) => {
              const params = new URLSearchParams(await request.text());
              expect(params.get("client_id")).toEqual(DEFAULT.clientId);
              expect(params.get("redirect_uri")).toEqual(
                `${DEFAULT.appBaseUrl}/auth/callback`
              );
              expect(params.get("response_type")).toEqual("code");
              expect(params.get("code_challenge")).toEqual(expect.any(String));
              expect(params.get("code_challenge_method")).toEqual("S256");
              expect(params.get("state")).toEqual(expect.any(String));
              expect(params.get("nonce")).toEqual(expect.any(String));
              expect(params.get("scope")).toEqual(
                "openid profile email offline_access"
              );
            }
          })
        });

        const request = new NextRequest(
          new URL("/auth/login", DEFAULT.appBaseUrl),
          {
            method: "GET"
          }
        );

        const response = await authClient.handleLogin(request);
        expect(response.status).toEqual(307);
        expect(response.headers.get("Location")).not.toBeNull();

        const authorizationUrl = new URL(response.headers.get("Location")!);
        expect(authorizationUrl.origin).toEqual(`https://${DEFAULT.domain}`);
        // query parameters should only include the `request_uri` and not the standard auth params
        expect(authorizationUrl.searchParams.get("request_uri")).toEqual(
          DEFAULT.requestUri
        );
        expect(authorizationUrl.searchParams.get("client_id")).toEqual(
          DEFAULT.clientId
        );
        expect(authorizationUrl.searchParams.get("redirect_uri")).toBeNull();
        expect(authorizationUrl.searchParams.get("response_type")).toBeNull();
        expect(authorizationUrl.searchParams.get("code_challenge")).toBeNull();
        expect(
          authorizationUrl.searchParams.get("code_challenge_method")
        ).toBeNull();
        expect(authorizationUrl.searchParams.get("state")).toBeNull();
        expect(authorizationUrl.searchParams.get("nonce")).toBeNull();
        expect(authorizationUrl.searchParams.get("scope")).toBeNull();

        // transaction state
        const transactionCookies = response.cookies
          .getAll()
          .filter((c) => c.name.startsWith("__txn_"));
        expect(transactionCookies.length).toEqual(1);
        const transactionCookie = transactionCookies[0];
        const state = transactionCookie.name.replace("__txn_", "");
        expect(transactionCookie).toBeDefined();
        expect(
          (
            (await decrypt(
              transactionCookie.value,
              secret
            )) as jose.JWTDecryptResult
          ).payload
        ).toEqual(
          expect.objectContaining({
            nonce: expect.any(String),
            codeVerifier: expect.any(String),
            responseType: RESPONSE_TYPES.CODE,
            state,
            returnTo: "/"
          })
        );
      });

      describe("with a base path", async () => {
        beforeAll(() => {
          process.env.NEXT_PUBLIC_BASE_PATH = "/base-path";
        });

        afterAll(() => {
          delete process.env.NEXT_PUBLIC_BASE_PATH;
        });

        it("should prepend the base path to the redirect_uri", async () => {
          const secret = await generateSecret(32);
          const transactionStore = new TransactionStore({
            secret
          });
          const sessionStore = new StatelessSessionStore({
            secret
          });
          const authClient = new AuthClient({
            transactionStore,
            sessionStore,
            domain: DEFAULT.domain,
            clientId: DEFAULT.clientId,
            clientSecret: DEFAULT.clientSecret,
            pushedAuthorizationRequests: true,
            secret,
            appBaseUrl: DEFAULT.appBaseUrl,

            routes: getDefaultRoutes(),
            fetch: getMockAuthorizationServer({
              onParRequest: async (request) => {
                const params = new URLSearchParams(await request.text());
                expect(params.get("client_id")).toEqual(DEFAULT.clientId);
                expect(params.get("redirect_uri")).toEqual(
                  `${DEFAULT.appBaseUrl}/base-path/auth/callback`
                );
                expect(params.get("response_type")).toEqual("code");
                expect(params.get("code_challenge")).toEqual(
                  expect.any(String)
                );
                expect(params.get("code_challenge_method")).toEqual("S256");
                expect(params.get("state")).toEqual(expect.any(String));
                expect(params.get("nonce")).toEqual(expect.any(String));
                expect(params.get("scope")).toEqual(
                  "openid profile email offline_access"
                );
              }
            })
          });

          const request = new NextRequest(
            new URL(
              process.env.NEXT_PUBLIC_BASE_PATH + "/auth/login",
              DEFAULT.appBaseUrl
            ),
            {
              method: "GET"
            }
          );

          const response = await authClient.handleLogin(request);
          expect(response.status).toEqual(307);
          expect(response.headers.get("Location")).not.toBeNull();

          const authorizationUrl = new URL(response.headers.get("Location")!);
          expect(authorizationUrl.origin).toEqual(`https://${DEFAULT.domain}`);
          // query parameters should only include the `request_uri` and not the standard auth params
          expect(authorizationUrl.searchParams.get("request_uri")).toEqual(
            DEFAULT.requestUri
          );
          expect(authorizationUrl.searchParams.get("client_id")).toEqual(
            DEFAULT.clientId
          );
        });
      });

      describe("custom parameters to the authorization server", async () => {
        it("should forward all custom parameters sent via the query parameters to PAR", async () => {
          const secret = await generateSecret(32);
          const transactionStore = new TransactionStore({
            secret
          });
          const sessionStore = new StatelessSessionStore({
            secret
          });

          // set custom parameters in the login URL which should not be forwarded to the authorization server (in PAR request)
          const loginUrl = new URL("/auth/login", DEFAULT.appBaseUrl);
          loginUrl.searchParams.set("ext-custom_param", "custom_value");
          loginUrl.searchParams.set("audience", "urn:mystore:api");
          const request = new NextRequest(loginUrl, {
            method: "GET"
          });

          const authClient = new AuthClient({
            transactionStore,
            sessionStore,
            domain: DEFAULT.domain,
            clientId: DEFAULT.clientId,
            clientSecret: DEFAULT.clientSecret,
            pushedAuthorizationRequests: true,
            secret,
            appBaseUrl: DEFAULT.appBaseUrl,

            routes: getDefaultRoutes(),
            fetch: getMockAuthorizationServer({
              onParRequest: async (request) => {
                const params = new URLSearchParams(await request.text());
                // With simplified approach, all custom parameters are now forwarded to PAR
                expect(params.get("ext-custom_param")).toEqual("custom_value");
                expect(params.get("audience")).toEqual("urn:mystore:api");
              }
            })
          });

          const response = await authClient.handleLogin(request);
          expect(response.status).toEqual(307);
          expect(response.headers.get("Location")).not.toBeNull();
          const authorizationUrl = new URL(response.headers.get("Location")!);
          expect(authorizationUrl.origin).toEqual(`https://${DEFAULT.domain}`);
          // query parameters should only include the `request_uri` and not the standard auth params
          expect(authorizationUrl.searchParams.get("request_uri")).toEqual(
            DEFAULT.requestUri
          );
          expect(authorizationUrl.searchParams.get("client_id")).toEqual(
            DEFAULT.clientId
          );
          expect(authorizationUrl.searchParams.get("redirect_uri")).toBeNull();
          expect(authorizationUrl.searchParams.get("response_type")).toBeNull();
          expect(
            authorizationUrl.searchParams.get("code_challenge")
          ).toBeNull();
          expect(
            authorizationUrl.searchParams.get("code_challenge_method")
          ).toBeNull();
          expect(authorizationUrl.searchParams.get("state")).toBeNull();
          expect(authorizationUrl.searchParams.get("nonce")).toBeNull();
          expect(authorizationUrl.searchParams.get("scope")).toBeNull();

          // transaction state
          const transactionCookies = response.cookies
            .getAll()
            .filter((c) => c.name.startsWith("__txn_"));
          expect(transactionCookies.length).toEqual(1);
          const transactionCookie = transactionCookies[0];
          const state = transactionCookie.name.replace("__txn_", "");
          expect(transactionCookie).toBeDefined();
          expect(
            (
              (await decrypt(
                transactionCookie.value,
                secret
              )) as jose.JWTDecryptResult
            ).payload
          ).toEqual(
            expect.objectContaining({
              nonce: expect.any(String),
              codeVerifier: expect.any(String),
              responseType: RESPONSE_TYPES.CODE,
              state,
              returnTo: "/"
            })
          );
        });

        it("should forward custom parameters set in the configuration to the authorization server", async () => {
          const secret = await generateSecret(32);
          const transactionStore = new TransactionStore({
            secret
          });
          const sessionStore = new StatelessSessionStore({
            secret
          });

          // set custom parameters in the login URL which should not be forwarded to the authorization server (in PAR request)
          const loginUrl = new URL("/auth/login", DEFAULT.appBaseUrl);
          const request = new NextRequest(loginUrl, {
            method: "GET"
          });

          const authClient = new AuthClient({
            transactionStore,
            sessionStore,
            domain: DEFAULT.domain,
            clientId: DEFAULT.clientId,
            clientSecret: DEFAULT.clientSecret,
            pushedAuthorizationRequests: true,
            secret,
            appBaseUrl: DEFAULT.appBaseUrl,

            routes: getDefaultRoutes(),
            authorizationParameters: {
              "ext-custom_param": "custom_value",
              audience: "urn:mystore:api"
            },
            fetch: getMockAuthorizationServer({
              onParRequest: async (request) => {
                const params = new URLSearchParams(await request.text());
                expect(params.get("ext-custom_param")).toEqual("custom_value");
                expect(params.get("audience")).toEqual("urn:mystore:api");
              }
            })
          });

          const response = await authClient.handleLogin(request);
          expect(response.status).toEqual(307);
          expect(response.headers.get("Location")).not.toBeNull();
          const authorizationUrl = new URL(response.headers.get("Location")!);
          expect(authorizationUrl.origin).toEqual(`https://${DEFAULT.domain}`);
          // query parameters should only include the `request_uri` and not the standard auth params
          expect(authorizationUrl.searchParams.get("request_uri")).toEqual(
            DEFAULT.requestUri
          );
          expect(authorizationUrl.searchParams.get("client_id")).toEqual(
            DEFAULT.clientId
          );
          expect(authorizationUrl.searchParams.get("redirect_uri")).toBeNull();
          expect(authorizationUrl.searchParams.get("response_type")).toBeNull();
          expect(
            authorizationUrl.searchParams.get("code_challenge")
          ).toBeNull();
          expect(
            authorizationUrl.searchParams.get("code_challenge_method")
          ).toBeNull();
          expect(authorizationUrl.searchParams.get("state")).toBeNull();
          expect(authorizationUrl.searchParams.get("nonce")).toBeNull();
          expect(authorizationUrl.searchParams.get("scope")).toBeNull();

          // transaction state
          const transactionCookies = response.cookies
            .getAll()
            .filter((c) => c.name.startsWith("__txn_"));
          expect(transactionCookies.length).toEqual(1);
          const transactionCookie = transactionCookies[0];
          const state = transactionCookie.name.replace("__txn_", "");
          expect(transactionCookie).toBeDefined();
          expect(
            (await decrypt(transactionCookie!.value, secret))!.payload
          ).toEqual(
            expect.objectContaining({
              nonce: expect.any(String),
              codeVerifier: expect.any(String),
              responseType: RESPONSE_TYPES.CODE,
              state,
              returnTo: "/"
            })
          );
        });
      });
    });

    describe("with custom callback route", async () => {
      it("should redirect to the custom callback route after login", async () => {
        const secret = await generateSecret(32);
        const transactionStore = new TransactionStore({
          secret
        });
        const sessionStore = new StatelessSessionStore({
          secret
        });
        const authClient = new AuthClient({
          transactionStore,
          sessionStore,

          domain: DEFAULT.domain,
          clientId: DEFAULT.clientId,
          clientSecret: DEFAULT.clientSecret,

          secret,
          appBaseUrl: DEFAULT.appBaseUrl,

          fetch: getMockAuthorizationServer(),

          routes: {
            ...getDefaultRoutes(),
            callback: "/custom-callback"
          }
        });
        const request = new NextRequest(
          new URL("/auth/login", DEFAULT.appBaseUrl),
          {
            method: "GET"
          }
        );

        const response = await authClient.handleLogin(request);
        expect(response.status).toEqual(307);
        expect(response.headers.get("Location")).not.toBeNull();

        const authorizationUrl = new URL(response.headers.get("Location")!);
        expect(authorizationUrl.origin).toEqual(`https://${DEFAULT.domain}`);

        // query parameters
        expect(authorizationUrl.searchParams.get("redirect_uri")).toEqual(
          `${DEFAULT.appBaseUrl}/custom-callback`
        );
      });
    });

    describe("with PAR enabled", async () => {
      it("should forward safe UI parameters like screen_hint even when PAR is enabled", async () => {
        const secret = await generateSecret(32);
        const transactionStore = new TransactionStore({
          secret
        });
        const sessionStore = new StatelessSessionStore({
          secret
        });

        // Mock PAR request to verify that safe parameters are sent
        let parRequestParams: URLSearchParams;
        const mockFetch = getMockAuthorizationServer({
          onParRequest: async (request) => {
            // Extract form data from PAR request body
            const formData = await request.text();
            parRequestParams = new URLSearchParams(formData);
          }
        });

        const authClient = new AuthClient({
          transactionStore,
          sessionStore,
          domain: DEFAULT.domain,
          clientId: DEFAULT.clientId,
          clientSecret: DEFAULT.clientSecret,
          pushedAuthorizationRequests: true,
          secret,
          appBaseUrl: DEFAULT.appBaseUrl,
          routes: getDefaultRoutes(),
          fetch: mockFetch
        });

        const loginUrl = new URL(
          "/auth/login?screen_hint=signup&scope=malicious",
          DEFAULT.appBaseUrl
        );
        const request = new NextRequest(loginUrl, {
          method: "GET"
        });

        const response = await authClient.handleLogin(request);
        const authorizationUrl = new URL(response.headers.get("Location")!);

        // With PAR, the authorization URL should only contain request_uri and client_id
        expect(authorizationUrl.searchParams.get("request_uri")).toBeTruthy();
        expect(authorizationUrl.searchParams.get("client_id")).toEqual(
          DEFAULT.clientId
        );

        // But screen_hint should be sent in the PAR request (safe parameter)
        expect(parRequestParams!.get("screen_hint")).toEqual("signup");
        // With simplified approach, all parameters including scope are forwarded to PAR
        // The scope parameter should contain the query param value (not filtered)
        expect(parRequestParams!.get("scope")).toEqual("malicious");
      });

      it("should forward multiple safe parameters when PAR is enabled", async () => {
        const secret = await generateSecret(32);
        const transactionStore = new TransactionStore({
          secret
        });
        const sessionStore = new StatelessSessionStore({
          secret
        });

        // Mock PAR request to verify that safe parameters are sent
        let parRequestParams: URLSearchParams;
        const mockFetch = getMockAuthorizationServer({
          onParRequest: async (request) => {
            // Extract form data from PAR request body
            const formData = await request.text();
            parRequestParams = new URLSearchParams(formData);
          }
        });

        const authClient = new AuthClient({
          transactionStore,
          sessionStore,
          domain: DEFAULT.domain,
          clientId: DEFAULT.clientId,
          clientSecret: DEFAULT.clientSecret,
          pushedAuthorizationRequests: true,
          secret,
          appBaseUrl: DEFAULT.appBaseUrl,
          routes: getDefaultRoutes(),
          fetch: mockFetch
        });

        const loginUrl = new URL(
          "/auth/login?screen_hint=signup&login_hint=user@example.com&prompt=login&ui_locales=en",
          DEFAULT.appBaseUrl
        );
        const request = new NextRequest(loginUrl, {
          method: "GET"
        });

        await authClient.handleLogin(request);

        // All safe parameters should be sent in the PAR request
        expect(parRequestParams!.get("screen_hint")).toEqual("signup");
        expect(parRequestParams!.get("login_hint")).toEqual("user@example.com");
        expect(parRequestParams!.get("prompt")).toEqual("login");
        expect(parRequestParams!.get("ui_locales")).toEqual("en");
      });

      it("should forward custom parameters but protect internal security parameters", async () => {
        const secret = await generateSecret(32);
        const transactionStore = new TransactionStore({
          secret
        });
        const sessionStore = new StatelessSessionStore({
          secret
        });

        // Mock PAR request to verify that security parameters are not sent
        let parRequestParams: URLSearchParams;
        const mockFetch = getMockAuthorizationServer({
          onParRequest: async (request) => {
            // Extract form data from PAR request body
            const formData = await request.text();
            parRequestParams = new URLSearchParams(formData);
          }
        });

        const authClient = new AuthClient({
          transactionStore,
          sessionStore,
          domain: DEFAULT.domain,
          clientId: DEFAULT.clientId,
          clientSecret: DEFAULT.clientSecret,
          pushedAuthorizationRequests: true,
          secret,
          appBaseUrl: DEFAULT.appBaseUrl,
          routes: getDefaultRoutes(),
          fetch: mockFetch
        });

        const loginUrl = new URL(
          "/auth/login?scope=read:users&audience=https://api.example.com&redirect_uri=https://malicious.com&screen_hint=signup",
          DEFAULT.appBaseUrl
        );
        const request = new NextRequest(loginUrl, {
          method: "GET"
        });

        await authClient.handleLogin(request);

        // With simplified approach, custom parameters are forwarded to PAR
        expect(parRequestParams!.get("scope")).toEqual("read:users"); // Query param forwarded
        expect(parRequestParams!.get("audience")).toEqual(
          "https://api.example.com"
        ); // Query param forwarded
        // redirect_uri should NOT be overridden as it's a security-sensitive internal parameter
        expect(parRequestParams!.get("redirect_uri")).toEqual(
          `${DEFAULT.appBaseUrl}/auth/callback`
        ); // Should use configured value, not malicious query param
        expect(parRequestParams!.get("screen_hint")).toEqual("signup"); // Query param forwarded
      });
    });
  });

  describe("handleLogout", async () => {
    it("should redirect to the authorization server logout URL with the correct params", async () => {
      const secret = await generateSecret(32);
      const transactionStore = new TransactionStore({
        secret
      });
      const sessionStore = new StatelessSessionStore({
        secret
      });
      const authClient = new AuthClient({
        transactionStore,
        sessionStore,

        domain: DEFAULT.domain,
        clientId: DEFAULT.clientId,
        clientSecret: DEFAULT.clientSecret,

        secret,
        appBaseUrl: DEFAULT.appBaseUrl,

        routes: getDefaultRoutes(),

        fetch: getMockAuthorizationServer()
      });

      // set the session cookie to assert it's been cleared
      const session: SessionData = {
        user: { sub: DEFAULT.sub },
        tokenSet: {
          idToken: DEFAULT.idToken,
          accessToken: DEFAULT.accessToken,
          refreshToken: DEFAULT.refreshToken,
          expiresAt: 123456
        },
        internal: {
          sid: DEFAULT.sid,
          createdAt: Math.floor(Date.now() / 1000)
        }
      };
      const maxAge = 60 * 60; // 1 hour
      const expiration = Math.floor(Date.now() / 1000 + maxAge);
      const sessionCookie = await encrypt(session, secret, expiration);
      const headers = new Headers();
      headers.append("cookie", `__session=${sessionCookie}`);
      const request = new NextRequest(
        new URL("/auth/logout", DEFAULT.appBaseUrl),
        {
          method: "GET",
          headers
        }
      );

      const response = await authClient.handleLogout(request);
      expect(response.status).toEqual(307);
      expect(response.headers.get("Location")).not.toBeNull();

      const authorizationUrl = new URL(response.headers.get("Location")!);
      expect(authorizationUrl.origin).toEqual(`https://${DEFAULT.domain}`);

      // query parameters
      expect(authorizationUrl.searchParams.get("client_id")).toEqual(
        DEFAULT.clientId
      );
      expect(
        authorizationUrl.searchParams.get("post_logout_redirect_uri")
      ).toEqual(`${DEFAULT.appBaseUrl}`);
      expect(authorizationUrl.searchParams.get("logout_hint")).toEqual(
        DEFAULT.sid
      );
      expect(authorizationUrl.searchParams.get("id_token_hint")).toEqual(
        DEFAULT.idToken
      );

      // session cookie is cleared
      const cookie = response.cookies.get("__session");
      expect(cookie?.value).toEqual("");
      expect(cookie?.maxAge).toEqual(0);
    });

    it("should use the returnTo URL as the post_logout_redirect_uri if provided", async () => {
      const secret = await generateSecret(32);
      const transactionStore = new TransactionStore({
        secret
      });
      const sessionStore = new StatelessSessionStore({
        secret
      });
      const authClient = new AuthClient({
        transactionStore,
        sessionStore,

        domain: DEFAULT.domain,
        clientId: DEFAULT.clientId,
        clientSecret: DEFAULT.clientSecret,

        secret,
        appBaseUrl: DEFAULT.appBaseUrl,

        routes: getDefaultRoutes(),

        fetch: getMockAuthorizationServer()
      });

      // set the session cookie to assert it's been cleared
      const session: SessionData = {
        user: { sub: DEFAULT.sub },
        tokenSet: {
          accessToken: DEFAULT.accessToken,
          refreshToken: DEFAULT.refreshToken,
          expiresAt: 123456
        },
        internal: {
          sid: DEFAULT.sid,
          createdAt: Math.floor(Date.now() / 1000)
        }
      };
      const maxAge = 60 * 60; // 1 hour
      const expiration = Math.floor(Date.now() / 1000 + maxAge);
      const sessionCookie = await encrypt(session, secret, expiration);
      const headers = new Headers();
      headers.append("cookie", `__session=${sessionCookie}`);

      const url = new URL("/auth/logout", DEFAULT.appBaseUrl);
      url.searchParams.set("returnTo", `${DEFAULT.appBaseUrl}/some-other-page`);
      const request = new NextRequest(url, {
        method: "GET",
        headers
      });

      const response = await authClient.handleLogout(request);
      expect(response.status).toEqual(307);
      expect(response.headers.get("Location")).not.toBeNull();

      const authorizationUrl = new URL(response.headers.get("Location")!);
      expect(authorizationUrl.origin).toEqual(`https://${DEFAULT.domain}`);

      // query parameters
      expect(authorizationUrl.searchParams.get("client_id")).toEqual(
        DEFAULT.clientId
      );
      expect(
        authorizationUrl.searchParams.get("post_logout_redirect_uri")
      ).toEqual(`${DEFAULT.appBaseUrl}/some-other-page`);
      expect(authorizationUrl.searchParams.get("logout_hint")).toEqual(
        DEFAULT.sid
      );

      // session cookie is cleared
      const cookie = response.cookies.get("__session");
      expect(cookie?.value).toEqual("");
      expect(cookie?.maxAge).toEqual(0);
    });

    it("should not include the id_token_hint parameter if a session does not exist", async () => {
      const secret = await generateSecret(32);
      const transactionStore = new TransactionStore({
        secret
      });
      const sessionStore = new StatelessSessionStore({
        secret
      });
      const authClient = new AuthClient({
        transactionStore,
        sessionStore,

        domain: DEFAULT.domain,
        clientId: DEFAULT.clientId,
        clientSecret: DEFAULT.clientSecret,

        secret,
        appBaseUrl: DEFAULT.appBaseUrl,

        routes: getDefaultRoutes(),

        fetch: getMockAuthorizationServer()
      });

      const request = new NextRequest(
        new URL("/auth/logout", DEFAULT.appBaseUrl),
        {
          method: "GET"
        }
      );

      const response = await authClient.handleLogout(request);
      expect(response.status).toEqual(307);
      expect(response.headers.get("Location")).not.toBeNull();

      const authorizationUrl = new URL(response.headers.get("Location")!);
      expect(authorizationUrl.searchParams.get("id_token_hint")).toBeNull();
    });

    it("should not include the logout_hint parameter if a session does not exist", async () => {
      const secret = await generateSecret(32);
      const transactionStore = new TransactionStore({
        secret
      });
      const sessionStore = new StatelessSessionStore({
        secret
      });
      const authClient = new AuthClient({
        transactionStore,
        sessionStore,

        domain: DEFAULT.domain,
        clientId: DEFAULT.clientId,
        clientSecret: DEFAULT.clientSecret,

        secret,
        appBaseUrl: DEFAULT.appBaseUrl,

        routes: getDefaultRoutes(),

        fetch: getMockAuthorizationServer()
      });

      const request = new NextRequest(
        new URL("/auth/logout", DEFAULT.appBaseUrl),
        {
          method: "GET"
        }
      );

      const response = await authClient.handleLogout(request);
      expect(response.status).toEqual(307);
      expect(response.headers.get("Location")).not.toBeNull();

      const authorizationUrl = new URL(response.headers.get("Location")!);
      expect(authorizationUrl.origin).toEqual(`https://${DEFAULT.domain}`);

      // query parameters
      expect(authorizationUrl.searchParams.get("client_id")).toEqual(
        DEFAULT.clientId
      );
      expect(
        authorizationUrl.searchParams.get("post_logout_redirect_uri")
      ).toEqual(`${DEFAULT.appBaseUrl}`);
      expect(authorizationUrl.searchParams.get("logout_hint")).toBeNull();

      // session cookie is cleared
      const cookie = response.cookies.get("__session");
      expect(cookie?.value).toEqual("");
      expect(cookie?.maxAge).toEqual(0);
    });

    it("should fallback to the /v2/logout endpoint if the client does not have RP-Initiated Logout enabled", async () => {
      const secret = await generateSecret(32);
      const transactionStore = new TransactionStore({
        secret
      });
      const sessionStore = new StatelessSessionStore({
        secret
      });
      const authClient = new AuthClient({
        transactionStore,
        sessionStore,

        domain: DEFAULT.domain,
        clientId: DEFAULT.clientId,
        clientSecret: DEFAULT.clientSecret,

        secret,
        appBaseUrl: DEFAULT.appBaseUrl,

        routes: getDefaultRoutes(),

        fetch: getMockAuthorizationServer({
          discoveryResponse: Response.json(
            {
              ..._authorizationServerMetadata,
              end_session_endpoint: null
            },
            {
              status: 200,
              headers: {
                "content-type": "application/json"
              }
            }
          )
        })
      });

      const request = new NextRequest(
        new URL("/auth/logout", DEFAULT.appBaseUrl),
        {
          method: "GET"
        }
      );

      const response = await authClient.handleLogout(request);
      expect(response.status).toEqual(307);
      const logoutUrl = new URL(response.headers.get("Location")!);
      expect(logoutUrl.origin).toEqual(`https://${DEFAULT.domain}`);

      // query parameters
      expect(logoutUrl.searchParams.get("client_id")).toEqual(DEFAULT.clientId);
      expect(logoutUrl.searchParams.get("returnTo")).toEqual(
        DEFAULT.appBaseUrl
      );

      // session cookie is cleared
      const cookie = response.cookies.get("__session");
      expect(cookie?.value).toEqual("");
      expect(cookie?.maxAge).toEqual(0);
    });

    it("should return an error if the discovery endpoint could not be fetched", async () => {
      const secret = await generateSecret(32);
      const transactionStore = new TransactionStore({
        secret
      });
      const sessionStore = new StatelessSessionStore({
        secret
      });
      const authClient = new AuthClient({
        transactionStore,
        sessionStore,

        domain: DEFAULT.domain,
        clientId: DEFAULT.clientId,
        clientSecret: DEFAULT.clientSecret,

        secret,
        appBaseUrl: DEFAULT.appBaseUrl,

        routes: getDefaultRoutes(),

        fetch: getMockAuthorizationServer({
          discoveryResponse: new Response(null, { status: 500 })
        })
      });

      const request = new NextRequest(
        new URL("/auth/logout", DEFAULT.appBaseUrl),
        {
          method: "GET"
        }
      );

      const response = await authClient.handleLogout(request);
      expect(response.status).toEqual(500);
      expect(await response.text()).toEqual(
        "An error occurred while trying to initiate the logout request."
      );
    });

    describe("includeIdTokenHintInOIDCLogoutUrl option", async () => {
      it("should include id_token_hint in OIDC logout URL when includeIdTokenHintInOIDCLogoutUrl is true (default)", async () => {
        const secret = await generateSecret(32);
        const transactionStore = new TransactionStore({
          secret
        });
        const sessionStore = new StatelessSessionStore({
          secret
        });
        const authClient = new AuthClient({
          transactionStore,
          sessionStore,

          domain: DEFAULT.domain,
          clientId: DEFAULT.clientId,
          clientSecret: DEFAULT.clientSecret,

          secret,
          appBaseUrl: DEFAULT.appBaseUrl,
          includeIdTokenHintInOIDCLogoutUrl: true, // explicit true

          routes: getDefaultRoutes(),

          fetch: getMockAuthorizationServer()
        });

        // set the session cookie with id token
        const session: SessionData = {
          user: { sub: DEFAULT.sub },
          tokenSet: {
            idToken: DEFAULT.idToken,
            accessToken: DEFAULT.accessToken,
            refreshToken: DEFAULT.refreshToken,
            expiresAt: 123456
          },
          internal: {
            sid: DEFAULT.sid,
            createdAt: Math.floor(Date.now() / 1000)
          }
        };

        const maxAge = 60 * 60; // 1 hour
        const expiration = Math.floor(Date.now() / 1000 + maxAge);
        const sessionCookie = await encrypt(session, secret, expiration);
        const headers = new Headers();
        headers.append("cookie", `__session=${sessionCookie}`);

        const request = new NextRequest(
          new URL("/auth/logout", DEFAULT.appBaseUrl),
          {
            method: "GET",
            headers
          }
        );

        const response = await authClient.handleLogout(request);
        expect(response.status).toEqual(307);
        expect(response.headers.get("Location")).not.toBeNull();

        const authorizationUrl = new URL(response.headers.get("Location")!);
        expect(authorizationUrl.searchParams.get("id_token_hint")).toEqual(
          DEFAULT.idToken
        );
        expect(authorizationUrl.searchParams.get("logout_hint")).toEqual(
          DEFAULT.sid
        );
      });

      it("should exclude id_token_hint from OIDC logout URL when includeIdTokenHintInOIDCLogoutUrl is false", async () => {
        const secret = await generateSecret(32);
        const transactionStore = new TransactionStore({
          secret
        });
        const sessionStore = new StatelessSessionStore({
          secret
        });
        const authClient = new AuthClient({
          transactionStore,
          sessionStore,

          domain: DEFAULT.domain,
          clientId: DEFAULT.clientId,
          clientSecret: DEFAULT.clientSecret,

          secret,
          appBaseUrl: DEFAULT.appBaseUrl,
          includeIdTokenHintInOIDCLogoutUrl: false, // explicit false

          routes: getDefaultRoutes(),

          fetch: getMockAuthorizationServer()
        });

        // set the session cookie with id token
        const session: SessionData = {
          user: { sub: DEFAULT.sub },
          tokenSet: {
            idToken: DEFAULT.idToken,
            accessToken: DEFAULT.accessToken,
            refreshToken: DEFAULT.refreshToken,
            expiresAt: 123456
          },
          internal: {
            sid: DEFAULT.sid,
            createdAt: Math.floor(Date.now() / 1000)
          }
        };

        const maxAge = 60 * 60; // 1 hour
        const expiration = Math.floor(Date.now() / 1000 + maxAge);
        const sessionCookie = await encrypt(session, secret, expiration);
        const headers = new Headers();
        headers.append("cookie", `__session=${sessionCookie}`);

        const request = new NextRequest(
          new URL("/auth/logout", DEFAULT.appBaseUrl),
          {
            method: "GET",
            headers
          }
        );

        const response = await authClient.handleLogout(request);
        expect(response.status).toEqual(307);
        expect(response.headers.get("Location")).not.toBeNull();

        const authorizationUrl = new URL(response.headers.get("Location")!);
        expect(authorizationUrl.searchParams.get("id_token_hint")).toBeNull();
        expect(authorizationUrl.searchParams.get("logout_hint")).toEqual(
          DEFAULT.sid
        );
      });

      it("should include id_token_hint by default when includeIdTokenHintInOIDCLogoutUrl is not specified", async () => {
        const secret = await generateSecret(32);
        const transactionStore = new TransactionStore({
          secret
        });
        const sessionStore = new StatelessSessionStore({
          secret
        });
        const authClient = new AuthClient({
          transactionStore,
          sessionStore,

          domain: DEFAULT.domain,
          clientId: DEFAULT.clientId,
          clientSecret: DEFAULT.clientSecret,

          secret,
          appBaseUrl: DEFAULT.appBaseUrl,
          // includeIdTokenHintInOIDCLogoutUrl not specified, should default to true

          routes: getDefaultRoutes(),

          fetch: getMockAuthorizationServer()
        });

        // set the session cookie with id token
        const session: SessionData = {
          user: { sub: DEFAULT.sub },
          tokenSet: {
            idToken: DEFAULT.idToken,
            accessToken: DEFAULT.accessToken,
            refreshToken: DEFAULT.refreshToken,
            expiresAt: 123456
          },
          internal: {
            sid: DEFAULT.sid,
            createdAt: Math.floor(Date.now() / 1000)
          }
        };

        const maxAge = 60 * 60; // 1 hour
        const expiration = Math.floor(Date.now() / 1000 + maxAge);
        const sessionCookie = await encrypt(session, secret, expiration);
        const headers = new Headers();
        headers.append("cookie", `__session=${sessionCookie}`);

        const request = new NextRequest(
          new URL("/auth/logout", DEFAULT.appBaseUrl),
          {
            method: "GET",
            headers
          }
        );

        const response = await authClient.handleLogout(request);
        expect(response.status).toEqual(307);
        expect(response.headers.get("Location")).not.toBeNull();

        const authorizationUrl = new URL(response.headers.get("Location")!);
        expect(authorizationUrl.searchParams.get("id_token_hint")).toEqual(
          DEFAULT.idToken
        );
      });

      it("should not include id_token_hint when session has no idToken, regardless of includeIdTokenHintInOIDCLogoutUrl setting", async () => {
        const secret = await generateSecret(32);
        const transactionStore = new TransactionStore({
          secret
        });
        const sessionStore = new StatelessSessionStore({
          secret
        });
        const authClient = new AuthClient({
          transactionStore,
          sessionStore,

          domain: DEFAULT.domain,
          clientId: DEFAULT.clientId,
          clientSecret: DEFAULT.clientSecret,

          secret,
          appBaseUrl: DEFAULT.appBaseUrl,
          includeIdTokenHintInOIDCLogoutUrl: true, // even with true, no idToken means no hint

          routes: getDefaultRoutes(),

          fetch: getMockAuthorizationServer()
        });

        // set the session cookie without id token
        const session: SessionData = {
          user: { sub: DEFAULT.sub },
          tokenSet: {
            // idToken: undefined, // no idToken
            accessToken: DEFAULT.accessToken,
            refreshToken: DEFAULT.refreshToken,
            expiresAt: 123456
          },
          internal: {
            sid: DEFAULT.sid,
            createdAt: Math.floor(Date.now() / 1000)
          }
        };

        const maxAge = 60 * 60; // 1 hour
        const expiration = Math.floor(Date.now() / 1000 + maxAge);
        const sessionCookie = await encrypt(session, secret, expiration);
        const headers = new Headers();
        headers.append("cookie", `__session=${sessionCookie}`);

        const request = new NextRequest(
          new URL("/auth/logout", DEFAULT.appBaseUrl),
          {
            method: "GET",
            headers
          }
        );

        const response = await authClient.handleLogout(request);
        expect(response.status).toEqual(307);
        expect(response.headers.get("Location")).not.toBeNull();

        const authorizationUrl = new URL(response.headers.get("Location")!);
        expect(authorizationUrl.searchParams.get("id_token_hint")).toBeNull();
        expect(authorizationUrl.searchParams.get("logout_hint")).toEqual(
          DEFAULT.sid
        );
      });
    });
  });

  describe("handleProfile", async () => {
    it("should return the user attributes stored in the session", async () => {
      const secret = await generateSecret(32);
      const transactionStore = new TransactionStore({
        secret
      });
      const sessionStore = new StatelessSessionStore({
        secret
      });
      const authClient = new AuthClient({
        transactionStore,
        sessionStore,

        domain: DEFAULT.domain,
        clientId: DEFAULT.clientId,
        clientSecret: DEFAULT.clientSecret,

        secret,
        appBaseUrl: DEFAULT.appBaseUrl,

        routes: getDefaultRoutes(),

        fetch: getMockAuthorizationServer()
      });

      // set the session cookie to assert it's been cleared
      const session: SessionData = {
        user: {
          sub: DEFAULT.sub,
          name: "John Doe",
          email: "john@example.com",
          picture: "https://example.com/john.jpg"
        },
        tokenSet: {
          accessToken: DEFAULT.accessToken,
          refreshToken: DEFAULT.refreshToken,
          expiresAt: 123456
        },
        internal: {
          sid: DEFAULT.sid,
          createdAt: Math.floor(Date.now() / 1000)
        }
      };
      const maxAge = 60 * 60; // 1 hour
      const expiration = Math.floor(Date.now() / 1000 + maxAge);
      const sessionCookie = await encrypt(session, secret, expiration);
      const headers = new Headers();
      headers.append("cookie", `__session=${sessionCookie}`);
      const request = new NextRequest(
        new URL("/auth/profile", DEFAULT.appBaseUrl),
        {
          method: "GET",
          headers
        }
      );

      const response = await authClient.handleProfile(request);
      expect(response.status).toEqual(200);
      expect(await response.json()).toEqual({
        sub: DEFAULT.sub,
        name: "John Doe",
        email: "john@example.com",
        picture: "https://example.com/john.jpg"
      });
    });

    it("should return a 401 if the user is not authenticated", async () => {
      const secret = await generateSecret(32);
      const transactionStore = new TransactionStore({
        secret
      });
      const sessionStore = new StatelessSessionStore({
        secret
      });
      const authClient = new AuthClient({
        transactionStore,
        sessionStore,

        domain: DEFAULT.domain,
        clientId: DEFAULT.clientId,
        clientSecret: DEFAULT.clientSecret,

        secret,
        appBaseUrl: DEFAULT.appBaseUrl,

        routes: getDefaultRoutes(),

        fetch: getMockAuthorizationServer()
      });

      const request = new NextRequest(
        new URL("/auth/profile", DEFAULT.appBaseUrl),
        {
          method: "GET"
        }
      );

      const response = await authClient.handleProfile(request);
      expect(response.status).toEqual(401);
      expect(response.body).toBeNull();
    });

    it("should return a 204 if the user is not authenticated and noContentProfileResponseWhenUnauthenticated is enabled", async () => {
      const secret = await generateSecret(32);
      const transactionStore = new TransactionStore({
        secret
      });
      const sessionStore = new StatelessSessionStore({
        secret
      });
      const authClient = new AuthClient({
        transactionStore,
        sessionStore,

        domain: DEFAULT.domain,
        clientId: DEFAULT.clientId,
        clientSecret: DEFAULT.clientSecret,

        secret,
        appBaseUrl: DEFAULT.appBaseUrl,

        routes: getDefaultRoutes(),

        fetch: getMockAuthorizationServer(),

        noContentProfileResponseWhenUnauthenticated: true
      });

      const request = new NextRequest(
        new URL("/auth/profile", DEFAULT.appBaseUrl),
        {
          method: "GET"
        }
      );

      const response = await authClient.handleProfile(request);
      expect(response.status).toEqual(204);
      expect(response.body).toBeNull();
    });
  });

  describe("handleCallback", async () => {
    it("should establish a session — happy path", async () => {
      const state = "transaction-state";
      const code = "auth-code";

      const secret = await generateSecret(32);
      const transactionStore = new TransactionStore({
        secret
      });
      const sessionStore = new StatelessSessionStore({
        secret
      });
      const authClient = new AuthClient({
        transactionStore,
        sessionStore,

        domain: DEFAULT.domain,
        clientId: DEFAULT.clientId,
        clientSecret: DEFAULT.clientSecret,

        secret,
        appBaseUrl: DEFAULT.appBaseUrl,

        routes: getDefaultRoutes(),

        fetch: getMockAuthorizationServer()
      });

      const url = new URL("/auth/callback", DEFAULT.appBaseUrl);
      url.searchParams.set("code", code);
      url.searchParams.set("state", state);

      const headers = new Headers();
      const transactionState: TransactionState = {
        nonce: "nonce-value",
        maxAge: 3600,
        codeVerifier: "code-verifier",
        responseType: RESPONSE_TYPES.CODE,
        state: state,
        returnTo: "/dashboard"
      };
      const maxAge = 60 * 60; // 1 hour
      const expiration = Math.floor(Date.now() / 1000 + maxAge);
      headers.set(
        "cookie",
        `__txn_${state}=${await encrypt(transactionState, secret, expiration)}`
      );
      const request = new NextRequest(url, {
        method: "GET",
        headers
      });

      const response = await authClient.handleCallback(request);
      expect(response.status).toEqual(307);
      expect(response.headers.get("Location")).not.toBeNull();

      const redirectUrl = new URL(response.headers.get("Location")!);
      expect(redirectUrl.pathname).toEqual("/dashboard");

      // validate the session cookie
      const sessionCookie = response.cookies.get("__session");
      expect(sessionCookie).toBeDefined();
      const { payload: session } = (await decrypt(
        sessionCookie!.value,
        secret
      )) as jose.JWTDecryptResult;
      expect(session).toEqual(
        expect.objectContaining({
          user: {
            sub: DEFAULT.sub
          },
          tokenSet: {
            accessToken: DEFAULT.accessToken,
            refreshToken: DEFAULT.refreshToken,
            idToken: expect.stringMatching(/^eyJhbGciOiJSUzI1NiJ9\..+\..+$/),
            expiresAt: expect.any(Number)
          },
          internal: {
            sid: expect.any(String),
            createdAt: expect.any(Number)
          }
        })
      );

      // validate the transaction cookie has been removed
      const transactionCookie = response.cookies.get(`__txn_${state}`);
      expect(transactionCookie).toBeDefined();
      expect(transactionCookie!.value).toEqual("");
      expect(transactionCookie!.maxAge).toEqual(0);
    });

    describe("when a base path is defined", async () => {
      beforeAll(() => {
        process.env.NEXT_PUBLIC_BASE_PATH = "/base-path";
      });

      afterAll(() => {
        delete process.env.NEXT_PUBLIC_BASE_PATH;
      });

      it("should generate a callback URL with the base path", async () => {
        const state = "transaction-state";
        const code = "auth-code";

        const secret = await generateSecret(32);
        const transactionStore = new TransactionStore({
          secret
        });
        const sessionStore = new StatelessSessionStore({
          secret
        });
        const authClient = new AuthClient({
          transactionStore,
          sessionStore,

          domain: DEFAULT.domain,
          clientId: DEFAULT.clientId,
          clientSecret: DEFAULT.clientSecret,

          secret,
          appBaseUrl: DEFAULT.appBaseUrl,

          routes: getDefaultRoutes(),

          fetch: getMockAuthorizationServer()
        });

        const url = new URL(
          process.env.NEXT_PUBLIC_BASE_PATH + "/auth/callback",
          DEFAULT.appBaseUrl
        );
        url.searchParams.set("code", code);
        url.searchParams.set("state", state);

        const headers = new Headers();
        const transactionState: TransactionState = {
          nonce: "nonce-value",
          maxAge: 3600,
          codeVerifier: "code-verifier",
          responseType: RESPONSE_TYPES.CODE,
          state: state,
          returnTo: "/dashboard"
        };
        const maxAge = 60 * 60; // 1 hour
        const expiration = Math.floor(Date.now() / 1000 + maxAge);
        headers.set(
          "cookie",
          `__txn_${state}=${await encrypt(transactionState, secret, expiration)}`
        );
        const request = new NextRequest(url, {
          method: "GET",
          headers
        });

        const response = await authClient.handleCallback(request);
        expect(response.status).toEqual(307);
        expect(response.headers.get("Location")).not.toBeNull();

        const redirectUrl = new URL(response.headers.get("Location")!);
        expect(redirectUrl.pathname).toEqual("/base-path/dashboard");
      });
    });

    it("must use private_key_jwt when a clientAssertionSigningKey is specified", async () => {
      function pemToArrayBuffer(pem: string) {
        const b64 = pem
          .replace("\n", "")
          .replace("-----BEGIN PRIVATE KEY-----", "")
          .replace("-----END PRIVATE KEY-----", "");

        const byteString = atob(b64);
        const byteArray = new Uint8Array(byteString.length);
        for (let i = 0; i < byteString.length; i++) {
          byteArray[i] = byteString.charCodeAt(i);
        }
        return byteArray;
      }

      const clientAssertionSigningKey = await crypto.subtle.importKey(
        "pkcs8",
        pemToArrayBuffer(DEFAULT.clientAssertionSigningKey),
        {
          name: "RSASSA-PKCS1-v1_5",
          hash: { name: "SHA-256" } // or SHA-512
        },
        true,
        ["sign"]
      );

      const state = "transaction-state";
      const code = "auth-code";

      const secret = await generateSecret(32);
      const transactionStore = new TransactionStore({
        secret
      });
      const sessionStore = new StatelessSessionStore({
        secret
      });
      const authClient = new AuthClient({
        transactionStore,
        sessionStore,

        domain: DEFAULT.domain,
        clientId: DEFAULT.clientId,
        clientAssertionSigningKey: clientAssertionSigningKey,
        clientAssertionSigningAlg: "RS256",

        secret,
        appBaseUrl: DEFAULT.appBaseUrl,

        routes: getDefaultRoutes(),

        fetch: getMockAuthorizationServer()
      });

      const url = new URL("/auth/callback", DEFAULT.appBaseUrl);
      url.searchParams.set("code", code);
      url.searchParams.set("state", state);

      const headers = new Headers();
      const transactionState: TransactionState = {
        nonce: "nonce-value",
        maxAge: 3600,
        codeVerifier: "code-verifier",
        responseType: RESPONSE_TYPES.CODE,
        state: state,
        returnTo: "/dashboard"
      };
      const maxAge = 60 * 60; // 1 hour
      const expiration = Math.floor(Date.now() / 1000 + maxAge);
      headers.set(
        "cookie",
        `__txn_${state}=${await encrypt(transactionState, secret, expiration)}`
      );
      const request = new NextRequest(url, {
        method: "GET",
        headers
      });

      const response = await authClient.handleCallback(request);
      expect(response.status).toEqual(307);
      expect(response.headers.get("Location")).not.toBeNull();

      const redirectUrl = new URL(response.headers.get("Location")!);
      expect(redirectUrl.pathname).toEqual("/dashboard");

      // validate the session cookie
      const sessionCookie = response.cookies.get("__session");
      expect(sessionCookie).toBeDefined();
      const { payload: session } = (await decrypt(
        sessionCookie!.value,
        secret
      )) as jose.JWTDecryptResult;
      expect(session).toEqual(
        expect.objectContaining({
          user: {
            sub: DEFAULT.sub
          },
          tokenSet: {
            accessToken: DEFAULT.accessToken,
            idToken: expect.any(String),
            refreshToken: DEFAULT.refreshToken,
            expiresAt: expect.any(Number)
          },
          internal: {
            sid: expect.any(String),
            createdAt: expect.any(Number)
          }
        })
      );

      // validate the transaction cookie has been removed
      const transactionCookie = response.cookies.get(`__txn_${state}`);
      expect(transactionCookie).toBeDefined();
      expect(transactionCookie!.value).toEqual("");
      expect(transactionCookie!.maxAge).toEqual(0);
    });

    it("should return an error if the state parameter is missing", async () => {
      const code = "auth-code";

      const secret = await generateSecret(32);
      const transactionStore = new TransactionStore({
        secret
      });
      const sessionStore = new StatelessSessionStore({
        secret
      });
      const authClient = new AuthClient({
        transactionStore,
        sessionStore,

        domain: DEFAULT.domain,
        clientId: DEFAULT.clientId,
        clientSecret: DEFAULT.clientSecret,

        secret,
        appBaseUrl: DEFAULT.appBaseUrl,

        routes: getDefaultRoutes(),

        fetch: getMockAuthorizationServer()
      });

      const url = new URL("/auth/callback", DEFAULT.appBaseUrl);
      url.searchParams.set("code", code);

      const request = new NextRequest(url, {
        method: "GET"
      });

      const response = await authClient.handleCallback(request);
      expect(response.status).toEqual(500);
      expect(await response.text()).toEqual("The state parameter is missing.");
    });

    it("should return an error if the transaction state could not be found", async () => {
      const state = "transaction-state";
      const code = "auth-code";

      const secret = await generateSecret(32);
      const transactionStore = new TransactionStore({
        secret
      });
      const sessionStore = new StatelessSessionStore({
        secret
      });
      const authClient = new AuthClient({
        transactionStore,
        sessionStore,

        domain: DEFAULT.domain,
        clientId: DEFAULT.clientId,
        clientSecret: DEFAULT.clientSecret,

        secret,
        appBaseUrl: DEFAULT.appBaseUrl,

        routes: getDefaultRoutes(),

        fetch: getMockAuthorizationServer()
      });

      const url = new URL("/auth/callback", DEFAULT.appBaseUrl);
      url.searchParams.set("code", code);
      url.searchParams.set("state", state);

      const headers = new Headers();
      const transactionState: TransactionState = {
        nonce: "nonce-value",
        maxAge: 3600,
        codeVerifier: "code-verifier",
        responseType: RESPONSE_TYPES.CODE,
        state: state,
        returnTo: "/dashboard"
      };
      const maxAge = 60 * 60; // 1 hour
      const expiration = Math.floor(Date.now() / 1000 + maxAge);
      headers.set(
        "cookie",
        `__txn_does-not-exist=${await encrypt(transactionState, secret, expiration)}`
      );
      const request = new NextRequest(url, {
        method: "GET",
        headers
      });

      const response = await authClient.handleCallback(request);
      expect(response.status).toEqual(500);
      expect(await response.text()).toEqual("The state parameter is invalid.");
    });

    it("should return an error when there is an error authorizing the user", async () => {
      const state = "transaction-state";

      const secret = await generateSecret(32);
      const transactionStore = new TransactionStore({
        secret
      });
      const sessionStore = new StatelessSessionStore({
        secret
      });
      const authClient = new AuthClient({
        transactionStore,
        sessionStore,

        domain: DEFAULT.domain,
        clientId: DEFAULT.clientId,
        clientSecret: DEFAULT.clientSecret,

        secret,
        appBaseUrl: DEFAULT.appBaseUrl,

        routes: getDefaultRoutes(),

        fetch: getMockAuthorizationServer()
      });

      const url = new URL("/auth/callback", DEFAULT.appBaseUrl);
      url.searchParams.set("error", "some-error-code");
      url.searchParams.set("error_description", "some-error-description");
      url.searchParams.set("state", state);

      const headers = new Headers();
      const transactionState: TransactionState = {
        nonce: "nonce-value",
        maxAge: 3600,
        codeVerifier: "code-verifier",
        responseType: RESPONSE_TYPES.CODE,
        state: state,
        returnTo: "/dashboard"
      };
      const maxAge = 60 * 60; // 1 hour
      const expiration = Math.floor(Date.now() / 1000 + maxAge);
      headers.set(
        "cookie",
        `__txn_${state}=${await encrypt(transactionState, secret, expiration)}`
      );
      const request = new NextRequest(url, {
        method: "GET",
        headers
      });

      const response = await authClient.handleCallback(request);
      expect(response.status).toEqual(500);
      expect(await response.text()).toEqual(
        "An error occurred during the authorization flow."
      );
    });

    it("should return an error if there was an error during the code exchange", async () => {
      const state = "transaction-state";
      const code = "auth-code";

      const secret = await generateSecret(32);
      const transactionStore = new TransactionStore({
        secret
      });
      const sessionStore = new StatelessSessionStore({
        secret
      });
      const authClient = new AuthClient({
        transactionStore,
        sessionStore,

        domain: DEFAULT.domain,
        clientId: DEFAULT.clientId,
        clientSecret: DEFAULT.clientSecret,

        secret,
        appBaseUrl: DEFAULT.appBaseUrl,

        routes: getDefaultRoutes(),

        fetch: getMockAuthorizationServer({
          tokenEndpointResponse: {
            error: "some-error-code",
            error_description: "some-error-description"
          }
        })
      });

      const url = new URL("/auth/callback", DEFAULT.appBaseUrl);
      url.searchParams.set("code", code);
      url.searchParams.set("state", state);

      const headers = new Headers();
      const transactionState: TransactionState = {
        nonce: "nonce-value",
        maxAge: 3600,
        codeVerifier: "code-verifier",
        responseType: RESPONSE_TYPES.CODE,
        state: state,
        returnTo: "/dashboard"
      };
      const maxAge = 60 * 60; // 1 hour
      const expiration = Math.floor(Date.now() / 1000 + maxAge);
      headers.set(
        "cookie",
        `__txn_${state}=${await encrypt(transactionState, secret, expiration)}`
      );
      const request = new NextRequest(url, {
        method: "GET",
        headers
      });

      const response = await authClient.handleCallback(request);
      expect(response.status).toEqual(500);
      expect(await response.text()).toEqual(
        "An error occurred while trying to exchange the authorization code."
      );
    });

    it("should return an error if the discovery endpoint could not be fetched", async () => {
      const state = "transaction-state";
      const code = "auth-code";

      const secret = await generateSecret(32);
      const transactionStore = new TransactionStore({
        secret
      });
      const sessionStore = new StatelessSessionStore({
        secret
      });
      const authClient = new AuthClient({
        transactionStore,
        sessionStore,

        domain: DEFAULT.domain,
        clientId: DEFAULT.clientId,
        clientSecret: DEFAULT.clientSecret,

        secret,
        appBaseUrl: DEFAULT.appBaseUrl,

        routes: getDefaultRoutes(),

        fetch: getMockAuthorizationServer({
          discoveryResponse: new Response(null, { status: 500 })
        })
      });

      const url = new URL("/auth/callback", DEFAULT.appBaseUrl);
      url.searchParams.set("code", code);
      url.searchParams.set("state", state);

      const headers = new Headers();
      const transactionState: TransactionState = {
        nonce: "nonce-value",
        maxAge: 3600,
        codeVerifier: "code-verifier",
        responseType: RESPONSE_TYPES.CODE,
        state: state,
        returnTo: "/dashboard"
      };
      const maxAge = 60 * 60; // 1 hour
      const expiration = Math.floor(Date.now() / 1000 + maxAge);
      headers.set(
        "cookie",
        `__txn_${state}=${await encrypt(transactionState, secret, expiration)}`
      );
      const request = new NextRequest(url, {
        method: "GET",
        headers
      });

      const response = await authClient.handleCallback(request);
      expect(response.status).toEqual(500);
      expect(await response.text()).toEqual(
        "Discovery failed for the OpenID Connect configuration."
      );
    });

    describe("onCallback hook", async () => {
      it("should be called with the session data if the session is established", async () => {
        const state = "transaction-state";
        const code = "auth-code";

        const mockOnCallback = vi
          .fn()
          .mockResolvedValue(
            NextResponse.redirect(new URL("/other-path", DEFAULT.appBaseUrl))
          );

        const secret = await generateSecret(32);
        const transactionStore = new TransactionStore({
          secret
        });
        const sessionStore = new StatelessSessionStore({
          secret
        });
        const authClient = new AuthClient({
          transactionStore,
          sessionStore,

          domain: DEFAULT.domain,
          clientId: DEFAULT.clientId,
          clientSecret: DEFAULT.clientSecret,

          secret,
          appBaseUrl: DEFAULT.appBaseUrl,

          routes: getDefaultRoutes(),

          fetch: getMockAuthorizationServer(),

          onCallback: mockOnCallback
        });

        const url = new URL("/auth/callback", DEFAULT.appBaseUrl);
        url.searchParams.set("code", code);
        url.searchParams.set("state", state);

        const headers = new Headers();
        const transactionState: TransactionState = {
          nonce: "nonce-value",
          maxAge: 3600,
          codeVerifier: "code-verifier",
          responseType: RESPONSE_TYPES.CODE,
          state: state,
          returnTo: "/dashboard"
        };
        const maxAge = 60 * 60; // 1 hour
        const expiration = Math.floor(Date.now() / 1000 + maxAge);

        headers.set(
          "cookie",
          `__txn_${state}=${await encrypt(transactionState, secret, expiration)}`
        );
        const request = new NextRequest(url, {
          method: "GET",
          headers
        });

        // validate the new response redirect
        const response = await authClient.handleCallback(request);
        expect(response.status).toEqual(307);
        const redirectUrl = new URL(response.headers.get("Location")!);
        expect(redirectUrl.pathname).toEqual("/other-path");

        const expectedSession = {
          user: {
            sub: DEFAULT.sub
          },
          tokenSet: {
            accessToken: DEFAULT.accessToken,
            refreshToken: DEFAULT.refreshToken,
            idToken: expect.any(String),
            expiresAt: expect.any(Number)
          },
          internal: {
            sid: expect.any(String),
            createdAt: expect.any(Number)
          }
        };
        const expectedContext = {
          responseType: RESPONSE_TYPES.CODE,
          returnTo: transactionState.returnTo
        };

        expect(mockOnCallback).toHaveBeenCalledWith(
          null,
          expectedContext,
          expectedSession
        );

        // validate the session cookie
        const sessionCookie = response.cookies.get("__session");
        expect(sessionCookie).toBeDefined();
        const { payload: session } = (await decrypt(
          sessionCookie!.value,
          secret
        )) as jose.JWTDecryptResult;
        expect(session).toEqual(expect.objectContaining(expectedSession));
      });

      it("should be called with an error if the state parameter is missing", async () => {
        const code = "auth-code";

        const mockOnCallback = vi
          .fn()
          .mockResolvedValue(
            NextResponse.redirect(new URL("/error-page", DEFAULT.appBaseUrl))
          );

        const secret = await generateSecret(32);
        const transactionStore = new TransactionStore({
          secret
        });
        const sessionStore = new StatelessSessionStore({
          secret
        });
        const authClient = new AuthClient({
          transactionStore,
          sessionStore,

          domain: DEFAULT.domain,
          clientId: DEFAULT.clientId,
          clientSecret: DEFAULT.clientSecret,

          secret,
          appBaseUrl: DEFAULT.appBaseUrl,

          routes: getDefaultRoutes(),

          fetch: getMockAuthorizationServer(),

          onCallback: mockOnCallback
        });

        const url = new URL("/auth/callback", DEFAULT.appBaseUrl);
        url.searchParams.set("code", code);

        const request = new NextRequest(url, {
          method: "GET"
        });

        // validate the new response redirect
        const response = await authClient.handleCallback(request);
        expect(response.status).toEqual(307);
        expect(response.headers.get("Location")).not.toBeNull();

        const redirectUrl = new URL(response.headers.get("Location")!);
        expect(redirectUrl.pathname).toEqual("/error-page");

        expect(mockOnCallback).toHaveBeenCalledWith(
          expect.any(Error),
          {},
          null
        );
        expect(mockOnCallback.mock.calls[0][0].code).toEqual("missing_state");

        // validate the session cookie has not been set
        const sessionCookie = response.cookies.get("__session");
        expect(sessionCookie).toBeUndefined();
      });

      it("should be called with an error if the transaction state could not be found", async () => {
        const state = "transaction-state";
        const code = "auth-code";

        const mockOnCallback = vi
          .fn()
          .mockResolvedValue(
            NextResponse.redirect(new URL("/error-page", DEFAULT.appBaseUrl))
          );

        const secret = await generateSecret(32);
        const transactionStore = new TransactionStore({
          secret
        });
        const sessionStore = new StatelessSessionStore({
          secret
        });
        const authClient = new AuthClient({
          transactionStore,
          sessionStore,

          domain: DEFAULT.domain,
          clientId: DEFAULT.clientId,
          clientSecret: DEFAULT.clientSecret,

          secret,
          appBaseUrl: DEFAULT.appBaseUrl,

          routes: getDefaultRoutes(),

          fetch: getMockAuthorizationServer(),

          onCallback: mockOnCallback
        });

        const url = new URL("/auth/callback", DEFAULT.appBaseUrl);
        url.searchParams.set("code", code);
        url.searchParams.set("state", state);

        const headers = new Headers();
        const transactionState: TransactionState = {
          nonce: "nonce-value",
          maxAge: 3600,
          codeVerifier: "code-verifier",
          responseType: RESPONSE_TYPES.CODE,
          state: state,
          returnTo: "/dashboard"
        };
        const maxAge = 60 * 60; // 1 hour
        const expiration = Math.floor(Date.now() / 1000 + maxAge);
        headers.set(
          "cookie",
          `__txn_non-existent-state=${await encrypt(transactionState, secret, expiration)}`
        );
        const request = new NextRequest(url, {
          method: "GET",
          headers
        });

        // validate the new response redirect
        const response = await authClient.handleCallback(request);
        expect(response.status).toEqual(307);
        expect(response.headers.get("Location")).not.toBeNull();

        const redirectUrl = new URL(response.headers.get("Location")!);
        expect(redirectUrl.pathname).toEqual("/error-page");

        expect(mockOnCallback).toHaveBeenCalledWith(
          expect.any(Error),
          {},
          null
        );
        expect(mockOnCallback.mock.calls[0][0].code).toEqual("invalid_state");

        // validate the session cookie has not been set
        const sessionCookie = response.cookies.get("__session");
        expect(sessionCookie).toBeUndefined();
      });

      it("should be called with an error when there is an error authorizing the user", async () => {
        const state = "transaction-state";

        const mockOnCallback = vi
          .fn()
          .mockResolvedValue(
            NextResponse.redirect(new URL("/error-page", DEFAULT.appBaseUrl))
          );

        const secret = await generateSecret(32);
        const transactionStore = new TransactionStore({
          secret
        });
        const sessionStore = new StatelessSessionStore({
          secret
        });
        const authClient = new AuthClient({
          transactionStore,
          sessionStore,

          domain: DEFAULT.domain,
          clientId: DEFAULT.clientId,
          clientSecret: DEFAULT.clientSecret,

          secret,
          appBaseUrl: DEFAULT.appBaseUrl,

          routes: getDefaultRoutes(),

          fetch: getMockAuthorizationServer(),

          onCallback: mockOnCallback
        });

        const url = new URL("/auth/callback", DEFAULT.appBaseUrl);
        url.searchParams.set("error", "some-error-code");
        url.searchParams.set("error_description", "some-error-description");
        url.searchParams.set("state", state);

        const headers = new Headers();
        const transactionState: TransactionState = {
          nonce: "nonce-value",
          maxAge: 3600,
          codeVerifier: "code-verifier",
          responseType: RESPONSE_TYPES.CODE,
          state: state,
          returnTo: "/dashboard"
        };
        const maxAge = 60 * 60; // 1 hour
        const expiration = Math.floor(Date.now() / 1000 + maxAge);
        headers.set(
          "cookie",
          `__txn_${state}=${await encrypt(transactionState, secret, expiration)}`
        );
        const request = new NextRequest(url, {
          method: "GET",
          headers
        });

        // validate the new response redirect
        const response = await authClient.handleCallback(request);
        expect(response.status).toEqual(307);
        expect(response.headers.get("Location")).not.toBeNull();

        const redirectUrl = new URL(response.headers.get("Location")!);
        expect(redirectUrl.pathname).toEqual("/error-page");

        expect(mockOnCallback).toHaveBeenCalledWith(
          expect.any(Error),
          {
            responseType: RESPONSE_TYPES.CODE,
            returnTo: transactionState.returnTo
          },
          null
        );
        expect(mockOnCallback.mock.calls[0][0].code).toEqual(
          "authorization_error"
        );

        // validate the session cookie has not been set
        const sessionCookie = response.cookies.get("__session");
        expect(sessionCookie).toBeUndefined();
      });

      it("should be called with an error when there is an error performing the authorization code grant request", async () => {
        const state = "transaction-state";
        const code = "auth-code";

        const mockOnCallback = vi
          .fn()
          .mockResolvedValue(
            NextResponse.redirect(new URL("/error-page", DEFAULT.appBaseUrl))
          );

        const secret = await generateSecret(32);
        const transactionStore = new TransactionStore({
          secret
        });
        const sessionStore = new StatelessSessionStore({
          secret
        });
        const authClient = new AuthClient({
          transactionStore,
          sessionStore,

          domain: DEFAULT.domain,
          clientId: DEFAULT.clientId,
          clientSecret: DEFAULT.clientSecret,

          secret,
          appBaseUrl: DEFAULT.appBaseUrl,

          routes: getDefaultRoutes(),

          fetch: getMockAuthorizationServer({
            tokenEndpointFetchError: new Error("Timeout error")
          }),

          onCallback: mockOnCallback
        });

        const url = new URL("/auth/callback", DEFAULT.appBaseUrl);
        url.searchParams.set("code", code);
        url.searchParams.set("state", state);

        const headers = new Headers();
        const transactionState: TransactionState = {
          nonce: "nonce-value",
          maxAge: 3600,
          codeVerifier: "code-verifier",
          responseType: RESPONSE_TYPES.CODE,
          state: state,
          returnTo: "/dashboard"
        };
        const maxAge = 60 * 60; // 1 hour
        const expiration = Math.floor(Date.now() / 1000 + maxAge);
        headers.set(
          "cookie",
          `__txn_${state}=${await encrypt(transactionState, secret, expiration)}`
        );
        const request = new NextRequest(url, {
          method: "GET",
          headers
        });

        // validate the new response redirect
        const response = await authClient.handleCallback(request);
        expect(response.status).toEqual(307);
        expect(response.headers.get("Location")).not.toBeNull();

        const redirectUrl = new URL(response.headers.get("Location")!);
        expect(redirectUrl.pathname).toEqual("/error-page");

        expect(mockOnCallback).toHaveBeenCalledWith(
          expect.any(Error),
          {
            responseType: RESPONSE_TYPES.CODE,
            returnTo: transactionState.returnTo
          },
          null
        );
        expect(mockOnCallback.mock.calls[0][0].code).toEqual(
          "authorization_code_grant_request_error"
        );
      });

      it("should be called with an error if there was an error during the code exchange", async () => {
        const state = "transaction-state";
        const code = "auth-code";

        const mockOnCallback = vi
          .fn()
          .mockResolvedValue(
            NextResponse.redirect(new URL("/error-page", DEFAULT.appBaseUrl))
          );

        const secret = await generateSecret(32);
        const transactionStore = new TransactionStore({
          secret
        });
        const sessionStore = new StatelessSessionStore({
          secret
        });
        const authClient = new AuthClient({
          transactionStore,
          sessionStore,

          domain: DEFAULT.domain,
          clientId: DEFAULT.clientId,
          clientSecret: DEFAULT.clientSecret,

          secret,
          appBaseUrl: DEFAULT.appBaseUrl,

          routes: getDefaultRoutes(),

          fetch: getMockAuthorizationServer({
            tokenEndpointResponse: {
              error: "some-error-code",
              error_description: "some-error-description"
            }
          }),

          onCallback: mockOnCallback
        });

        const url = new URL("/auth/callback", DEFAULT.appBaseUrl);
        url.searchParams.set("code", code);
        url.searchParams.set("state", state);

        const headers = new Headers();
        const transactionState: TransactionState = {
          nonce: "nonce-value",
          maxAge: 3600,
          codeVerifier: "code-verifier",
          responseType: RESPONSE_TYPES.CODE,
          state: state,
          returnTo: "/dashboard"
        };
        const maxAge = 60 * 60; // 1 hour
        const expiration = Math.floor(Date.now() / 1000 + maxAge);
        headers.set(
          "cookie",
          `__txn_${state}=${await encrypt(transactionState, secret, expiration)}`
        );
        const request = new NextRequest(url, {
          method: "GET",
          headers
        });

        // validate the new response redirect
        const response = await authClient.handleCallback(request);
        expect(response.status).toEqual(307);
        expect(response.headers.get("Location")).not.toBeNull();

        const redirectUrl = new URL(response.headers.get("Location")!);
        expect(redirectUrl.pathname).toEqual("/error-page");

        expect(mockOnCallback).toHaveBeenCalledWith(
          expect.any(Error),
          {
            responseType: RESPONSE_TYPES.CODE,
            returnTo: transactionState.returnTo
          },
          null
        );
        expect(mockOnCallback.mock.calls[0][0].code).toEqual(
          "authorization_code_grant_error"
        );

        // validate the session cookie has not been set
        const sessionCookie = response.cookies.get("__session");
        expect(sessionCookie).toBeUndefined();
      });
    });

    describe("beforeSessionSaved hook", async () => {
      it("should be called with the correct arguments", async () => {
        const state = "transaction-state";
        const code = "auth-code";

        const secret = await generateSecret(32);
        const transactionStore = new TransactionStore({
          secret
        });
        const sessionStore = new StatelessSessionStore({
          secret
        });
        const mockBeforeSessionSaved = vi.fn().mockResolvedValue({
          user: {
            sub: DEFAULT.sub
          },
          internal: {
            sid: DEFAULT.sid,
            expiresAt: expect.any(Number)
          }
        });
        const authClient = new AuthClient({
          transactionStore,
          sessionStore,

          domain: DEFAULT.domain,
          clientId: DEFAULT.clientId,
          clientSecret: DEFAULT.clientSecret,

          secret,
          appBaseUrl: DEFAULT.appBaseUrl,

          routes: getDefaultRoutes(),

          fetch: getMockAuthorizationServer(),

          beforeSessionSaved: mockBeforeSessionSaved
        });

        const url = new URL("/auth/callback", DEFAULT.appBaseUrl);
        url.searchParams.set("code", code);
        url.searchParams.set("state", state);

        const headers = new Headers();
        const transactionState: TransactionState = {
          nonce: "nonce-value",
          maxAge: 3600,
          codeVerifier: "code-verifier",
          responseType: RESPONSE_TYPES.CODE,
          state: state,
          returnTo: "/dashboard"
        };
        const maxAge = 60 * 60; // 1 hour
        const expiration = Math.floor(Date.now() / 1000 + maxAge);
        headers.set(
          "cookie",
          `__txn_${state}=${await encrypt(transactionState, secret, expiration)}`
        );
        const request = new NextRequest(url, {
          method: "GET",
          headers
        });

        await authClient.handleCallback(request);
        expect(mockBeforeSessionSaved).toHaveBeenCalledWith(
          {
            user: expect.objectContaining({
              sub: DEFAULT.sub
            }),
            tokenSet: {
              accessToken: DEFAULT.accessToken,
              refreshToken: DEFAULT.refreshToken,
              idToken: expect.any(String),
              expiresAt: expect.any(Number)
            },
            internal: {
              sid: expect.any(String),
              createdAt: expect.any(Number)
            }
          },
          expect.any(String)
        );
      });

      it("should use the return value of the hook as the session data", async () => {
        const state = "transaction-state";
        const code = "auth-code";

        const secret = await generateSecret(32);
        const transactionStore = new TransactionStore({
          secret
        });
        const sessionStore = new StatelessSessionStore({
          secret
        });
        const authClient = new AuthClient({
          transactionStore,
          sessionStore,

          domain: DEFAULT.domain,
          clientId: DEFAULT.clientId,
          clientSecret: DEFAULT.clientSecret,

          secret,
          appBaseUrl: DEFAULT.appBaseUrl,

          routes: getDefaultRoutes(),

          fetch: getMockAuthorizationServer(),

          beforeSessionSaved: async (session) => {
            return {
              ...session,
              user: {
                sub: DEFAULT.sub,
                name: "John Doe",
                email: "john@example.com",
                custom: "value"
              }
            };
          }
        });

        const url = new URL("/auth/callback", DEFAULT.appBaseUrl);
        url.searchParams.set("code", code);
        url.searchParams.set("state", state);

        const headers = new Headers();
        const transactionState: TransactionState = {
          nonce: "nonce-value",
          maxAge: 3600,
          codeVerifier: "code-verifier",
          responseType: RESPONSE_TYPES.CODE,
          state: state,
          returnTo: "/dashboard"
        };
        const maxAge = 60 * 60; // 1 hour
        const expiration = Math.floor(Date.now() / 1000 + maxAge);
        headers.set(
          "cookie",
          `__txn_${state}=${await encrypt(transactionState, secret, expiration)}`
        );
        const request = new NextRequest(url, {
          method: "GET",
          headers
        });

        const response = await authClient.handleCallback(request);
        expect(response.status).toEqual(307);
        expect(response.headers.get("Location")).not.toBeNull();

        const redirectUrl = new URL(response.headers.get("Location")!);
        expect(redirectUrl.pathname).toEqual("/dashboard");

        // validate the session cookie
        const sessionCookie = response.cookies.get("__session");
        expect(sessionCookie).toBeDefined();
        const { payload: session } = (await decrypt(
          sessionCookie!.value,
          secret
        )) as jose.JWTDecryptResult;
        expect(session).toEqual(
          expect.objectContaining({
            user: {
              sub: DEFAULT.sub,
              name: "John Doe",
              email: "john@example.com",
              custom: "value"
            },
            tokenSet: {
              accessToken: DEFAULT.accessToken,
              refreshToken: DEFAULT.refreshToken,
              idToken: expect.any(String),
              expiresAt: expect.any(Number)
            },
            internal: {
              sid: expect.any(String),
              createdAt: expect.any(Number)
            }
          })
        );
      });

      it("should not call the hook if the session is not established", async () => {
        const mockBeforeSessionSaved = vi.fn();

        const secret = await generateSecret(32);
        const transactionStore = new TransactionStore({
          secret
        });
        const sessionStore = new StatelessSessionStore({
          secret
        });
        const authClient = new AuthClient({
          transactionStore,
          sessionStore,

          domain: DEFAULT.domain,
          clientId: DEFAULT.clientId,
          clientSecret: DEFAULT.clientSecret,

          secret,
          appBaseUrl: DEFAULT.appBaseUrl,

          routes: getDefaultRoutes(),

          fetch: getMockAuthorizationServer(),

          beforeSessionSaved: mockBeforeSessionSaved
        });

        const url = new URL("/auth/callback", DEFAULT.appBaseUrl);
        const request = new NextRequest(url, {
          method: "GET"
        });

        await authClient.handleCallback(request);
        expect(mockBeforeSessionSaved).not.toHaveBeenCalled();
      });

      it("should not allow overwriting the internal session data", async () => {
        const state = "transaction-state";
        const code = "auth-code";

        const secret = await generateSecret(32);
        const transactionStore = new TransactionStore({
          secret
        });
        const sessionStore = new StatelessSessionStore({
          secret
        });
        const authClient = new AuthClient({
          transactionStore,
          sessionStore,

          domain: DEFAULT.domain,
          clientId: DEFAULT.clientId,
          clientSecret: DEFAULT.clientSecret,

          secret,
          appBaseUrl: DEFAULT.appBaseUrl,

          routes: getDefaultRoutes(),

          fetch: getMockAuthorizationServer(),

          // @ts-expect-error intentionally testing invalid internal session data
          beforeSessionSaved: async (session) => {
            return {
              ...session,
              user: {
                sub: DEFAULT.sub,
                name: "John Doe",
                email: "john@example.com",
                custom: "value"
              },
              internal: null
            };
          }
        });

        const url = new URL("/auth/callback", DEFAULT.appBaseUrl);
        url.searchParams.set("code", code);
        url.searchParams.set("state", state);

        const headers = new Headers();
        const transactionState: TransactionState = {
          nonce: "nonce-value",
          maxAge: 3600,
          codeVerifier: "code-verifier",
          responseType: RESPONSE_TYPES.CODE,
          state: state,
          returnTo: "/dashboard"
        };
        const maxAge = 60 * 60; // 1 hour
        const expiration = Math.floor(Date.now() / 1000 + maxAge);
        headers.set(
          "cookie",
          `__txn_${state}=${await encrypt(transactionState, secret, expiration)}`
        );
        const request = new NextRequest(url, {
          method: "GET",
          headers
        });

        const response = await authClient.handleCallback(request);
        expect(response.status).toEqual(307);
        expect(response.headers.get("Location")).not.toBeNull();

        const redirectUrl = new URL(response.headers.get("Location")!);
        expect(redirectUrl.pathname).toEqual("/dashboard");

        // validate the session cookie
        const sessionCookie = response.cookies.get("__session");
        expect(sessionCookie).toBeDefined();
        const { payload: session } = (await decrypt(
          sessionCookie!.value,
          secret
        )) as jose.JWTDecryptResult;
        expect(session).toEqual(
          expect.objectContaining({
            user: {
              sub: DEFAULT.sub,
              name: "John Doe",
              email: "john@example.com",
              custom: "value"
            },
            tokenSet: {
              accessToken: DEFAULT.accessToken,
              refreshToken: DEFAULT.refreshToken,
              idToken: expect.any(String),
              expiresAt: expect.any(Number)
            },
            internal: {
              sid: expect.any(String),
              createdAt: expect.any(Number)
            }
          })
        );
      });
    });

    describe("connect account callback", async () => {
      it("should complete the connect account flow and call onCallback hook", async () => {
        const state = "transaction-state";
        const connectCode = "connect-code";

        const mockOnCallback = vi
          .fn()
          .mockResolvedValue(
            NextResponse.redirect(new URL("/dashboard", DEFAULT.appBaseUrl))
          );

        const secret = await generateSecret(32);
        const transactionStore = new TransactionStore({
          secret
        });
        const sessionStore = new StatelessSessionStore({
          secret
        });
        const authClient = new AuthClient({
          transactionStore,
          sessionStore,

          domain: DEFAULT.domain,
          clientId: DEFAULT.clientId,
          clientSecret: DEFAULT.clientSecret,

          secret,
          appBaseUrl: DEFAULT.appBaseUrl,

          routes: getDefaultRoutes(),

          fetch: getMockAuthorizationServer({
            onCompleteConnectAccountRequest: async (req) => {
              const completeConnectAccountRequestBody = await req.json();
              expect(completeConnectAccountRequestBody).toEqual(
                expect.objectContaining({
                  auth_session: DEFAULT.connectAccount.authSession,
                  connect_code: connectCode,
                  redirect_uri: `${DEFAULT.appBaseUrl}/auth/callback`,
                  code_verifier: "code-verifier"
                })
              );
            }
          }),

          onCallback: mockOnCallback
        });

        const url = new URL("/auth/callback", DEFAULT.appBaseUrl);
        url.searchParams.set("connect_code", connectCode);
        url.searchParams.set("state", state);

        const headers = new Headers();
        const transactionState: TransactionState = {
          maxAge: 3600,
          codeVerifier: "code-verifier",
          responseType: RESPONSE_TYPES.CONNECT_CODE,
          state: state,
          returnTo: "/dashboard",
          authSession: DEFAULT.connectAccount.authSession
        };
        const maxAge = 60 * 60; // 1 hour
        const expiration = Math.floor(Date.now() / 1000 + maxAge);
        headers.set(
          "cookie",
          `__txn_${state}=${await encrypt(transactionState, secret, expiration)}`
        );
        const session: SessionData = {
          user: {
            sub: DEFAULT.sub,
            name: "John Doe",
            email: "john@example.com",
            picture: "https://example.com/john.jpg"
          },
          tokenSet: {
            accessToken: DEFAULT.accessToken,
            scope: "openid profile email",
            refreshToken: DEFAULT.refreshToken,
            expiresAt: Math.floor(Date.now() / 1000) + 10 * 24 * 60 * 60 // expires in 10 days
          },
          internal: {
            sid: DEFAULT.sid,
            createdAt: Math.floor(Date.now() / 1000)
          }
        };
        const sessionCookie = await encrypt(session, secret, expiration);
        headers.append("cookie", `__session=${sessionCookie}`);

        const request = new NextRequest(url, {
          method: "GET",
          headers
        });

<<<<<<< HEAD
      const response = await authClient.handleAccessToken(request);
      expect(response.status).toEqual(200);
      expect(await response.json()).toEqual({
        token: newAccessToken,
        scope: "openid profile email",
        expires_at: expect.any(Number),
        token_type: "bearer"
      });
=======
        const response = await authClient.handleCallback(request);
        expect(response.status).toEqual(307);
        expect(response.headers.get("Location")).not.toBeNull();
>>>>>>> ecad50cc

        const redirectUrl = new URL(response.headers.get("Location")!);
        expect(redirectUrl.pathname).toEqual("/dashboard");

        // validate the transaction cookie has been removed
        const transactionCookie = response.cookies.get(`__txn_${state}`);
        expect(transactionCookie).toBeDefined();
        expect(transactionCookie!.value).toEqual("");
        expect(transactionCookie!.maxAge).toEqual(0);

        // validate that onCallback has been called with the connected account
        const expectedSession = expect.objectContaining({
          user: {
            sub: DEFAULT.sub,
            name: "John Doe",
            email: "john@example.com",
            picture: "https://example.com/john.jpg"
          },
          tokenSet: {
            accessToken: DEFAULT.accessToken,
            refreshToken: DEFAULT.refreshToken,
            expiresAt: expect.any(Number),
            scope: "openid profile email"
          },
          internal: {
            sid: expect.any(String),
            createdAt: expect.any(Number)
          }
        });
        const expectedContext = expect.objectContaining({
          responseType: RESPONSE_TYPES.CONNECT_CODE,
          returnTo: transactionState.returnTo,
          connectedAccount: {
            accessType: "offline",
            connection: "google-oauth2",
            createdAt: expect.any(String),
            expiresAt: expect.any(String),
            id: "cac_abc123",
            scopes: ["openid", "profile", "email"]
          }
        });

        expect(mockOnCallback).toHaveBeenCalledWith(
          null,
          expectedContext,
          expectedSession
        );
      });

      it("should call handleCallbackError with an error if the user does not have a session", async () => {
        const state = "transaction-state";
        const connectCode = "connect-code";

        const mockOnCallback = vi
          .fn()
          .mockResolvedValue(
            NextResponse.redirect(new URL("/dashboard", DEFAULT.appBaseUrl))
          );

        const secret = await generateSecret(32);
        const transactionStore = new TransactionStore({
          secret
        });
        const sessionStore = new StatelessSessionStore({
          secret
        });
        const authClient = new AuthClient({
          transactionStore,
          sessionStore,

          domain: DEFAULT.domain,
          clientId: DEFAULT.clientId,
          clientSecret: DEFAULT.clientSecret,

          secret,
          appBaseUrl: DEFAULT.appBaseUrl,

          routes: getDefaultRoutes(),

          fetch: getMockAuthorizationServer(),

          onCallback: mockOnCallback
        });

        const url = new URL("/auth/callback", DEFAULT.appBaseUrl);
        url.searchParams.set("connect_code", connectCode);
        url.searchParams.set("state", state);

        const headers = new Headers();
        const transactionState: TransactionState = {
          maxAge: 3600,
          codeVerifier: "code-verifier",
          responseType: RESPONSE_TYPES.CONNECT_CODE,
          state: state,
          returnTo: "/dashboard",
          authSession: DEFAULT.connectAccount.authSession
        };
        const maxAge = 60 * 60; // 1 hour
        const expiration = Math.floor(Date.now() / 1000 + maxAge);
        headers.set(
          "cookie",
          `__txn_${state}=${await encrypt(transactionState, secret, expiration)}`
        );

        const request = new NextRequest(url, {
          method: "GET",
          headers
        });

        const response = await authClient.handleCallback(request);
        expect(response.status).toEqual(307);
        expect(response.headers.get("Location")).not.toBeNull();

        expect(mockOnCallback).toHaveBeenCalledWith(
          expect.any(Error),
          {
            responseType: RESPONSE_TYPES.CONNECT_CODE,
            returnTo: transactionState.returnTo
          },
          null
        );
        expect(mockOnCallback.mock.calls[0][0].code).toEqual(
          ConnectAccountErrorCodes.MISSING_SESSION
        );
      });

      it("should call handleCallbackError with an error if there was an error fetching the token set", async () => {
        const state = "transaction-state";
        const connectCode = "connect-code";

        const mockOnCallback = vi
          .fn()
          .mockResolvedValue(
            NextResponse.redirect(new URL("/dashboard", DEFAULT.appBaseUrl))
          );

        const secret = await generateSecret(32);
        const transactionStore = new TransactionStore({
          secret
        });
        const sessionStore = new StatelessSessionStore({
          secret
        });
        const authClient = new AuthClient({
          transactionStore,
          sessionStore,

          domain: DEFAULT.domain,
          clientId: DEFAULT.clientId,
          clientSecret: DEFAULT.clientSecret,

          secret,
          appBaseUrl: DEFAULT.appBaseUrl,

          routes: getDefaultRoutes(),

          fetch: getMockAuthorizationServer(),

          onCallback: mockOnCallback
        });

        const url = new URL("/auth/callback", DEFAULT.appBaseUrl);
        url.searchParams.set("connect_code", connectCode);
        url.searchParams.set("state", state);

        const headers = new Headers();
        const transactionState: TransactionState = {
          maxAge: 3600,
          codeVerifier: "code-verifier",
          responseType: RESPONSE_TYPES.CONNECT_CODE,
          state: state,
          returnTo: "/dashboard",
          authSession: DEFAULT.connectAccount.authSession
        };
        const maxAge = 60 * 60; // 1 hour
        const expiration = Math.floor(Date.now() / 1000 + maxAge);
        headers.set(
          "cookie",
          `__txn_${state}=${await encrypt(transactionState, secret, expiration)}`
        );
        const session: SessionData = {
          user: {
            sub: DEFAULT.sub,
            name: "John Doe",
            email: "john@example.com",
            picture: "https://example.com/john.jpg"
          },
          tokenSet: {
            accessToken: DEFAULT.accessToken,
            scope: "openid profile email",
            refreshToken: DEFAULT.refreshToken,
            expiresAt: Math.floor(Date.now() / 1000) + 10 * 24 * 60 * 60 // expires in 10 days
          },
          internal: {
            sid: DEFAULT.sid,
            createdAt: Math.floor(Date.now() / 1000)
          }
        };
        const sessionCookie = await encrypt(session, secret, expiration);
        headers.append("cookie", `__session=${sessionCookie}`);

        const request = new NextRequest(url, {
          method: "GET",
          headers
        });

        authClient.getTokenSet = vi
          .fn()
          .mockResolvedValue([
            new AccessTokenError(
              AccessTokenErrorCode.MISSING_REFRESH_TOKEN,
              "No access token found and a refresh token was not provided. The user needs to re-authenticate."
            )
          ]);

        const response = await authClient.handleCallback(request);
        expect(response.status).toEqual(307);
        expect(response.headers.get("Location")).not.toBeNull();

        const redirectUrl = new URL(response.headers.get("Location")!);
        expect(redirectUrl.pathname).toEqual("/dashboard");

        // validate the transaction cookie has been removed
        const transactionCookie = response.cookies.get(`__txn_${state}`);
        expect(transactionCookie).toBeDefined();
        expect(transactionCookie!.value).toEqual("");
        expect(transactionCookie!.maxAge).toEqual(0);

        expect(mockOnCallback).toHaveBeenCalledWith(
          expect.any(Error),
          {
            responseType: RESPONSE_TYPES.CONNECT_CODE,
            returnTo: transactionState.returnTo
          },
          null
        );
        expect(mockOnCallback.mock.calls[0][0].code).toEqual(
          AccessTokenErrorCode.MISSING_REFRESH_TOKEN
        );
      });

      it("should call handleCallbackError with an error if there was an error while calling the complete connect account endpoint", async () => {
        const state = "transaction-state";
        const connectCode = "connect-code";

        const mockOnCallback = vi
          .fn()
          .mockResolvedValue(
            NextResponse.redirect(new URL("/dashboard", DEFAULT.appBaseUrl))
          );

        const secret = await generateSecret(32);
        const transactionStore = new TransactionStore({
          secret
        });
        const sessionStore = new StatelessSessionStore({
          secret
        });
        const authClient = new AuthClient({
          transactionStore,
          sessionStore,

          domain: DEFAULT.domain,
          clientId: DEFAULT.clientId,
          clientSecret: DEFAULT.clientSecret,

          secret,
          appBaseUrl: DEFAULT.appBaseUrl,

          routes: getDefaultRoutes(),

          fetch: getMockAuthorizationServer({
            completeConnectAccountErrorResponse: Response.json(
              {
                title: "Not Found",
                type: "https://auth0.com/api-errors/A0E-404-0001",
                detail: "Invalid or expired session",
                status: 404
              },
              {
                status: 404
              }
            )
          }),

          onCallback: mockOnCallback
        });

        const url = new URL("/auth/callback", DEFAULT.appBaseUrl);
        url.searchParams.set("connect_code", connectCode);
        url.searchParams.set("state", state);

        const headers = new Headers();
        const transactionState: TransactionState = {
          maxAge: 3600,
          codeVerifier: "code-verifier",
          responseType: RESPONSE_TYPES.CONNECT_CODE,
          state: state,
          returnTo: "/dashboard",
          authSession: DEFAULT.connectAccount.authSession
        };
        const maxAge = 60 * 60; // 1 hour
        const expiration = Math.floor(Date.now() / 1000 + maxAge);
        headers.set(
          "cookie",
          `__txn_${state}=${await encrypt(transactionState, secret, expiration)}`
        );
        const session: SessionData = {
          user: {
            sub: DEFAULT.sub,
            name: "John Doe",
            email: "john@example.com",
            picture: "https://example.com/john.jpg"
          },
          tokenSet: {
            accessToken: DEFAULT.accessToken,
            scope: "openid profile email",
            refreshToken: DEFAULT.refreshToken,
            expiresAt: Math.floor(Date.now() / 1000) + 10 * 24 * 60 * 60 // expires in 10 days
          },
          internal: {
            sid: DEFAULT.sid,
            createdAt: Math.floor(Date.now() / 1000)
          }
        };
        const sessionCookie = await encrypt(session, secret, expiration);
        headers.append("cookie", `__session=${sessionCookie}`);

        const request = new NextRequest(url, {
          method: "GET",
          headers
        });

        const response = await authClient.handleCallback(request);
        expect(response.status).toEqual(307);
        expect(response.headers.get("Location")).not.toBeNull();

        const redirectUrl = new URL(response.headers.get("Location")!);
        expect(redirectUrl.pathname).toEqual("/dashboard");

        // validate the transaction cookie has been removed
        const transactionCookie = response.cookies.get(`__txn_${state}`);
        expect(transactionCookie).toBeDefined();
        expect(transactionCookie!.value).toEqual("");
        expect(transactionCookie!.maxAge).toEqual(0);

        expect(mockOnCallback).toHaveBeenCalledWith(
          expect.any(Error),
          {
            responseType: RESPONSE_TYPES.CONNECT_CODE,
            returnTo: transactionState.returnTo
          },
          null
        );
        expect(mockOnCallback.mock.calls[0][0].code).toEqual(
          ConnectAccountErrorCodes.FAILED_TO_COMPLETE
        );
      });
    });
  });

  describe("handleAccessToken", async () => {
    it("should return the access token if the user has a session", async () => {
      const currentAccessToken = DEFAULT.accessToken;
      const newAccessToken = "at_456";

      const secret = await generateSecret(32);
      const transactionStore = new TransactionStore({
        secret
      });
      const sessionStore = new StatelessSessionStore({
        secret
      });
      const authClient = new AuthClient({
        transactionStore,
        sessionStore,

        domain: DEFAULT.domain,
        clientId: DEFAULT.clientId,
        clientSecret: DEFAULT.clientSecret,

        secret,
        appBaseUrl: DEFAULT.appBaseUrl,

        routes: getDefaultRoutes(),

        fetch: getMockAuthorizationServer({
          tokenEndpointResponse: {
            token_type: "Bearer",
            access_token: newAccessToken,
            scope: "openid profile email",
            expires_in: 86400 // expires in 10 days
          } as oauth.TokenEndpointResponse
        })
      });

      // we want to ensure the session is expired to return the refreshed access token
      const expiresAt = Math.floor(Date.now() / 1000) - 10 * 24 * 60 * 60; // expired 10 days ago
      const session: SessionData = {
        user: {
          sub: DEFAULT.sub,
          name: "John Doe",
          email: "john@example.com",
          picture: "https://example.com/john.jpg"
        },
        tokenSet: {
          accessToken: currentAccessToken,
          scope: "openid profile email",
          refreshToken: DEFAULT.refreshToken,
          expiresAt
        },
        internal: {
          sid: DEFAULT.sid,
          createdAt: Math.floor(Date.now() / 1000)
        }
      };
      const maxAge = 60 * 60; // 1 hour
      const expiration = Math.floor(Date.now() / 1000 + maxAge);
      const sessionCookie = await encrypt(session, secret, expiration);
      const headers = new Headers();
      headers.append("cookie", `__session=${sessionCookie}`);
      const request = new NextRequest(
        new URL("/auth/access-token", DEFAULT.appBaseUrl),
        {
          method: "GET",
          headers
        }
      );

      const response = await authClient.handleAccessToken(request);
      expect(response.status).toEqual(200);
      expect(await response.json()).toEqual({
        token: newAccessToken,
        scope: "openid profile email",
        expires_at: expect.any(Number)
      });

      // validate that the session cookie has been updated
      const updatedSessionCookie = response.cookies.get("__session");
      const { payload: updatedSession } = (await decrypt<SessionData>(
        updatedSessionCookie!.value,
        secret
      )) as jose.JWTDecryptResult<SessionData>;
      expect(updatedSession.tokenSet.accessToken).toEqual(newAccessToken);
    });

    it("should return a 401 if the user does not have a session", async () => {
      const secret = await generateSecret(32);
      const transactionStore = new TransactionStore({
        secret
      });
      const sessionStore = new StatelessSessionStore({
        secret
      });
      const authClient = new AuthClient({
        transactionStore,
        sessionStore,

        domain: DEFAULT.domain,
        clientId: DEFAULT.clientId,
        clientSecret: DEFAULT.clientSecret,

        secret,
        appBaseUrl: DEFAULT.appBaseUrl,

        routes: getDefaultRoutes(),

        fetch: getMockAuthorizationServer()
      });

      const request = new NextRequest(
        new URL("/auth/access-token", DEFAULT.appBaseUrl),
        {
          method: "GET"
        }
      );

      const response = await authClient.handleAccessToken(request);
      expect(response.status).toEqual(401);
      expect(await response.json()).toEqual({
        error: {
          message: "The user does not have an active session.",
          code: "missing_session"
        }
      });

      // validate that the session cookie has not been set
      const sessionCookie = response.cookies.get("__session");
      expect(sessionCookie).toBeUndefined();
    });

    it("should return an error if obtaining a token set failed", async () => {
      const secret = await generateSecret(32);
      const transactionStore = new TransactionStore({
        secret
      });
      const sessionStore = new StatelessSessionStore({
        secret
      });
      const authClient = new AuthClient({
        transactionStore,
        sessionStore,

        domain: DEFAULT.domain,
        clientId: DEFAULT.clientId,
        clientSecret: DEFAULT.clientSecret,

        secret,
        appBaseUrl: DEFAULT.appBaseUrl,

        routes: getDefaultRoutes(),

        fetch: getMockAuthorizationServer()
      });

      const expiresAt = Math.floor(Date.now() / 1000) - 10 * 24 * 60 * 60; // expires in 10 days
      const session: SessionData = {
        user: {
          sub: DEFAULT.sub,
          name: "John Doe",
          email: "john@example.com",
          picture: "https://example.com/john.jpg"
        },
        tokenSet: {
          accessToken: DEFAULT.accessToken,
          // missing refresh token
          expiresAt
        },
        internal: {
          sid: DEFAULT.sid,
          createdAt: Math.floor(Date.now() / 1000)
        }
      };
      const maxAge = 60 * 60; // 1 hour
      const expiration = Math.floor(Date.now() / 1000 + maxAge);
      const sessionCookie = await encrypt(session, secret, expiration);
      const headers = new Headers();
      headers.append("cookie", `__session=${sessionCookie}`);
      const request = new NextRequest(
        new URL("/auth/access-token", DEFAULT.appBaseUrl),
        {
          method: "GET",
          headers
        }
      );

      const response = await authClient.handleAccessToken(request);
      expect(response.status).toEqual(401);
      expect(await response.json()).toEqual({
        error: {
          message:
            "The access token has expired and a refresh token was not provided. The user needs to re-authenticate.",
          code: "missing_refresh_token"
        }
      });

      // validate that the session cookie has not been set
      expect(response.cookies.get("__session")).toBeUndefined();
    });
  });

  describe("handleBackChannelLogout", async () => {
    it("should return a 204 when successful — happy path", async () => {
      const deleteByLogoutTokenSpy = vi.fn();
      const secret = await generateSecret(32);
      const transactionStore = new TransactionStore({
        secret
      });
      const sessionStore = new StatefulSessionStore({
        secret,
        store: {
          get: vi.fn(),
          set: vi.fn(),
          delete: vi.fn(),
          deleteByLogoutToken: deleteByLogoutTokenSpy
        }
      });
      const authClient = new AuthClient({
        transactionStore,
        sessionStore,

        domain: DEFAULT.domain,
        clientId: DEFAULT.clientId,
        clientSecret: DEFAULT.clientSecret,

        secret,
        appBaseUrl: DEFAULT.appBaseUrl,

        routes: getDefaultRoutes(),

        fetch: getMockAuthorizationServer(),
        jwksCache: await getCachedJWKS()
      });

      const request = new NextRequest(
        new URL("/auth/backchannel-logout", DEFAULT.appBaseUrl),
        {
          method: "POST",
          body: new URLSearchParams({
            logout_token: await generateLogoutToken({})
          })
        }
      );

      const response = await authClient.handleBackChannelLogout(request);
      expect(response.status).toEqual(204);
      expect(response.body).toBeNull();

      expect(deleteByLogoutTokenSpy).toHaveBeenCalledWith({
        sub: DEFAULT.sub,
        sid: DEFAULT.sid
      });
    });

    it("should return a 500 if a session store is not configured", async () => {
      const secret = await generateSecret(32);
      const transactionStore = new TransactionStore({
        secret
      });
      // pass in a stateless session store that does not implement a store
      const sessionStore = new StatelessSessionStore({
        secret
      });
      const authClient = new AuthClient({
        transactionStore,
        sessionStore,

        domain: DEFAULT.domain,
        clientId: DEFAULT.clientId,
        clientSecret: DEFAULT.clientSecret,

        secret,
        appBaseUrl: DEFAULT.appBaseUrl,

        routes: getDefaultRoutes(),

        fetch: getMockAuthorizationServer(),
        jwksCache: await getCachedJWKS()
      });

      const request = new NextRequest(
        new URL("/auth/backchannel-logout", DEFAULT.appBaseUrl),
        {
          method: "POST",
          body: new URLSearchParams({
            logout_token: await generateLogoutToken({})
          })
        }
      );

      const response = await authClient.handleBackChannelLogout(request);
      expect(response.status).toEqual(500);
      expect(await response.text()).toEqual(
        "A session data store is not configured."
      );
    });

    it("should return a 500 if a session store deleteByLogoutToken method is not implemented", async () => {
      const secret = await generateSecret(32);
      const transactionStore = new TransactionStore({
        secret
      });
      const sessionStore = new StatefulSessionStore({
        secret,
        store: {
          get: vi.fn(),
          set: vi.fn(),
          delete: vi.fn()
        }
      });
      const authClient = new AuthClient({
        transactionStore,
        sessionStore,

        domain: DEFAULT.domain,
        clientId: DEFAULT.clientId,
        clientSecret: DEFAULT.clientSecret,

        secret,
        appBaseUrl: DEFAULT.appBaseUrl,

        routes: getDefaultRoutes(),

        fetch: getMockAuthorizationServer(),
        jwksCache: await getCachedJWKS()
      });

      const request = new NextRequest(
        new URL("/auth/backchannel-logout", DEFAULT.appBaseUrl),
        {
          method: "POST",
          body: new URLSearchParams({
            logout_token: await generateLogoutToken({})
          })
        }
      );

      const response = await authClient.handleBackChannelLogout(request);
      expect(response.status).toEqual(500);
      expect(await response.text()).toEqual(
        "Back-channel logout is not supported by the session data store."
      );
    });

    describe("malformed logout tokens", async () => {
      it("should return a 400 if a logout token contains a nonce", async () => {
        const deleteByLogoutTokenSpy = vi.fn();
        const secret = await generateSecret(32);
        const transactionStore = new TransactionStore({
          secret
        });
        const sessionStore = new StatefulSessionStore({
          secret,
          store: {
            get: vi.fn(),
            set: vi.fn(),
            delete: vi.fn(),
            deleteByLogoutToken: deleteByLogoutTokenSpy
          }
        });
        const authClient = new AuthClient({
          transactionStore,
          sessionStore,

          domain: DEFAULT.domain,
          clientId: DEFAULT.clientId,
          clientSecret: DEFAULT.clientSecret,

          secret,
          appBaseUrl: DEFAULT.appBaseUrl,

          routes: getDefaultRoutes(),

          fetch: getMockAuthorizationServer(),
          jwksCache: await getCachedJWKS()
        });

        const request = new NextRequest(
          new URL("/auth/backchannel-logout", DEFAULT.appBaseUrl),
          {
            method: "POST",
            body: new URLSearchParams({
              logout_token: await generateLogoutToken({
                claims: {
                  nonce: "nonce-value" // nonce should NOT be present
                }
              })
            })
          }
        );

        const response = await authClient.handleBackChannelLogout(request);
        expect(response.status).toEqual(400);
        expect(deleteByLogoutTokenSpy).not.toHaveBeenCalled();
      });

      it("should return a 400 if a logout token is not provided in the request", async () => {
        const deleteByLogoutTokenSpy = vi.fn();
        const secret = await generateSecret(32);
        const transactionStore = new TransactionStore({
          secret
        });
        const sessionStore = new StatefulSessionStore({
          secret,
          store: {
            get: vi.fn(),
            set: vi.fn(),
            delete: vi.fn(),
            deleteByLogoutToken: deleteByLogoutTokenSpy
          }
        });
        const authClient = new AuthClient({
          transactionStore,
          sessionStore,

          domain: DEFAULT.domain,
          clientId: DEFAULT.clientId,
          clientSecret: DEFAULT.clientSecret,

          secret,
          appBaseUrl: DEFAULT.appBaseUrl,

          routes: getDefaultRoutes(),

          fetch: getMockAuthorizationServer(),
          jwksCache: await getCachedJWKS()
        });

        const request = new NextRequest(
          new URL("/auth/backchannel-logout", DEFAULT.appBaseUrl),
          {
            method: "POST",
            body: new URLSearchParams({})
          }
        );

        const response = await authClient.handleBackChannelLogout(request);
        expect(response.status).toEqual(400);
        expect(deleteByLogoutTokenSpy).not.toHaveBeenCalled();
      });

      it("should return a 400 if a logout token does not contain a sid nor sub", async () => {
        const deleteByLogoutTokenSpy = vi.fn();
        const secret = await generateSecret(32);
        const transactionStore = new TransactionStore({
          secret
        });
        const sessionStore = new StatefulSessionStore({
          secret,
          store: {
            get: vi.fn(),
            set: vi.fn(),
            delete: vi.fn(),
            deleteByLogoutToken: deleteByLogoutTokenSpy
          }
        });
        const authClient = new AuthClient({
          transactionStore,
          sessionStore,

          domain: DEFAULT.domain,
          clientId: DEFAULT.clientId,
          clientSecret: DEFAULT.clientSecret,

          secret,
          appBaseUrl: DEFAULT.appBaseUrl,

          routes: getDefaultRoutes(),

          fetch: getMockAuthorizationServer(),
          jwksCache: await getCachedJWKS()
        });

        const request = new NextRequest(
          new URL("/auth/backchannel-logout", DEFAULT.appBaseUrl),
          {
            method: "POST",
            body: new URLSearchParams({
              logout_token: await generateLogoutToken({
                claims: {
                  sid: null,
                  sub: null
                }
              })
            })
          }
        );

        const response = await authClient.handleBackChannelLogout(request);
        expect(response.status).toEqual(400);
        expect(deleteByLogoutTokenSpy).not.toHaveBeenCalled();
      });

      it("should return a 400 if the sub claim is not a string", async () => {
        const deleteByLogoutTokenSpy = vi.fn();
        const secret = await generateSecret(32);
        const transactionStore = new TransactionStore({
          secret
        });
        const sessionStore = new StatefulSessionStore({
          secret,
          store: {
            get: vi.fn(),
            set: vi.fn(),
            delete: vi.fn(),
            deleteByLogoutToken: deleteByLogoutTokenSpy
          }
        });
        const authClient = new AuthClient({
          transactionStore,
          sessionStore,

          domain: DEFAULT.domain,
          clientId: DEFAULT.clientId,
          clientSecret: DEFAULT.clientSecret,

          secret,
          appBaseUrl: DEFAULT.appBaseUrl,

          routes: getDefaultRoutes(),

          fetch: getMockAuthorizationServer(),
          jwksCache: await getCachedJWKS()
        });

        const request = new NextRequest(
          new URL("/auth/backchannel-logout", DEFAULT.appBaseUrl),
          {
            method: "POST",
            body: new URLSearchParams({
              logout_token: await generateLogoutToken({
                claims: {
                  sub: 123
                }
              })
            })
          }
        );

        const response = await authClient.handleBackChannelLogout(request);
        expect(response.status).toEqual(400);
        expect(deleteByLogoutTokenSpy).not.toHaveBeenCalled();
      });

      it("should return a 400 if the sid claim is not a string", async () => {
        const deleteByLogoutTokenSpy = vi.fn();
        const secret = await generateSecret(32);
        const transactionStore = new TransactionStore({
          secret
        });
        const sessionStore = new StatefulSessionStore({
          secret,
          store: {
            get: vi.fn(),
            set: vi.fn(),
            delete: vi.fn(),
            deleteByLogoutToken: deleteByLogoutTokenSpy
          }
        });
        const authClient = new AuthClient({
          transactionStore,
          sessionStore,

          domain: DEFAULT.domain,
          clientId: DEFAULT.clientId,
          clientSecret: DEFAULT.clientSecret,

          secret,
          appBaseUrl: DEFAULT.appBaseUrl,

          routes: getDefaultRoutes(),

          fetch: getMockAuthorizationServer(),
          jwksCache: await getCachedJWKS()
        });

        const request = new NextRequest(
          new URL("/auth/backchannel-logout", DEFAULT.appBaseUrl),
          {
            method: "POST",
            body: new URLSearchParams({
              logout_token: await generateLogoutToken({
                claims: {
                  sid: 123
                }
              })
            })
          }
        );

        const response = await authClient.handleBackChannelLogout(request);
        expect(response.status).toEqual(400);
        expect(deleteByLogoutTokenSpy).not.toHaveBeenCalled();
      });

      it("should return a 400 if the events claim is missing", async () => {
        const deleteByLogoutTokenSpy = vi.fn();
        const secret = await generateSecret(32);
        const transactionStore = new TransactionStore({
          secret
        });
        const sessionStore = new StatefulSessionStore({
          secret,
          store: {
            get: vi.fn(),
            set: vi.fn(),
            delete: vi.fn(),
            deleteByLogoutToken: deleteByLogoutTokenSpy
          }
        });
        const authClient = new AuthClient({
          transactionStore,
          sessionStore,

          domain: DEFAULT.domain,
          clientId: DEFAULT.clientId,
          clientSecret: DEFAULT.clientSecret,

          secret,
          appBaseUrl: DEFAULT.appBaseUrl,

          routes: getDefaultRoutes(),

          fetch: getMockAuthorizationServer(),
          jwksCache: await getCachedJWKS()
        });

        const request = new NextRequest(
          new URL("/auth/backchannel-logout", DEFAULT.appBaseUrl),
          {
            method: "POST",
            body: new URLSearchParams({
              logout_token: await generateLogoutToken({
                claims: {
                  events: null
                }
              })
            })
          }
        );

        const response = await authClient.handleBackChannelLogout(request);
        expect(response.status).toEqual(400);
        expect(deleteByLogoutTokenSpy).not.toHaveBeenCalled();
      });

      it("should return a 400 if the events object does not contain the backchannel logout member", async () => {
        const deleteByLogoutTokenSpy = vi.fn();
        const secret = await generateSecret(32);
        const transactionStore = new TransactionStore({
          secret
        });
        const sessionStore = new StatefulSessionStore({
          secret,
          store: {
            get: vi.fn(),
            set: vi.fn(),
            delete: vi.fn(),
            deleteByLogoutToken: deleteByLogoutTokenSpy
          }
        });
        const authClient = new AuthClient({
          transactionStore,
          sessionStore,

          domain: DEFAULT.domain,
          clientId: DEFAULT.clientId,
          clientSecret: DEFAULT.clientSecret,

          secret,
          appBaseUrl: DEFAULT.appBaseUrl,

          routes: getDefaultRoutes(),

          fetch: getMockAuthorizationServer(),
          jwksCache: await getCachedJWKS()
        });

        const request = new NextRequest(
          new URL("/auth/backchannel-logout", DEFAULT.appBaseUrl),
          {
            method: "POST",
            body: new URLSearchParams({
              logout_token: await generateLogoutToken({
                claims: {
                  events: {}
                }
              })
            })
          }
        );

        const response = await authClient.handleBackChannelLogout(request);
        expect(response.status).toEqual(400);
        expect(deleteByLogoutTokenSpy).not.toHaveBeenCalled();
      });

      it("should return a 400 if the backchannel event is not an object", async () => {
        const deleteByLogoutTokenSpy = vi.fn();
        const secret = await generateSecret(32);
        const transactionStore = new TransactionStore({
          secret
        });
        const sessionStore = new StatefulSessionStore({
          secret,
          store: {
            get: vi.fn(),
            set: vi.fn(),
            delete: vi.fn(),
            deleteByLogoutToken: deleteByLogoutTokenSpy
          }
        });
        const authClient = new AuthClient({
          transactionStore,
          sessionStore,

          domain: DEFAULT.domain,
          clientId: DEFAULT.clientId,
          clientSecret: DEFAULT.clientSecret,

          secret,
          appBaseUrl: DEFAULT.appBaseUrl,

          routes: getDefaultRoutes(),

          fetch: getMockAuthorizationServer(),
          jwksCache: await getCachedJWKS()
        });

        const request = new NextRequest(
          new URL("/auth/backchannel-logout", DEFAULT.appBaseUrl),
          {
            method: "POST",
            body: new URLSearchParams({
              logout_token: await generateLogoutToken({
                claims: {
                  events: {
                    "http://schemas.openid.net/event/backchannel-logout":
                      "some string"
                  }
                }
              })
            })
          }
        );

        const response = await authClient.handleBackChannelLogout(request);
        expect(response.status).toEqual(400);
        expect(deleteByLogoutTokenSpy).not.toHaveBeenCalled();
      });
    });
  });

  describe("handleConnectAccount", async () => {
    it("should create a connected account request, persist the transaction state, and redirect the user", async () => {
      const currentAccessToken = DEFAULT.accessToken;
      const newAccessToken = "at_456";
      const secret = await generateSecret(32);
      let connectAccountRequestBody: any;
      const transactionStore = new TransactionStore({
        secret
      });
      const sessionStore = new StatelessSessionStore({
        secret
      });
      const authClient = new AuthClient({
        transactionStore,
        sessionStore,

        domain: DEFAULT.domain,
        clientId: DEFAULT.clientId,
        clientSecret: DEFAULT.clientSecret,

        secret,
        appBaseUrl: DEFAULT.appBaseUrl,

        routes: getDefaultRoutes(),

        fetch: getMockAuthorizationServer({
          tokenEndpointResponse: {
            token_type: "Bearer",
            access_token: newAccessToken,
            scope:
              "openid profile email offline_access create:me:connected_accounts",
            expires_in: 86400 // expires in 10 days
          } as oauth.TokenEndpointResponse,
          onConnectAccountRequest: async (req) => {
            connectAccountRequestBody = await req.json();
            expect(connectAccountRequestBody).toEqual(
              expect.objectContaining({
                connection: DEFAULT.connectAccount.connection,
                redirect_uri: `${DEFAULT.appBaseUrl}/auth/callback`,
                state: expect.any(String),
                code_challenge: expect.any(String),
                code_challenge_method: "S256",
                authorization_params: expect.objectContaining({
                  audience: "urn:some-audience",
                  scope: "openid profile email offline_access read:messages"
                })
              })
            );
          }
        }),

        enableConnectAccountEndpoint: true
      });

      const expiresAt = Math.floor(Date.now() / 1000) + 10 * 24 * 60 * 60; // expires in 10 days
      const session: SessionData = {
        user: {
          sub: DEFAULT.sub,
          name: "John Doe",
          email: "john@example.com",
          picture: "https://example.com/john.jpg"
        },
        tokenSet: {
          accessToken: currentAccessToken,
          scope: "openid profile email",
          refreshToken: DEFAULT.refreshToken,
          expiresAt
        },
        internal: {
          sid: DEFAULT.sid,
          createdAt: Math.floor(Date.now() / 1000)
        }
      };
      const maxAge = 60 * 60; // 1 hour
      const expiration = Math.floor(Date.now() / 1000 + maxAge);
      const sessionCookie = await encrypt(session, secret, expiration);
      const headers = new Headers();
      headers.append("cookie", `__session=${sessionCookie}`);
      const url = new URL("/auth/connect", DEFAULT.appBaseUrl);
      url.searchParams.append("connection", DEFAULT.connectAccount.connection);
      url.searchParams.append("returnTo", "/some-url");
      url.searchParams.append("audience", "urn:some-audience");
      url.searchParams.append(
        "scope",
        "openid profile email offline_access read:messages"
      );

      const request = new NextRequest(url, {
        method: "GET",
        headers
      });

      const response = await authClient.handler(request);
      expect(response.status).toEqual(307);
      const connectUrl = new URL(response.headers.get("location")!);
      expect(connectUrl.origin).toEqual(`https://${DEFAULT.domain}`);
      expect(connectUrl.pathname).toEqual("/connect");
      expect(connectUrl.searchParams.get("ticket")).toEqual(
        DEFAULT.connectAccount.ticket
      );

      // transaction state
      const transactionCookie = response.cookies.get(
        `__txn_${connectAccountRequestBody.state}`
      );
      expect(transactionCookie).toBeDefined();
      expect(
        (
          (await decrypt(
            transactionCookie!.value,
            secret
          )) as jose.JWTDecryptResult
        ).payload
      ).toEqual(
        expect.objectContaining({
          responseType: RESPONSE_TYPES.CONNECT_CODE,
          state: connectAccountRequestBody?.state,
          returnTo: "/some-url",
          codeVerifier: expect.any(String),
          authSession: DEFAULT.connectAccount.authSession
        })
      );

      // validate that the session cookie has been updated
      const updatedSessionCookie = response.cookies.get("__session");
      const { payload: updatedSession } = (await decrypt<SessionData>(
        updatedSessionCookie!.value,
        secret
      )) as jose.JWTDecryptResult<SessionData>;
      const mrrtTokenSet = updatedSession.accessTokens?.find(
        (at) => at.audience === `https://${DEFAULT.domain}/me/`
      );
      expect(mrrtTokenSet).toBeDefined();
      expect(mrrtTokenSet?.accessToken).toEqual(newAccessToken);
      expect(mrrtTokenSet?.requestedScope).toEqual(
        "openid profile email offline_access create:me:connected_accounts"
      );
      expect(mrrtTokenSet?.scope).toEqual(
        "openid profile email offline_access create:me:connected_accounts"
      );
    });

    it("should sanitize the returnTo URL", async () => {
      const currentAccessToken = DEFAULT.accessToken;
      const newAccessToken = "at_456";
      const secret = await generateSecret(32);
      let connectAccountRequestBody: any;
      const transactionStore = new TransactionStore({
        secret
      });
      const sessionStore = new StatelessSessionStore({
        secret
      });
      const authClient = new AuthClient({
        transactionStore,
        sessionStore,

        domain: DEFAULT.domain,
        clientId: DEFAULT.clientId,
        clientSecret: DEFAULT.clientSecret,

        secret,
        appBaseUrl: DEFAULT.appBaseUrl,

        routes: getDefaultRoutes(),

        fetch: getMockAuthorizationServer({
          tokenEndpointResponse: {
            token_type: "Bearer",
            access_token: newAccessToken,
            scope: "openid profile email",
            expires_in: 86400 // expires in 10 days
          } as oauth.TokenEndpointResponse,
          onConnectAccountRequest: async (req) => {
            connectAccountRequestBody = await req.json();
            expect(connectAccountRequestBody).toEqual(
              expect.objectContaining({
                connection: "some-connection",
                redirect_uri: `${DEFAULT.appBaseUrl}/auth/callback`,
                state: expect.any(String),
                code_challenge: expect.any(String),
                code_challenge_method: "S256",
                authorization_params: expect.objectContaining({
                  audience: "urn:some-audience",
                  scope: "openid profile email offline_access read:messages"
                })
              })
            );
          }
        }),

        enableConnectAccountEndpoint: true
      });

      const expiresAt = Math.floor(Date.now() / 1000) + 10 * 24 * 60 * 60; // expires in 10 days
      const session: SessionData = {
        user: {
          sub: DEFAULT.sub,
          name: "John Doe",
          email: "john@example.com",
          picture: "https://example.com/john.jpg"
        },
        tokenSet: {
          accessToken: currentAccessToken,
          scope: "openid profile email",
          refreshToken: DEFAULT.refreshToken,
          expiresAt
        },
        internal: {
          sid: DEFAULT.sid,
          createdAt: Math.floor(Date.now() / 1000)
        }
      };
      const maxAge = 60 * 60; // 1 hour
      const expiration = Math.floor(Date.now() / 1000 + maxAge);
      const sessionCookie = await encrypt(session, secret, expiration);
      const headers = new Headers();
      headers.append("cookie", `__session=${sessionCookie}`);
      const url = new URL("/auth/connect", DEFAULT.appBaseUrl);
      url.searchParams.append("connection", "some-connection");
      url.searchParams.append("returnTo", "https://google.com/some-url");
      url.searchParams.append("audience", "urn:some-audience");
      url.searchParams.append(
        "scope",
        "openid profile email offline_access read:messages"
      );

      const request = new NextRequest(url, {
        method: "GET",
        headers
      });

      const response = await authClient.handler(request);
      expect(response.status).toEqual(307);
      const connectUrl = new URL(response.headers.get("location")!);
      expect(connectUrl.origin).toEqual(`https://${DEFAULT.domain}`);
      expect(connectUrl.pathname).toEqual("/connect");
      expect(connectUrl.searchParams.get("ticket")).toEqual(
        DEFAULT.connectAccount.ticket
      );

      // transaction state
      const transactionCookie = response.cookies.get(
        `__txn_${connectAccountRequestBody.state}`
      );
      expect(transactionCookie).toBeDefined();
      expect(
        (
          (await decrypt(
            transactionCookie!.value,
            secret
          )) as jose.JWTDecryptResult
        ).payload
      ).toEqual(
        expect.objectContaining({
          responseType: RESPONSE_TYPES.CONNECT_CODE,
          state: connectAccountRequestBody?.state,
          returnTo: "/",
          codeVerifier: expect.any(String),
          authSession: DEFAULT.connectAccount.authSession
        })
      );
    });

    it("should not call the connect account handler if the endpoint is not enabled", async () => {
      const currentAccessToken = DEFAULT.accessToken;
      const secret = await generateSecret(32);
      const transactionStore = new TransactionStore({
        secret
      });
      const sessionStore = new StatelessSessionStore({
        secret
      });
      const authClient = new AuthClient({
        transactionStore,
        sessionStore,

        domain: DEFAULT.domain,
        clientId: DEFAULT.clientId,
        clientSecret: DEFAULT.clientSecret,

        secret,
        appBaseUrl: DEFAULT.appBaseUrl,

        routes: getDefaultRoutes(),

        fetch: getMockAuthorizationServer(),

        enableConnectAccountEndpoint: false
      });

      const expiresAt = Math.floor(Date.now() / 1000) - 10 * 24 * 60 * 60; // expired 10 days ago
      const session: SessionData = {
        user: {
          sub: DEFAULT.sub,
          name: "John Doe",
          email: "john@example.com",
          picture: "https://example.com/john.jpg"
        },
        tokenSet: {
          accessToken: currentAccessToken,
          scope: "openid profile email",
          refreshToken: DEFAULT.refreshToken,
          expiresAt
        },
        internal: {
          sid: DEFAULT.sid,
          createdAt: Math.floor(Date.now() / 1000)
        }
      };
      const maxAge = 60 * 60; // 1 hour
      const expiration = Math.floor(Date.now() / 1000 + maxAge);
      const sessionCookie = await encrypt(session, secret, expiration);
      const headers = new Headers();
      headers.append("cookie", `__session=${sessionCookie}`);
      const url = new URL("/auth/connect", DEFAULT.appBaseUrl);
      url.searchParams.append("connection", "some-connection");
      url.searchParams.append("returnTo", "/some-url");
      url.searchParams.append("audience", "urn:some-audience");
      url.searchParams.append(
        "scope",
        "openid profile email offline_access read:messages"
      );

      authClient.handleConnectAccount = vi.fn();
      expect(authClient.handleConnectAccount).not.toHaveBeenCalled();
    });

    it("should return a 401 if the user does not have a session", async () => {
      const secret = await generateSecret(32);
      const transactionStore = new TransactionStore({
        secret
      });
      const sessionStore = new StatelessSessionStore({
        secret
      });
      const authClient = new AuthClient({
        transactionStore,
        sessionStore,

        domain: DEFAULT.domain,
        clientId: DEFAULT.clientId,
        clientSecret: DEFAULT.clientSecret,

        secret,
        appBaseUrl: DEFAULT.appBaseUrl,

        routes: getDefaultRoutes(),

        fetch: getMockAuthorizationServer(),

        enableConnectAccountEndpoint: true
      });

      const headers = new Headers();
      const url = new URL("/auth/connect", DEFAULT.appBaseUrl);
      url.searchParams.append("connection", "some-connection");
      url.searchParams.append("returnTo", "/some-url");
      url.searchParams.append("audience", "urn:some-audience");
      url.searchParams.append(
        "scope",
        "openid profile email offline_access read:messages"
      );

      const request = new NextRequest(url, {
        method: "GET",
        headers
      });

      const response = await authClient.handler(request);
      expect(response.status).toEqual(401);
    });

    it("should return a 400 if the connection query parameter is missing", async () => {
      const currentAccessToken = DEFAULT.accessToken;
      const secret = await generateSecret(32);
      const transactionStore = new TransactionStore({
        secret
      });
      const sessionStore = new StatelessSessionStore({
        secret
      });
      const authClient = new AuthClient({
        transactionStore,
        sessionStore,

        domain: DEFAULT.domain,
        clientId: DEFAULT.clientId,
        clientSecret: DEFAULT.clientSecret,

        secret,
        appBaseUrl: DEFAULT.appBaseUrl,

        routes: getDefaultRoutes(),

        fetch: getMockAuthorizationServer(),

        enableConnectAccountEndpoint: true
      });

      const expiresAt = Math.floor(Date.now() / 1000) + 10 * 24 * 60 * 60; // expires in 10 days
      const session: SessionData = {
        user: {
          sub: DEFAULT.sub,
          name: "John Doe",
          email: "john@example.com",
          picture: "https://example.com/john.jpg"
        },
        tokenSet: {
          accessToken: currentAccessToken,
          scope: "openid profile email",
          refreshToken: DEFAULT.refreshToken,
          expiresAt
        },
        internal: {
          sid: DEFAULT.sid,
          createdAt: Math.floor(Date.now() / 1000)
        }
      };
      const maxAge = 60 * 60; // 1 hour
      const expiration = Math.floor(Date.now() / 1000 + maxAge);
      const sessionCookie = await encrypt(session, secret, expiration);
      const headers = new Headers();
      headers.append("cookie", `__session=${sessionCookie}`);
      const url = new URL("/auth/connect", DEFAULT.appBaseUrl);

      const request = new NextRequest(url, {
        method: "GET",
        headers
      });

      const response = await authClient.handler(request);
      expect(response.status).toEqual(400);
    });

    it("should return a 401 if obtaining a token set failed", async () => {
      const currentAccessToken = DEFAULT.accessToken;
      const secret = await generateSecret(32);
      const transactionStore = new TransactionStore({
        secret
      });
      const sessionStore = new StatelessSessionStore({
        secret
      });
      const authClient = new AuthClient({
        transactionStore,
        sessionStore,

        domain: DEFAULT.domain,
        clientId: DEFAULT.clientId,
        clientSecret: DEFAULT.clientSecret,

        secret,
        appBaseUrl: DEFAULT.appBaseUrl,

        routes: getDefaultRoutes(),

        fetch: getMockAuthorizationServer(),

        enableConnectAccountEndpoint: true
      });

      const expiresAt = Math.floor(Date.now() / 1000) + 10 * 24 * 60 * 60; // expires in 10 days
      const session: SessionData = {
        user: {
          sub: DEFAULT.sub,
          name: "John Doe",
          email: "john@example.com",
          picture: "https://example.com/john.jpg"
        },
        tokenSet: {
          accessToken: currentAccessToken,
          scope: "openid profile email",
          refreshToken: DEFAULT.refreshToken,
          expiresAt
        },
        internal: {
          sid: DEFAULT.sid,
          createdAt: Math.floor(Date.now() / 1000)
        }
      };
      const maxAge = 60 * 60; // 1 hour
      const expiration = Math.floor(Date.now() / 1000 + maxAge);
      const sessionCookie = await encrypt(session, secret, expiration);
      const headers = new Headers();
      headers.append("cookie", `__session=${sessionCookie}`);
      const url = new URL("/auth/connect", DEFAULT.appBaseUrl);
      url.searchParams.append("connection", "some-connection");
      url.searchParams.append("returnTo", "/some-url");
      url.searchParams.append("audience", "urn:some-audience");
      url.searchParams.append(
        "scope",
        "openid profile email offline_access read:messages"
      );

      const request = new NextRequest(url, {
        method: "GET",
        headers
      });

      authClient.getTokenSet = vi
        .fn()
        .mockResolvedValue([new Error("some error"), null]);

      const response = await authClient.handler(request);
      expect(response.status).toEqual(401);
    });

    it("should forward the My Account API status code if an error occurs calling connectAccount", async () => {
      const currentAccessToken = DEFAULT.accessToken;
      const secret = await generateSecret(32);
      const transactionStore = new TransactionStore({
        secret
      });
      const sessionStore = new StatelessSessionStore({
        secret
      });
      const authClient = new AuthClient({
        transactionStore,
        sessionStore,

        domain: DEFAULT.domain,
        clientId: DEFAULT.clientId,
        clientSecret: DEFAULT.clientSecret,

        secret,
        appBaseUrl: DEFAULT.appBaseUrl,

        routes: getDefaultRoutes(),

        fetch: getMockAuthorizationServer(),

        enableConnectAccountEndpoint: true
      });

      const expiresAt = Math.floor(Date.now() / 1000) + 10 * 24 * 60 * 60; // expires in 10 days
      const session: SessionData = {
        user: {
          sub: DEFAULT.sub,
          name: "John Doe",
          email: "john@example.com",
          picture: "https://example.com/john.jpg"
        },
        tokenSet: {
          accessToken: currentAccessToken,
          scope: "openid profile email",
          refreshToken: DEFAULT.refreshToken,
          expiresAt
        },
        internal: {
          sid: DEFAULT.sid,
          createdAt: Math.floor(Date.now() / 1000)
        }
      };
      const maxAge = 60 * 60; // 1 hour
      const expiration = Math.floor(Date.now() / 1000 + maxAge);
      const sessionCookie = await encrypt(session, secret, expiration);
      const headers = new Headers();
      headers.append("cookie", `__session=${sessionCookie}`);
      const url = new URL("/auth/connect", DEFAULT.appBaseUrl);
      url.searchParams.append("connection", "some-connection");
      url.searchParams.append("returnTo", "/some-url");
      url.searchParams.append("audience", "urn:some-audience");
      url.searchParams.append(
        "scope",
        "openid profile email offline_access read:messages"
      );

      const request = new NextRequest(url, {
        method: "GET",
        headers
      });

      authClient.connectAccount = vi.fn().mockResolvedValue([
        new ConnectAccountError({
          code: ConnectAccountErrorCodes.FAILED_TO_INITIATE,
          message: "some message",
          cause: new MyAccountApiError({
            title: "Validation Error",
            type: "https://auth0.com/api-errors/A0E-400-0003",
            detail: "Invalid request payload input",
            status: 400,
            validationErrors: [
              {
                pointer: "",
                detail: "data must have required property 'connection'"
              }
            ]
          })
        }),
        null
      ]);

      const response = await authClient.handler(request);
      expect(response.status).toEqual(400);
    });
  });

  describe("getTokenSet", async () => {
    it("should return the access token if it has not expired", async () => {
      const secret = await generateSecret(32);
      const transactionStore = new TransactionStore({
        secret
      });
      const sessionStore = new StatelessSessionStore({
        secret
      });
      const authClient = new AuthClient({
        transactionStore,
        sessionStore,

        domain: DEFAULT.domain,
        clientId: DEFAULT.clientId,
        clientSecret: DEFAULT.clientSecret,

        secret,
        appBaseUrl: DEFAULT.appBaseUrl,

        routes: getDefaultRoutes(),

        fetch: getMockAuthorizationServer()
      });

      const expiresAt = Math.floor(Date.now() / 1000) + 10 * 24 * 60 * 60; // expires in 10 days
      const tokenSet = {
        accessToken: DEFAULT.accessToken,
        refreshToken: DEFAULT.refreshToken,
        expiresAt
      };

      const [error, updatedTokenSet] = await authClient.getTokenSet(
        createSessionData({ tokenSet })
      );
      expect(error).toBeNull();
      expect(updatedTokenSet?.tokenSet).toEqual(tokenSet);
    });

    it("should return an error if the token set does not contain a refresh token and the access token has expired", async () => {
      const secret = await generateSecret(32);
      const transactionStore = new TransactionStore({
        secret
      });
      const sessionStore = new StatelessSessionStore({
        secret
      });
      const authClient = new AuthClient({
        transactionStore,
        sessionStore,

        domain: DEFAULT.domain,
        clientId: DEFAULT.clientId,
        clientSecret: DEFAULT.clientSecret,

        secret,
        appBaseUrl: DEFAULT.appBaseUrl,

        routes: getDefaultRoutes(),

        fetch: getMockAuthorizationServer()
      });

      const expiresAt = Math.floor(Date.now() / 1000) - 10 * 24 * 60 * 60; // expired 10 days ago
      const tokenSet = {
        accessToken: DEFAULT.accessToken,
        expiresAt
      };

      const [error, updatedTokenSet] = await authClient.getTokenSet(
        createSessionData({ tokenSet })
      );
      expect(error?.code).toEqual("missing_refresh_token");
      expect(updatedTokenSet).toBeNull();
    });

    it("should refresh the access token if it expired", async () => {
      const secret = await generateSecret(32);
      const transactionStore = new TransactionStore({
        secret
      });
      const sessionStore = new StatelessSessionStore({
        secret
      });
      const authClient = new AuthClient({
        transactionStore,
        sessionStore,

        domain: DEFAULT.domain,
        clientId: DEFAULT.clientId,
        clientSecret: DEFAULT.clientSecret,

        secret,
        appBaseUrl: DEFAULT.appBaseUrl,

        routes: getDefaultRoutes(),

        fetch: getMockAuthorizationServer({
          tokenEndpointResponse: {
            token_type: "Bearer",
            access_token: DEFAULT.accessToken,
            expires_in: 86400, // expires in 10 days
            scope: "openid profile email offline_access"
          } as oauth.TokenEndpointResponse
        })
      });

      const expiresAt = Math.floor(Date.now() / 1000) - 10 * 24 * 60 * 60; // expired 10 days ago
      const tokenSet = {
        accessToken: DEFAULT.accessToken,
        refreshToken: DEFAULT.refreshToken,
        expiresAt
      };

      const [error, updatedTokenSet] = await authClient.getTokenSet(
        createSessionData({ tokenSet })
      );
      expect(error).toBeNull();
      expect(updatedTokenSet?.tokenSet).toEqual({
        accessToken: DEFAULT.accessToken,
        refreshToken: DEFAULT.refreshToken,
        expiresAt: expect.any(Number),
        scope: "openid profile email offline_access",
        requestedScope: "openid profile email offline_access",
        audience: undefined,
        idToken: undefined,
        token_type: "bearer"
      });
    });

    it("should return an error if an error occurred during the refresh token exchange", async () => {
      const secret = await generateSecret(32);
      const transactionStore = new TransactionStore({
        secret
      });
      const sessionStore = new StatelessSessionStore({
        secret
      });
      const authClient = new AuthClient({
        transactionStore,
        sessionStore,

        domain: DEFAULT.domain,
        clientId: DEFAULT.clientId,
        clientSecret: DEFAULT.clientSecret,

        secret,
        appBaseUrl: DEFAULT.appBaseUrl,

        routes: getDefaultRoutes(),

        fetch: getMockAuthorizationServer({
          tokenEndpointResponse: {
            error: "some-error-code",
            error_description: "some-error-description"
          }
        })
      });

      const expiresAt = Math.floor(Date.now() / 1000) - 10 * 24 * 60 * 60; // expired 10 days ago
      const tokenSet = {
        accessToken: DEFAULT.accessToken,
        refreshToken: DEFAULT.refreshToken,
        expiresAt
      };

      const [error, updatedTokenSet] = await authClient.getTokenSet(
        createSessionData({ tokenSet })
      );
      expect(error?.code).toEqual("failed_to_refresh_token");
      expect(updatedTokenSet).toBeNull();
    });

    it("should return an error if the discovery endpoint could not be fetched", async () => {
      const secret = await generateSecret(32);
      const transactionStore = new TransactionStore({
        secret
      });
      const sessionStore = new StatelessSessionStore({
        secret
      });
      const authClient = new AuthClient({
        transactionStore,
        sessionStore,

        domain: DEFAULT.domain,
        clientId: DEFAULT.clientId,
        clientSecret: DEFAULT.clientSecret,

        secret,
        appBaseUrl: DEFAULT.appBaseUrl,

        routes: getDefaultRoutes(),

        fetch: getMockAuthorizationServer({
          discoveryResponse: new Response(null, { status: 500 })
        })
      });

      const expiresAt = Math.floor(Date.now() / 1000) - 10 * 24 * 60 * 60; // expired 10 days ago
      const tokenSet = {
        accessToken: DEFAULT.accessToken,
        refreshToken: DEFAULT.refreshToken,
        expiresAt
      };

      const [error, updatedTokenSet] = await authClient.getTokenSet(
        createSessionData({ tokenSet })
      );
      expect(error?.code).toEqual("discovery_error");
      expect(updatedTokenSet).toBeNull();
    });

    describe("rotating refresh token", async () => {
      it("should refresh the access token if it expired along with the updated refresh token", async () => {
        const secret = await generateSecret(32);
        const transactionStore = new TransactionStore({
          secret
        });
        const sessionStore = new StatelessSessionStore({
          secret
        });
        const authClient = new AuthClient({
          transactionStore,
          sessionStore,

          domain: DEFAULT.domain,
          clientId: DEFAULT.clientId,
          clientSecret: DEFAULT.clientSecret,

          secret,
          appBaseUrl: DEFAULT.appBaseUrl,

          routes: getDefaultRoutes(),

          fetch: getMockAuthorizationServer({
            tokenEndpointResponse: {
              token_type: "Bearer",
              access_token: DEFAULT.accessToken,
              refresh_token: "rt_456",
              expires_in: 86400, // expires in 10 days,
              scope: "openid profile email offline_access"
            } as oauth.TokenEndpointResponse
          })
        });

        const expiresAt = Math.floor(Date.now() / 1000) - 10 * 24 * 60 * 60; // expired 10 days ago
        const tokenSet = {
          accessToken: DEFAULT.accessToken,
          refreshToken: DEFAULT.refreshToken,
          expiresAt
        };

        const [error, updatedTokenSet] = await authClient.getTokenSet(
          createSessionData({ tokenSet })
        );
        expect(error).toBeNull();
        expect(updatedTokenSet?.tokenSet).toEqual({
          accessToken: DEFAULT.accessToken,
          refreshToken: "rt_456",
          expiresAt: expect.any(Number),
          requestedScope: "openid profile email offline_access",
          scope: "openid profile email offline_access",
          audience: undefined,
          idToken: undefined,
          token_type: "bearer"
        });
      });
    });

    describe("when audience or scope are provided", () => {
      it("should return the access token if it has not expired", async () => {
        const secret = await generateSecret(32);
        const transactionStore = new TransactionStore({
          secret
        });
        const sessionStore = new StatelessSessionStore({
          secret
        });
        const authClient = new AuthClient({
          transactionStore,
          sessionStore,

          domain: DEFAULT.domain,
          clientId: DEFAULT.clientId,
          clientSecret: DEFAULT.clientSecret,

          secret,
          appBaseUrl: DEFAULT.appBaseUrl,

          routes: getDefaultRoutes(),

          fetch: getMockAuthorizationServer()
        });

        const expiresAt = Math.floor(Date.now() / 1000) + 10 * 24 * 60 * 60; // expires in 10 days
        const tokenSet = {
          accessToken: DEFAULT.accessToken,
          refreshToken: DEFAULT.refreshToken,
          expiresAt
        };
        const accessTokens: AccessTokenSet[] = [
          {
            accessToken: "<access_token_1",
            expiresAt,
            audience: "https://api.example.com",
            scope: "openid profile email offline_access read:messages"
          },
          {
            accessToken: "access_token_2",
            expiresAt,
            audience: "https://api.example.com",
            scope: "openid profile email offline_access write:messages"
          }
        ];

        const [error, updatedTokenSet] = await authClient.getTokenSet(
          createSessionData({ tokenSet, accessTokens }),
          { scope: "write:messages", audience: "https://api.example.com" }
        );
        expect(error).toBeNull();
        expect(updatedTokenSet?.tokenSet).toEqual({
          accessToken: "access_token_2",
          expiresAt,
          audience: "https://api.example.com",
          scope: "openid profile email offline_access write:messages",
          refreshToken: DEFAULT.refreshToken
        });
      });

      it("should return the access token when using map-based scope configuration and the access token has not expired", async () => {
        const secret = await generateSecret(32);
        const transactionStore = new TransactionStore({
          secret
        });
        const sessionStore = new StatelessSessionStore({
          secret
        });
        const authClient = new AuthClient({
          transactionStore,
          sessionStore,

          domain: DEFAULT.domain,
          clientId: DEFAULT.clientId,
          clientSecret: DEFAULT.clientSecret,

          secret,
          appBaseUrl: DEFAULT.appBaseUrl,

          routes: getDefaultRoutes(),

          fetch: getMockAuthorizationServer(),
          authorizationParameters: {
            audience: "custom_audience",
            scope: {
              custom_audience: "openid custom:default_scope"
            }
          }
        });

        const expiresAt = Math.floor(Date.now() / 1000) + 10 * 24 * 60 * 60; // expires in 10 days
        const tokenSet = {
          accessToken: DEFAULT.accessToken,
          refreshToken: DEFAULT.refreshToken,
          expiresAt
        };
        const accessTokens: AccessTokenSet[] = [
          {
            accessToken: "<access_token_1",
            expiresAt,
            audience: "https://api.example.com",
            scope: "custom:default_scope read:messages"
          },
          {
            accessToken: "access_token_2",
            expiresAt,
            audience: "https://api.example.com",
            scope: "custom:default_scope write:messages"
          }
        ];

        const [error, updatedTokenSet] = await authClient.getTokenSet(
          createSessionData({ tokenSet, accessTokens }),
          { scope: "write:messages", audience: "https://api.example.com" }
        );
        expect(error).toBeNull();
        expect(updatedTokenSet?.tokenSet).toEqual({
          accessToken: "access_token_2",
          expiresAt,
          audience: "https://api.example.com",
          scope: "custom:default_scope write:messages",
          refreshToken: DEFAULT.refreshToken
        });
      });

      it("should return an error if the token set does not contain a refresh token and the access token has expired", async () => {
        const secret = await generateSecret(32);
        const transactionStore = new TransactionStore({
          secret
        });
        const sessionStore = new StatelessSessionStore({
          secret
        });
        const authClient = new AuthClient({
          transactionStore,
          sessionStore,

          domain: DEFAULT.domain,
          clientId: DEFAULT.clientId,
          clientSecret: DEFAULT.clientSecret,

          secret,
          appBaseUrl: DEFAULT.appBaseUrl,

          routes: getDefaultRoutes(),

          fetch: getMockAuthorizationServer()
        });

        const expiresAt = Math.floor(Date.now() / 1000) - 10 * 24 * 60 * 60; // expired 10 days ago
        const tokenSet = {
          accessToken: DEFAULT.accessToken,
          expiresAt: Math.floor(Date.now() / 1000) + 10 * 24 * 60 * 60
        };

        const accessTokens: AccessTokenSet[] = [
          {
            accessToken: "<access_token_1",
            expiresAt: Math.floor(Date.now() / 1000) + 10 * 24 * 60 * 60,
            audience: "https://api.example.com",
            scope: "read:messages"
          },
          {
            accessToken: "access_token_2",
            expiresAt,
            audience: "https://api.example.com",
            scope: "write:messages"
          }
        ];

        const [error, updatedTokenSet] = await authClient.getTokenSet(
          createSessionData({ tokenSet, accessTokens }),
          { scope: "write:messages", audience: "https://api.example.com" }
        );

        expect(error?.code).toEqual("missing_refresh_token");
        expect(updatedTokenSet).toBeNull();
      });

      it("should return an error if the token set does not contain a refresh token and the access token can not be found", async () => {
        const secret = await generateSecret(32);
        const transactionStore = new TransactionStore({
          secret
        });
        const sessionStore = new StatelessSessionStore({
          secret
        });
        const authClient = new AuthClient({
          transactionStore,
          sessionStore,

          domain: DEFAULT.domain,
          clientId: DEFAULT.clientId,
          clientSecret: DEFAULT.clientSecret,

          secret,
          appBaseUrl: DEFAULT.appBaseUrl,

          routes: getDefaultRoutes(),

          fetch: getMockAuthorizationServer()
        });

        const tokenSet = {
          accessToken: DEFAULT.accessToken,
          expiresAt: Math.floor(Date.now() / 1000) + 10 * 24 * 60 * 60
        };

        const accessTokens: AccessTokenSet[] = [
          {
            accessToken: "<access_token_1",
            expiresAt: Math.floor(Date.now() / 1000) + 10 * 24 * 60 * 60,
            audience: "https://api.example.com",
            scope: "read:messages"
          }
        ];

        const [error, updatedTokenSet] = await authClient.getTokenSet(
          createSessionData({ tokenSet, accessTokens }),
          { scope: "write:messages", audience: "https://api.example.com" }
        );

        expect(error?.code).toEqual("missing_refresh_token");
        expect(updatedTokenSet).toBeNull();
      });

      it("should refresh the access token if it expired", async () => {
        const secret = await generateSecret(32);
        const transactionStore = new TransactionStore({
          secret
        });
        const sessionStore = new StatelessSessionStore({
          secret
        });
        const authClient = new AuthClient({
          transactionStore,
          sessionStore,

          domain: DEFAULT.domain,
          clientId: DEFAULT.clientId,
          clientSecret: DEFAULT.clientSecret,

          secret,
          appBaseUrl: DEFAULT.appBaseUrl,

          routes: getDefaultRoutes(),

          fetch: getMockAuthorizationServer({
            tokenEndpointResponse: {
              token_type: "Bearer",
              access_token: DEFAULT.accessToken,
              expires_in: 86400, // expires in 10 days
              scope: "write:messages"
            } as oauth.TokenEndpointResponse
          })
        });

        const expiresAt = Math.floor(Date.now() / 1000) - 10 * 24 * 60 * 60; // expired 10 days ago
        const tokenSet = {
          accessToken: DEFAULT.accessToken,
          refreshToken: DEFAULT.refreshToken,
          expiresAt: Math.floor(Date.now() / 1000) + 10 * 24 * 60 * 60,
          scope: "write:messages"
        };

        const accessTokens: AccessTokenSet[] = [
          {
            accessToken: "<access_token_1",
            expiresAt: Math.floor(Date.now() / 1000) + 10 * 24 * 60 * 60,
            audience: "https://api.example.com",
            scope: "read:messages openid profile email offline_access"
          },
          {
            accessToken: "access_token_2",
            expiresAt,
            audience: "https://api.example.com",
            scope: "openid profile email offline_access write:messages"
          }
        ];

        const [error, updatedTokenSet] = await authClient.getTokenSet(
          createSessionData({ tokenSet, accessTokens }),
          { scope: "write:messages", audience: "https://api.example.com" }
        );
        expect(error).toBeNull();
        expect(updatedTokenSet?.tokenSet).toEqual({
          accessToken: DEFAULT.accessToken,
          refreshToken: DEFAULT.refreshToken,
          expiresAt: expect.any(Number),
          scope: "write:messages",
          requestedScope: "openid profile email offline_access write:messages",
          audience: "https://api.example.com",
          idToken: undefined,
          token_type: "bearer"
        });
      });

      it("should request the access token if no audience provided", async () => {
        const secret = await generateSecret(32);
        const transactionStore = new TransactionStore({
          secret
        });
        const sessionStore = new StatelessSessionStore({
          secret
        });
        const authClient = new AuthClient({
          transactionStore,
          sessionStore,

          domain: DEFAULT.domain,
          clientId: DEFAULT.clientId,
          clientSecret: DEFAULT.clientSecret,

          secret,
          appBaseUrl: DEFAULT.appBaseUrl,

          routes: getDefaultRoutes(),

          fetch: getMockAuthorizationServer({
            tokenEndpointResponse: {
              token_type: "Bearer",
              access_token: "<access_token_3>",
              expires_in: 86400, // expires in 10 days,
              scope: "write:messages"
            } as oauth.TokenEndpointResponse
          })
        });

        const expiresAt = Math.floor(Date.now() / 1000) - 10 * 24 * 60 * 60; // expired 10 days ago
        const tokenSet = {
          accessToken: DEFAULT.accessToken,
          refreshToken: DEFAULT.refreshToken,
          expiresAt: Math.floor(Date.now() / 1000) + 10 * 24 * 60 * 60
        };

        const accessTokens: AccessTokenSet[] = [
          {
            accessToken: "<access_token_1",
            expiresAt: Math.floor(Date.now() / 1000) + 10 * 24 * 60 * 60,
            audience: "https://api.example.com",
            scope: "read:messages"
          },
          {
            accessToken: "access_token_2",
            expiresAt,
            audience: "https://api.example.com",
            scope: "write:messages"
          }
        ];

        const [error, updatedTokenSet] = await authClient.getTokenSet(
          createSessionData({ tokenSet, accessTokens }),
          { scope: "write:messages" }
        );
        expect(error).toBeNull();
        expect(updatedTokenSet?.tokenSet).toEqual({
          accessToken: "<access_token_3>",
          refreshToken: DEFAULT.refreshToken,
          expiresAt: expect.any(Number),
          scope: "write:messages",
          requestedScope: "openid profile email offline_access write:messages",
          audience: undefined,
          idToken: undefined,
          token_type: "bearer"
        });
      });

      it("should request the access token if no audience provided", async () => {
        const secret = await generateSecret(32);
        const transactionStore = new TransactionStore({
          secret
        });
        const sessionStore = new StatelessSessionStore({
          secret
        });
        const authClient = new AuthClient({
          transactionStore,
          sessionStore,

          domain: DEFAULT.domain,
          clientId: DEFAULT.clientId,
          clientSecret: DEFAULT.clientSecret,

          secret,
          appBaseUrl: DEFAULT.appBaseUrl,

          routes: getDefaultRoutes(),

          authorizationParameters: {
            audience: "audience",
            scope: {
              audience: "openid profile email offline_access"
            }
          },

          fetch: getMockAuthorizationServer({
            tokenEndpointResponse: {
              token_type: "Bearer",
              access_token: "<access_token_3>",
              expires_in: 86400, // expires in 10 days,
              scope: "write:messages"
            } as oauth.TokenEndpointResponse
          })
        });

        const tokenSet = {
          accessToken: DEFAULT.accessToken,
          refreshToken: DEFAULT.refreshToken,
          expiresAt: Math.floor(Date.now() / 1000) + 10 * 24 * 60 * 60
        };

        const accessTokens: AccessTokenSet[] = [
          {
            accessToken: "access_token_2",
            expiresAt: Math.floor(Date.now() / 1000) + 10 * 24 * 60 * 60,
            audience: "audience-1",
            scope: "write:messages",
            requestedScope: ""
          }
        ];

        const [error, updatedTokenSet] = await authClient.getTokenSet(
          createSessionData({ tokenSet, accessTokens }),
          { audience: "audience-1" }
        );
        expect(error).toBeNull();
        expect(updatedTokenSet?.tokenSet).toEqual({
          accessToken: "access_token_2",
          refreshToken: DEFAULT.refreshToken,
          expiresAt: expect.any(Number),
          scope: "write:messages",
          requestedScope: "",
          audience: "audience-1"
          //requestedScope: "openid profile email offline_access write:messages"
        });
      });

      it("should return an error if an error occurred during the refresh token exchange", async () => {
        const secret = await generateSecret(32);
        const transactionStore = new TransactionStore({
          secret
        });
        const sessionStore = new StatelessSessionStore({
          secret
        });
        const authClient = new AuthClient({
          transactionStore,
          sessionStore,

          domain: DEFAULT.domain,
          clientId: DEFAULT.clientId,
          clientSecret: DEFAULT.clientSecret,

          secret,
          appBaseUrl: DEFAULT.appBaseUrl,

          routes: getDefaultRoutes(),

          fetch: getMockAuthorizationServer({
            tokenEndpointResponse: {
              error: "some-error-code",
              error_description: "some-error-description"
            }
          })
        });

        const expiresAt = Math.floor(Date.now() / 1000) - 10 * 24 * 60 * 60; // expired 10 days ago
        const tokenSet = {
          accessToken: DEFAULT.accessToken,
          refreshToken: DEFAULT.refreshToken,
          expiresAt: Math.floor(Date.now() / 1000) + 10 * 24 * 60 * 60
        };

        const accessTokens: AccessTokenSet[] = [
          {
            accessToken: "<access_token_1",
            expiresAt: Math.floor(Date.now() / 1000) + 10 * 24 * 60 * 60,
            audience: "https://api.example.com",
            scope: "read:messages"
          },
          {
            accessToken: "access_token_2",
            expiresAt,
            audience: "https://api.example.com",
            scope: "write:messages"
          }
        ];

        const [error, updatedTokenSet] = await authClient.getTokenSet(
          createSessionData({ tokenSet, accessTokens }),
          { scope: "write:messages", audience: "https://api.example.com" }
        );

        expect(error?.code).toEqual("failed_to_refresh_token");
        expect(updatedTokenSet).toBeNull();
      });

      it("should return the access token if it has not expired when only the audience is specified", async () => {
        const secret = await generateSecret(32);
        const transactionStore = new TransactionStore({
          secret
        });
        const sessionStore = new StatelessSessionStore({
          secret
        });
        const authClient = new AuthClient({
          transactionStore,
          sessionStore,

          domain: DEFAULT.domain,
          clientId: DEFAULT.clientId,
          clientSecret: DEFAULT.clientSecret,

          authorizationParameters: {
            audience: "https://default.example.com",
            scope: {
              "https://default.example.com": DEFAULT_SCOPES
            }
          },

          secret,
          appBaseUrl: DEFAULT.appBaseUrl,

          routes: getDefaultRoutes(),

          fetch: getMockAuthorizationServer()
        });

        const expiresAt = Math.floor(Date.now() / 1000) + 10 * 24 * 60 * 60; // expires in 10 days
        const tokenSet = {
          accessToken: DEFAULT.accessToken,
          refreshToken: DEFAULT.refreshToken,
          expiresAt
        };
        const accessTokens: AccessTokenSet[] = [
          {
            accessToken: "<access_token_1>",
            expiresAt,
            audience: "https://api.example.com",
            // The default scope for this audience is empty
            requestedScope: "",
            scope: "read:messages"
          },
          {
            accessToken: "<access_token_2>",
            expiresAt,
            audience: "https://api.example.com",
            scope: "openid profile email offline_access write:messages"
          }
        ];

        const [error, updatedTokenSet] = await authClient.getTokenSet(
          createSessionData({ tokenSet, accessTokens }),
          { audience: "https://api.example.com" }
        );
        expect(error).toBeNull();
        expect(updatedTokenSet?.tokenSet).toEqual({
          accessToken: "<access_token_1>",
          expiresAt,
          audience: "https://api.example.com",
          refreshToken: DEFAULT.refreshToken,
          requestedScope: "",
          scope: "read:messages"
        });
      });
    });
  });

  describe("startInteractiveLogin", async () => {
    const createAuthClient = async ({
      pushedAuthorizationRequests = false,
      signInReturnToPath = "/",
      authorizationParameters = {}
    } = {}) => {
      const secret = await generateSecret(32);
      const transactionStore = new TransactionStore({
        secret
      });
      const sessionStore = new StatelessSessionStore({
        secret
      });

      return new AuthClient({
        transactionStore,
        sessionStore,

        domain: DEFAULT.domain,
        clientId: DEFAULT.clientId,
        clientSecret: DEFAULT.clientSecret,

        secret,
        appBaseUrl: DEFAULT.appBaseUrl,

        routes: getDefaultRoutes(),
        signInReturnToPath,
        pushedAuthorizationRequests,
        authorizationParameters: {
          scope: "openid profile email",
          ...authorizationParameters
        },

        fetch: getMockAuthorizationServer()
      });
    };

    it("should use the default returnTo path when no returnTo is provided", async () => {
      const defaultReturnTo = "/default-path";
      const authClient = await createAuthClient({
        signInReturnToPath: defaultReturnTo
      });

      // Mock the transactionStore.save method to verify the saved state
      const originalSave = authClient["transactionStore"].save;
      authClient["transactionStore"].save = vi.fn(
        async (cookies, state, reqCookies) => {
          expect(state.returnTo).toBe(defaultReturnTo);
          return originalSave.call(
            authClient["transactionStore"],
            cookies,
            state,
            reqCookies
          );
        }
      );

      await authClient.startInteractiveLogin();

      expect(authClient["transactionStore"].save).toHaveBeenCalled();
    });

    it("should sanitize and use the provided returnTo parameter", async () => {
      const authClient = await createAuthClient();
      const returnTo = "/custom-return-path";

      // Mock the transactionStore.save method to verify the saved state
      const originalSave = authClient["transactionStore"].save;
      authClient["transactionStore"].save = vi.fn(
        async (cookies, state, reqCookies) => {
          expect(state.returnTo).toBe("/custom-return-path");
          return originalSave.call(
            authClient["transactionStore"],
            cookies,
            state,
            reqCookies
          );
        }
      );

      await authClient.startInteractiveLogin({ returnTo });

      expect(authClient["transactionStore"].save).toHaveBeenCalled();
    });

    it("should sanitize and use the provided returnTo parameter — absolute URL", async () => {
      const authClient = await createAuthClient();
      const returnTo =
        DEFAULT.appBaseUrl + "/custom-return-path?query=param#hash";

      const originalSave = authClient["transactionStore"].save;
      authClient["transactionStore"].save = vi.fn(
        async (cookies, state, reqCookies) => {
          expect(state.returnTo).toBe("/custom-return-path?query=param#hash");
          return originalSave.call(
            authClient["transactionStore"],
            cookies,
            state,
            reqCookies
          );
        }
      );

      await authClient.startInteractiveLogin({ returnTo });

      expect(authClient["transactionStore"].save).toHaveBeenCalled();
    });

    it("should reject unsafe returnTo URLs", async () => {
      const authClient = await createAuthClient({
        signInReturnToPath: "/safe-path"
      });
      const unsafeReturnTo = "https://malicious-site.com";

      // Mock the transactionStore.save method to verify the saved state
      const originalSave = authClient["transactionStore"].save;
      authClient["transactionStore"].save = vi.fn(
        async (cookies, state, reqCookies) => {
          // Should use the default safe path instead of the malicious one
          expect(state.returnTo).toBe("/safe-path");
          return originalSave.call(
            authClient["transactionStore"],
            cookies,
            state,
            reqCookies
          );
        }
      );

      await authClient.startInteractiveLogin({ returnTo: unsafeReturnTo });

      expect(authClient["transactionStore"].save).toHaveBeenCalled();
    });

    it("should pass authorization parameters to the authorization URL", async () => {
      const authClient = await createAuthClient();
      const authorizationParameters = {
        audience: "https://api.example.com",
        scope: "openid profile email custom_scope"
      };

      // Spy on the authorizationUrl method to verify the passed params
      const originalAuthorizationUrl = authClient["authorizationUrl"];
      authClient["authorizationUrl"] = vi.fn(async (params) => {
        // Verify the audience is set correctly
        expect(params.get("audience")).toBe(authorizationParameters.audience);
        // Verify the scope is set correctly
        expect(params.get("scope")).toBe(authorizationParameters.scope);
        return originalAuthorizationUrl.call(authClient, params);
      });

      await authClient.startInteractiveLogin({ authorizationParameters });

      expect(authClient["authorizationUrl"]).toHaveBeenCalled();
    });

    it("should handle pushed authorization requests (PAR) correctly", async () => {
      let parRequestCalled = false;
      const mockFetch = getMockAuthorizationServer({
        onParRequest: async () => {
          parRequestCalled = true;
        }
      });

      const secret = await generateSecret(32);
      const transactionStore = new TransactionStore({ secret });
      const sessionStore = new StatelessSessionStore({ secret });

      const authClient = new AuthClient({
        transactionStore,
        sessionStore,
        domain: DEFAULT.domain,
        clientId: DEFAULT.clientId,
        clientSecret: DEFAULT.clientSecret,
        secret,
        appBaseUrl: DEFAULT.appBaseUrl,

        routes: getDefaultRoutes(),
        pushedAuthorizationRequests: true,
        authorizationParameters: {
          scope: "openid profile email"
        },
        fetch: mockFetch
      });

      await authClient.startInteractiveLogin();

      // Verify that PAR was used
      expect(parRequestCalled).toBe(true);
    });

    it("should save the transaction state with correct values", async () => {
      const authClient = await createAuthClient();
      const returnTo = "/custom-path";

      // Instead of mocking the oauth functions, we'll just check the structure of the transaction state
      const originalSave = authClient["transactionStore"].save;
      authClient["transactionStore"].save = vi.fn(
        async (cookies, transactionState) => {
          expect(transactionState).toEqual(
            expect.objectContaining({
              nonce: expect.any(String),
              codeVerifier: expect.any(String),
              responseType: RESPONSE_TYPES.CODE,
              state: expect.any(String),
              returnTo: "/custom-path"
            })
          );
          return originalSave.call(
            authClient["transactionStore"],
            cookies,
            transactionState
          );
        }
      );

      await authClient.startInteractiveLogin({ returnTo });

      expect(authClient["transactionStore"].save).toHaveBeenCalled();
    });

    it("should merge configuration authorizationParameters with method arguments", async () => {
      const configScope = "openid profile email";
      const configAudience = "https://default-api.example.com";
      const authClient = await createAuthClient({
        authorizationParameters: {
          scope: configScope,
          audience: configAudience
        }
      });

      const methodScope = "openid profile email custom_scope";
      const methodAudience = "https://custom-api.example.com";

      // Spy on the authorizationUrl method to verify the passed params
      const originalAuthorizationUrl = authClient["authorizationUrl"];
      authClient["authorizationUrl"] = vi.fn(async (params) => {
        // Method's authorization parameters should override config
        expect(params.get("audience")).toBe(methodAudience);
        expect(params.get("scope")).toBe(methodScope);
        return originalAuthorizationUrl.call(authClient, params);
      });

      await authClient.startInteractiveLogin({
        authorizationParameters: {
          scope: methodScope,
          audience: methodAudience
        }
      });

      expect(authClient["authorizationUrl"]).toHaveBeenCalled();
    });

    // Add tests for handleLogin method
    it("should create correct options in handleLogin with returnTo parameter excluded", async () => {
      const authClient = await createAuthClient();

      // Mock startInteractiveLogin to check what options are passed to it
      const originalStartInteractiveLogin = authClient.startInteractiveLogin;
      authClient.startInteractiveLogin = vi.fn(async (options) => {
        expect(options).toEqual({
          authorizationParameters: { foo: "bar" },
          returnTo: "custom-return"
        });
        return originalStartInteractiveLogin.call(authClient, options);
      });

      const reqUrl = new URL(
        "https://example.com/auth/login?foo=bar&returnTo=custom-return"
      );
      const req = new NextRequest(reqUrl, { method: "GET" });

      await authClient.handleLogin(req);

      expect(authClient.startInteractiveLogin).toHaveBeenCalled();
    });

    it("should handle PAR correctly in handleLogin by forwarding all params except returnTo", async () => {
      const authClient = await createAuthClient({
        pushedAuthorizationRequests: true
      });

      // Mock startInteractiveLogin to check what options are passed to it
      const originalStartInteractiveLogin = authClient.startInteractiveLogin;
      authClient.startInteractiveLogin = vi.fn(async (options) => {
        expect(options).toEqual({
          authorizationParameters: {
            foo: "bar"
          },
          returnTo: "custom-return"
        });
        return originalStartInteractiveLogin.call(authClient, options);
      });

      const reqUrl = new URL(
        "https://example.com/auth/login?foo=bar&returnTo=custom-return"
      );
      const req = new NextRequest(reqUrl, { method: "GET" });

      await authClient.handleLogin(req);

      expect(authClient.startInteractiveLogin).toHaveBeenCalled();
    });
  });

  describe("getConnectionTokenSet", async () => {
    it("should call for an access token when no connection token set in the session", async () => {
      const secret = await generateSecret(32);
      const transactionStore = new TransactionStore({
        secret
      });
      const sessionStore = new StatelessSessionStore({
        secret
      });
      const fetchSpy = getMockAuthorizationServer({
        tokenEndpointResponse: {
          token_type: "Bearer",
          access_token: DEFAULT.accessToken,
          expires_in: 86400 // expires in 10 days
        } as oauth.TokenEndpointResponse
      });

      const authClient = new AuthClient({
        transactionStore,
        sessionStore,

        domain: DEFAULT.domain,
        clientId: DEFAULT.clientId,
        clientSecret: DEFAULT.clientSecret,

        secret,
        appBaseUrl: DEFAULT.appBaseUrl,

        routes: getDefaultRoutes(),

        fetch: fetchSpy
      });

      const expiresAt = Math.floor(Date.now() / 1000) - 10 * 24 * 60 * 60; // expired 10 days ago
      const tokenSet = {
        accessToken: DEFAULT.accessToken,
        refreshToken: DEFAULT.refreshToken,
        expiresAt
      };

      const response = await authClient.getConnectionTokenSet(
        tokenSet,
        undefined,
        { connection: "google-oauth2", login_hint: "000100123" }
      );
      const [error, connectionTokenSet] = response;
      expect(error).toBe(null);
      expect(fetchSpy).toHaveBeenCalled();
      expect(connectionTokenSet).toEqual({
        accessToken: DEFAULT.accessToken,
        connection: "google-oauth2",
        expiresAt: expect.any(Number)
      });
    });

    it("should return access token from the session when connection token set in the session is not expired", async () => {
      const secret = await generateSecret(32);
      const transactionStore = new TransactionStore({
        secret
      });
      const sessionStore = new StatelessSessionStore({
        secret
      });
      const fetchSpy = vi.fn();
      const authClient = new AuthClient({
        transactionStore,
        sessionStore,

        domain: DEFAULT.domain,
        clientId: DEFAULT.clientId,
        clientSecret: DEFAULT.clientSecret,

        secret,
        appBaseUrl: DEFAULT.appBaseUrl,

        routes: getDefaultRoutes(),

        fetch: fetchSpy
      });

      const expiresAt = Math.floor(Date.now() / 1000) - 10 * 24 * 60 * 60; // expired 10 days ago
      const tokenSet = {
        accessToken: DEFAULT.accessToken,
        refreshToken: DEFAULT.refreshToken,
        expiresAt
      };

      const response = await authClient.getConnectionTokenSet(
        tokenSet,
        {
          connection: "google-oauth2",
          accessToken: "fc_at",
          expiresAt: Math.floor(Date.now() / 1000) + 86400
        },
        { connection: "google-oauth2", login_hint: "000100123" }
      );
      const [error, connectionTokenSet] = response;
      expect(error).toBe(null);
      expect(connectionTokenSet).toEqual({
        accessToken: "fc_at",
        connection: "google-oauth2",
        expiresAt: expect.any(Number)
      });
      expect(fetchSpy).not.toHaveBeenCalled();
    });

    it("should call for an access token when connection token set in the session is expired", async () => {
      const secret = await generateSecret(32);
      const transactionStore = new TransactionStore({
        secret
      });
      const sessionStore = new StatelessSessionStore({
        secret
      });
      const fetchSpy = getMockAuthorizationServer({
        tokenEndpointResponse: {
          token_type: "Bearer",
          access_token: DEFAULT.accessToken,
          expires_in: 86400 // expires in 10 days
        } as oauth.TokenEndpointResponse
      });
      const authClient = new AuthClient({
        transactionStore,
        sessionStore,

        domain: DEFAULT.domain,
        clientId: DEFAULT.clientId,
        clientSecret: DEFAULT.clientSecret,

        secret,
        appBaseUrl: DEFAULT.appBaseUrl,

        routes: getDefaultRoutes(),

        fetch: fetchSpy
      });

      const expiresAt = Math.floor(Date.now() / 1000) - 10 * 24 * 60 * 60; // expired 10 days ago
      const tokenSet = {
        accessToken: DEFAULT.accessToken,
        refreshToken: DEFAULT.refreshToken,
        expiresAt
      };

      const response = await authClient.getConnectionTokenSet(
        tokenSet,
        { connection: "google-oauth2", accessToken: "fc_at", expiresAt },
        { connection: "google-oauth2", login_hint: "000100123" }
      );
      const [error, connectionTokenSet] = response;
      expect(error).toBe(null);
      expect(connectionTokenSet).toEqual({
        accessToken: DEFAULT.accessToken,
        connection: "google-oauth2",
        expiresAt: expect.any(Number)
      });
      expect(fetchSpy).toHaveBeenCalled();
    });

    it("should return an error if the discovery endpoint could not be fetched", async () => {
      const secret = await generateSecret(32);
      const transactionStore = new TransactionStore({
        secret
      });
      const sessionStore = new StatelessSessionStore({
        secret
      });
      const authClient = new AuthClient({
        transactionStore,
        sessionStore,

        domain: DEFAULT.domain,
        clientId: DEFAULT.clientId,
        clientSecret: DEFAULT.clientSecret,

        secret,
        appBaseUrl: DEFAULT.appBaseUrl,

        routes: getDefaultRoutes(),

        fetch: getMockAuthorizationServer({
          discoveryResponse: new Response(null, { status: 500 })
        })
      });

      const expiresAt = Math.floor(Date.now() / 1000) - 10 * 24 * 60 * 60; // expired 10 days ago
      const tokenSet = {
        accessToken: DEFAULT.accessToken,
        refreshToken: DEFAULT.refreshToken,
        expiresAt
      };

      const [error, connectionTokenSet] =
        await authClient.getConnectionTokenSet(tokenSet, undefined, {
          connection: "google-oauth2"
        });
      expect(error?.code).toEqual("discovery_error");
      expect(connectionTokenSet).toBeNull();
    });

    it("should return an error if the token set does not contain a refresh token", async () => {
      const secret = await generateSecret(32);
      const transactionStore = new TransactionStore({
        secret
      });
      const sessionStore = new StatelessSessionStore({
        secret
      });
      const authClient = new AuthClient({
        transactionStore,
        sessionStore,

        domain: DEFAULT.domain,
        clientId: DEFAULT.clientId,
        clientSecret: DEFAULT.clientSecret,

        secret,
        appBaseUrl: DEFAULT.appBaseUrl,

        routes: getDefaultRoutes(),

        fetch: getMockAuthorizationServer()
      });

      const expiresAt = Math.floor(Date.now() / 1000) - 10 * 24 * 60 * 60; // expired 10 days ago
      const tokenSet = {
        accessToken: DEFAULT.accessToken,
        expiresAt
      };

      const [error, connectionTokenSet] =
        await authClient.getConnectionTokenSet(tokenSet, undefined, {
          connection: "google-oauth2"
        });
      expect(error?.code).toEqual("missing_refresh_token");
      expect(connectionTokenSet).toBeNull();
    });

    it("should return an error and capture it as the cause when exchange failed", async () => {
      const secret = await generateSecret(32);
      const transactionStore = new TransactionStore({
        secret
      });
      const sessionStore = new StatelessSessionStore({
        secret
      });
      const authClient = new AuthClient({
        transactionStore,
        sessionStore,

        domain: DEFAULT.domain,
        clientId: DEFAULT.clientId,
        clientSecret: DEFAULT.clientSecret,

        secret,
        appBaseUrl: DEFAULT.appBaseUrl,

        routes: getDefaultRoutes(),

        fetch: getMockAuthorizationServer({
          tokenEndpointErrorResponse: {
            error: "some-error-code",
            error_description: "some-error-description"
          }
        })
      });

      const expiresAt = Math.floor(Date.now() / 1000) - 10 * 24 * 60 * 60; // expired 10 days ago
      const tokenSet = {
        accessToken: DEFAULT.accessToken,
        refreshToken: DEFAULT.refreshToken,
        expiresAt
      };

      const [error, connectionTokenSet] =
        await authClient.getConnectionTokenSet(tokenSet, undefined, {
          connection: "google-oauth2"
        });
      expect(error?.code).toEqual("failed_to_exchange_refresh_token");
      expect(error?.cause?.code).toEqual("some-error-code");
      expect(error?.cause?.message).toEqual("some-error-description");
      expect(connectionTokenSet).toBeNull();
    });

    it("should use access token as subject token when subject_token_type is SUBJECT_TYPE_ACCESS_TOKEN", async () => {
      const secret = await generateSecret(32);
      const transactionStore = new TransactionStore({
        secret
      });
      const sessionStore = new StatelessSessionStore({
        secret
      });

      let capturedRequestBody: any = null;
      const mockFetch = vi.fn(
        async (
          input: RequestInfo | URL,
          init?: RequestInit
        ): Promise<Response> => {
          const url = new URL(input instanceof Request ? input.url : input);

          if (url.pathname === "/oauth/token") {
            // Capture the request body for validation
            if (init?.body) {
              capturedRequestBody = init.body;
            }

            return Response.json({
              access_token: "federated-access-token",
              token_type: "Bearer",
              expires_in: 3600
            });
          }

          // discovery URL
          if (url.pathname === "/.well-known/openid-configuration") {
            return Response.json(_authorizationServerMetadata);
          }

          return new Response("Not found", { status: 404 });
        }
      );

      const authClient = new AuthClient({
        transactionStore,
        sessionStore,

        domain: DEFAULT.domain,
        clientId: DEFAULT.clientId,
        clientSecret: DEFAULT.clientSecret,

        secret,
        appBaseUrl: DEFAULT.appBaseUrl,

        routes: getDefaultRoutes(),

        fetch: mockFetch
      });

      const expiresAt = Math.floor(Date.now() / 1000) + 3600;
      const tokenSet = {
        accessToken: "existing-access-token",
        refreshToken: "existing-refresh-token",
        expiresAt
      };

      const [error, connectionTokenSet] =
        await authClient.getConnectionTokenSet(tokenSet, undefined, {
          connection: "google-oauth2",
          subject_token_type: SUBJECT_TOKEN_TYPES.SUBJECT_TYPE_ACCESS_TOKEN
        });

      expect(error).toBeNull();
      expect(connectionTokenSet).toEqual({
        accessToken: "federated-access-token",
        connection: "google-oauth2",
        expiresAt: expect.any(Number)
      });

      // Verify the request was made with correct parameters
      expect(capturedRequestBody).toBeTruthy();
      const urlParams = new URLSearchParams(capturedRequestBody);
      expect(urlParams.get("subject_token_type")).toBe(
        "urn:ietf:params:oauth:token-type:access_token"
      );
      expect(urlParams.get("subject_token")).toBe("existing-access-token");
      expect(urlParams.get("grant_type")).toBe(
        "urn:auth0:params:oauth:grant-type:token-exchange:federated-connection-access-token"
      );
      expect(urlParams.get("connection")).toBe("google-oauth2");
    });

    it("should use refresh token as subject token when subject_token_type is SUBJECT_TYPE_REFRESH_TOKEN", async () => {
      const secret = await generateSecret(32);
      const transactionStore = new TransactionStore({
        secret
      });
      const sessionStore = new StatelessSessionStore({
        secret
      });

      let capturedRequestBody: any = null;
      const mockFetch = vi.fn(
        async (
          input: RequestInfo | URL,
          init?: RequestInit
        ): Promise<Response> => {
          const url = new URL(input instanceof Request ? input.url : input);

          if (url.pathname === "/oauth/token") {
            // Capture the request body for validation
            if (init?.body) {
              capturedRequestBody = init.body;
            }

            return Response.json({
              access_token: "federated-access-token",
              token_type: "Bearer",
              expires_in: 3600
            });
          }

          // discovery URL
          if (url.pathname === "/.well-known/openid-configuration") {
            return Response.json(_authorizationServerMetadata);
          }

          return new Response("Not found", { status: 404 });
        }
      );

      const authClient = new AuthClient({
        transactionStore,
        sessionStore,

        domain: DEFAULT.domain,
        clientId: DEFAULT.clientId,
        clientSecret: DEFAULT.clientSecret,

        secret,
        appBaseUrl: DEFAULT.appBaseUrl,

        routes: getDefaultRoutes(),

        fetch: mockFetch
      });

      const expiresAt = Math.floor(Date.now() / 1000) + 3600;
      const tokenSet = {
        accessToken: "existing-access-token",
        refreshToken: "existing-refresh-token",
        expiresAt
      };

      const [error, connectionTokenSet] =
        await authClient.getConnectionTokenSet(tokenSet, undefined, {
          connection: "google-oauth2",
          subject_token_type: SUBJECT_TOKEN_TYPES.SUBJECT_TYPE_REFRESH_TOKEN
        });

      expect(error).toBeNull();
      expect(connectionTokenSet).toEqual({
        accessToken: "federated-access-token",
        connection: "google-oauth2",
        expiresAt: expect.any(Number)
      });

      // Verify the request was made with correct parameters
      expect(capturedRequestBody).toBeTruthy();
      const urlParams = new URLSearchParams(capturedRequestBody);
      expect(urlParams.get("subject_token_type")).toBe(
        "urn:ietf:params:oauth:token-type:refresh_token"
      );
      expect(urlParams.get("subject_token")).toBe("existing-refresh-token");
      expect(urlParams.get("grant_type")).toBe(
        "urn:auth0:params:oauth:grant-type:token-exchange:federated-connection-access-token"
      );
      expect(urlParams.get("connection")).toBe("google-oauth2");
    });

    it("should default to refresh token when no subject_token_type is specified", async () => {
      const secret = await generateSecret(32);
      const transactionStore = new TransactionStore({
        secret
      });
      const sessionStore = new StatelessSessionStore({
        secret
      });

      let capturedRequestBody: any = null;
      const mockFetch = vi.fn(
        async (
          input: RequestInfo | URL,
          init?: RequestInit
        ): Promise<Response> => {
          const url = new URL(input instanceof Request ? input.url : input);

          if (url.pathname === "/oauth/token") {
            // Capture the request body for validation
            if (init?.body) {
              capturedRequestBody = init.body;
            }

            return Response.json({
              access_token: "federated-access-token",
              token_type: "Bearer",
              expires_in: 3600
            });
          }

          // discovery URL
          if (url.pathname === "/.well-known/openid-configuration") {
            return Response.json(_authorizationServerMetadata);
          }

          return new Response("Not found", { status: 404 });
        }
      );

      const authClient = new AuthClient({
        transactionStore,
        sessionStore,

        domain: DEFAULT.domain,
        clientId: DEFAULT.clientId,
        clientSecret: DEFAULT.clientSecret,

        secret,
        appBaseUrl: DEFAULT.appBaseUrl,

        routes: getDefaultRoutes(),

        fetch: mockFetch
      });

      const expiresAt = Math.floor(Date.now() / 1000) + 3600;
      const tokenSet = {
        accessToken: "existing-access-token",
        refreshToken: "existing-refresh-token",
        expiresAt
      };

      const [error, connectionTokenSet] =
        await authClient.getConnectionTokenSet(tokenSet, undefined, {
          connection: "google-oauth2"
          // No subject_token_type specified - should default to refresh token
        });

      expect(error).toBeNull();
      expect(connectionTokenSet).toEqual({
        accessToken: "federated-access-token",
        connection: "google-oauth2",
        expiresAt: expect.any(Number)
      });

      // Verify the request defaults to refresh token parameters
      expect(capturedRequestBody).toBeTruthy();
      const urlParams = new URLSearchParams(capturedRequestBody);
      expect(urlParams.get("subject_token_type")).toBe(
        "urn:ietf:params:oauth:token-type:refresh_token"
      );
      expect(urlParams.get("subject_token")).toBe("existing-refresh-token");
      expect(urlParams.get("grant_type")).toBe(
        "urn:auth0:params:oauth:grant-type:token-exchange:federated-connection-access-token"
      );
      expect(urlParams.get("connection")).toBe("google-oauth2");
    });

    it("should return error when access token is requested but not available", async () => {
      const secret = await generateSecret(32);
      const transactionStore = new TransactionStore({
        secret
      });
      const sessionStore = new StatelessSessionStore({
        secret
      });

      const authClient = new AuthClient({
        transactionStore,
        sessionStore,

        domain: DEFAULT.domain,
        clientId: DEFAULT.clientId,
        clientSecret: DEFAULT.clientSecret,

        secret,
        appBaseUrl: DEFAULT.appBaseUrl,

        routes: getDefaultRoutes(),

        fetch: getMockAuthorizationServer({
          tokenEndpointErrorResponse: {
            error: "invalid_request",
            error_description:
              "The request is missing a required parameter or is otherwise malformed."
          }
        })
      });

      const expiresAt = Math.floor(Date.now() / 1000) + 3600;
      const tokenSet = {
        // Empty access token means unavailable
        accessToken: "",
        refreshToken: "existing-refresh-token",
        expiresAt
      };

      const [error, connectionTokenSet] =
        await authClient.getConnectionTokenSet(tokenSet, undefined, {
          connection: "google-oauth2",
          subject_token_type: SUBJECT_TOKEN_TYPES.SUBJECT_TYPE_ACCESS_TOKEN
        });

      // Should get an error when trying to use an empty access token
      expect(error).toBeTruthy();
      expect(error?.code).toBe("failed_to_exchange_refresh_token");
      expect(connectionTokenSet).toBeNull();
    });
  });

  describe("backchannelAuthentication", async () => {
    it("should return an error if backchannel authentication is not enabled", async () => {
      const secret = await generateSecret(32);
      const transactionStore = new TransactionStore({
        secret
      });
      const sessionStore = new StatelessSessionStore({
        secret
      });
      const authClient = new AuthClient({
        transactionStore,
        sessionStore,

        domain: DEFAULT.domain,
        clientId: DEFAULT.clientId,
        clientSecret: DEFAULT.clientSecret,

        secret,
        appBaseUrl: DEFAULT.appBaseUrl,

        routes: getDefaultRoutes(),

        fetch: getMockAuthorizationServer({
          discoveryResponse: Response.json(
            {
              ..._authorizationServerMetadata,
              backchannel_authentication_endpoint: null,
              backchannel_token_delivery_modes_supported: null
            },
            {
              status: 200,
              headers: {
                "content-type": "application/json"
              }
            }
          )
        })
      });

      const [error, _] = await authClient.backchannelAuthentication({
        bindingMessage: "test-message",
        loginHint: {
          sub: DEFAULT.sub
        }
      });
      expect(error?.code).toEqual(
        "backchannel_authentication_not_supported_error"
      );
    });

    it("should return the token set when successfully authenticated", async () => {
      const secret = await generateSecret(32);
      const transactionStore = new TransactionStore({
        secret
      });
      const sessionStore = new StatelessSessionStore({
        secret
      });
      const authClient = new AuthClient({
        transactionStore,
        sessionStore,

        domain: DEFAULT.domain,
        clientId: DEFAULT.clientId,
        clientSecret: DEFAULT.clientSecret,

        secret,
        appBaseUrl: DEFAULT.appBaseUrl,

        routes: getDefaultRoutes(),

        fetch: getMockAuthorizationServer()
      });

      const [error, res] = await authClient.backchannelAuthentication({
        bindingMessage: "test-message",
        loginHint: {
          sub: DEFAULT.sub
        }
      });
      expect(error).toBeNull();
      expect(res).toEqual({
        idTokenClaims: {
          aud: DEFAULT.clientId,
          auth_time: expect.any(Number),
          exp: expect.any(Number),
          "https://example.com/custom_claim": "value",
          iat: expect.any(Number),
          iss: `https://${DEFAULT.domain}/`,
          nonce: expect.any(String),
          sid: DEFAULT.sid,
          sub: DEFAULT.sub
        },
        tokenSet: {
          accessToken: DEFAULT.accessToken,
          expiresAt: expect.any(Number),
          idToken: expect.any(String),
          refreshToken: DEFAULT.refreshToken
        }
      });
    });

    it("should return an error when the user rejects the authorization request", async () => {
      const secret = await generateSecret(32);
      const transactionStore = new TransactionStore({
        secret
      });
      const sessionStore = new StatelessSessionStore({
        secret
      });
      const authClient = new AuthClient({
        transactionStore,
        sessionStore,

        domain: DEFAULT.domain,
        clientId: DEFAULT.clientId,
        clientSecret: DEFAULT.clientSecret,

        secret,
        appBaseUrl: DEFAULT.appBaseUrl,

        routes: getDefaultRoutes(),

        fetch: getMockAuthorizationServer({
          tokenEndpointErrorResponse: {
            error: "access_denied",
            error_description:
              "The end-user denied the authorization request or it has been expired"
          }
        })
      });

      const [error, res] = await authClient.backchannelAuthentication({
        bindingMessage: "test-message",
        loginHint: {
          sub: DEFAULT.sub
        }
      });
      expect((error as BackchannelAuthenticationError)?.cause?.code).toEqual(
        "access_denied"
      );
      expect(res).toBeNull();
    });

    it("should forward any statically configured authorization parameters", async () => {
      const customScope = "openid profile email offline_access custom_scope";
      const customAudience = "urn:mystore:api";
      const customParamValue = "custom_value";

      const secret = await generateSecret(32);
      const transactionStore = new TransactionStore({
        secret
      });
      const sessionStore = new StatelessSessionStore({
        secret
      });
      const authClient = new AuthClient({
        transactionStore,
        sessionStore,

        domain: DEFAULT.domain,
        clientId: DEFAULT.clientId,
        clientSecret: DEFAULT.clientSecret,

        secret,
        appBaseUrl: DEFAULT.appBaseUrl,

        routes: getDefaultRoutes(),
        authorizationParameters: {
          scope: customScope,
          audience: customAudience,
          custom_param: customParamValue
        },
        fetch: getMockAuthorizationServer({
          onBackchannelAuthRequest: async (req) => {
            const formBody = await req.formData();
            expect(formBody.get("scope")).toEqual(customScope);
            expect(formBody.get("audience")).toEqual(customAudience);
            expect(formBody.get("custom_param")).toEqual(customParamValue);
          }
        })
      });

      const [error, _] = await authClient.backchannelAuthentication({
        bindingMessage: "test-message",
        loginHint: {
          sub: DEFAULT.sub
        }
      });

      expect(error).toBeNull();
    });

    it("should forward any dynamically specified authorization parameters", async () => {
      const customScope = "openid profile email offline_access custom_scope";
      const customAudience = "urn:mystore:api";
      const customParamValue = "custom_value";

      const secret = await generateSecret(32);
      const transactionStore = new TransactionStore({
        secret
      });
      const sessionStore = new StatelessSessionStore({
        secret
      });
      const authClient = new AuthClient({
        transactionStore,
        sessionStore,

        domain: DEFAULT.domain,
        clientId: DEFAULT.clientId,
        clientSecret: DEFAULT.clientSecret,

        secret,
        appBaseUrl: DEFAULT.appBaseUrl,

        routes: getDefaultRoutes(),
        fetch: getMockAuthorizationServer({
          onBackchannelAuthRequest: async (req) => {
            const formBody = await req.formData();
            expect(formBody.get("scope")).toEqual(customScope);
            expect(formBody.get("audience")).toEqual(customAudience);
            expect(formBody.get("custom_param")).toEqual(customParamValue);
          }
        })
      });

      const [error, _] = await authClient.backchannelAuthentication({
        bindingMessage: "test-message",
        loginHint: {
          sub: DEFAULT.sub
        },
        authorizationParams: {
          scope: customScope,
          audience: customAudience,
          custom_param: customParamValue
        }
      });

      expect(error).toBeNull();
    });

    it("should forward scope when scope defined as a map for the default audience", async () => {
      const secret = await generateSecret(32);
      const transactionStore = new TransactionStore({
        secret
      });
      const sessionStore = new StatelessSessionStore({
        secret
      });
      const authClient = new AuthClient({
        transactionStore,
        sessionStore,

        domain: DEFAULT.domain,
        clientId: DEFAULT.clientId,
        clientSecret: DEFAULT.clientSecret,

        authorizationParameters: {
          audience: "default-audience",
          scope: {
            "default-audience": "openid default-scope"
          }
        },

        secret,
        appBaseUrl: DEFAULT.appBaseUrl,

        routes: getDefaultRoutes(),
        fetch: getMockAuthorizationServer({
          onBackchannelAuthRequest: async (req) => {
            const formBody = await req.formData();
            expect(formBody.get("scope")).toEqual("openid default-scope");
          }
        })
      });

      const [error, _] = await authClient.backchannelAuthentication({
        bindingMessage: "test-message",
        loginHint: {
          sub: DEFAULT.sub
        }
      });

      expect(error).toBeNull();
    });

    it("should forward DEFAULT_SCOPES when no scope defined", async () => {
      const secret = await generateSecret(32);
      const transactionStore = new TransactionStore({
        secret
      });
      const sessionStore = new StatelessSessionStore({
        secret
      });
      const authClient = new AuthClient({
        transactionStore,
        sessionStore,

        domain: DEFAULT.domain,
        clientId: DEFAULT.clientId,
        clientSecret: DEFAULT.clientSecret,

        secret,
        appBaseUrl: DEFAULT.appBaseUrl,

        routes: getDefaultRoutes(),
        fetch: getMockAuthorizationServer({
          onBackchannelAuthRequest: async (req) => {
            const formBody = await req.formData();
            expect(formBody.get("scope")).toEqual(DEFAULT_SCOPES);
          }
        })
      });

      // Unset the scope
      // This is not a real scenario, as scope is always defined on the authorization parameters
      // because of the defaulting in the constructor and merge function.
      (authClient as any).authorizationParameters.scope = undefined;

      const [error, _] = await authClient.backchannelAuthentication({
        bindingMessage: "test-message",
        loginHint: {
          sub: DEFAULT.sub
        }
      });

      expect(error).toBeNull();
    });

    it("should forward DEFAULT_SCOPES when scope defined as a map with no entry for the audience", async () => {
      const secret = await generateSecret(32);
      const transactionStore = new TransactionStore({
        secret
      });
      const sessionStore = new StatelessSessionStore({
        secret
      });
      const authClient = new AuthClient({
        transactionStore,
        sessionStore,

        domain: DEFAULT.domain,
        clientId: DEFAULT.clientId,
        clientSecret: DEFAULT.clientSecret,

        authorizationParameters: {
          audience: "default-audience",
          scope: {
            "default-audience": "openid default-scope"
          }
        },

        secret,
        appBaseUrl: DEFAULT.appBaseUrl,

        routes: getDefaultRoutes(),
        fetch: getMockAuthorizationServer({
          onBackchannelAuthRequest: async (req) => {
            const formBody = await req.formData();
            expect(formBody.get("scope")).toEqual(DEFAULT_SCOPES);
          }
        })
      });

      const [error, _] = await authClient.backchannelAuthentication({
        bindingMessage: "test-message",
        loginHint: {
          sub: DEFAULT.sub
        },
        authorizationParams: {
          audience: "some-other-audience"
        }
      });

      expect(error).toBeNull();
    });

    it("should give precedence to dynamically provided authorization parameters over statically configured ones", async () => {
      const customScope = "openid profile email offline_access custom_scope";
      const customParamValue = "custom_value";

      const secret = await generateSecret(32);
      const transactionStore = new TransactionStore({
        secret
      });
      const sessionStore = new StatelessSessionStore({
        secret
      });
      const authClient = new AuthClient({
        transactionStore,
        sessionStore,

        domain: DEFAULT.domain,
        clientId: DEFAULT.clientId,
        clientSecret: DEFAULT.clientSecret,

        secret,
        appBaseUrl: DEFAULT.appBaseUrl,

        routes: getDefaultRoutes(),
        authorizationParameters: {
          scope: customScope,
          audience: "static-config-aud",
          custom_param: customParamValue
        },
        fetch: getMockAuthorizationServer({
          onBackchannelAuthRequest: async (req) => {
            const formBody = await req.formData();
            expect(formBody.get("scope")).toEqual(customScope);
            expect(formBody.get("audience")).toEqual(
              "dynamically-specific-aud"
            );
            expect(formBody.get("custom_param")).toEqual(customParamValue);
          }
        })
      });

      const [error, _] = await authClient.backchannelAuthentication({
        bindingMessage: "test-message",
        loginHint: {
          sub: DEFAULT.sub
        },
        authorizationParams: {
          scope: customScope,
          audience: "dynamically-specific-aud",
          custom_param: customParamValue
        }
      });

      expect(error).toBeNull();
    });
  });
});

const _authorizationServerMetadata = {
  issuer: "https://guabu.us.auth0.com/",
  authorization_endpoint: "https://guabu.us.auth0.com/authorize",
  token_endpoint: "https://guabu.us.auth0.com/oauth/token",
  device_authorization_endpoint: "https://guabu.us.auth0.com/oauth/device/code",
  userinfo_endpoint: "https://guabu.us.auth0.com/userinfo",
  mfa_challenge_endpoint: "https://guabu.us.auth0.com/mfa/challenge",
  jwks_uri: "https://guabu.us.auth0.com/.well-known/jwks.json",
  registration_endpoint: "https://guabu.us.auth0.com/oidc/register",
  revocation_endpoint: "https://guabu.us.auth0.com/oauth/revoke",
  scopes_supported: [
    "openid",
    "profile",
    "offline_access",
    "name",
    "given_name",
    "family_name",
    "nickname",
    "email",
    "email_verified",
    "picture",
    "created_at",
    "identities",
    "phone",
    "address"
  ],
  response_types_supported: [
    "code",
    "token",
    "id_token",
    "code token",
    "code id_token",
    "token id_token",
    "code token id_token"
  ],
  code_challenge_methods_supported: ["S256", "plain"],
  response_modes_supported: ["query", "fragment", "form_post"],
  subject_types_supported: ["public"],
  token_endpoint_auth_methods_supported: [
    "client_secret_basic",
    "client_secret_post",
    "private_key_jwt"
  ],
  claims_supported: [
    "aud",
    "auth_time",
    "created_at",
    "email",
    "email_verified",
    "exp",
    "family_name",
    "given_name",
    "iat",
    "identities",
    "iss",
    "name",
    "nickname",
    "phone_number",
    "picture",
    "sub"
  ],
  request_uri_parameter_supported: false,
  request_parameter_supported: false,
  id_token_signing_alg_values_supported: ["HS256", "RS256", "PS256"],
  token_endpoint_auth_signing_alg_values_supported: ["RS256", "RS384", "PS256"],
  backchannel_logout_supported: true,
  backchannel_logout_session_supported: true,
  end_session_endpoint: "https://guabu.us.auth0.com/oidc/logout",
  pushed_authorization_request_endpoint: "https://guabu.us.auth0.com/oauth/par",
  backchannel_authentication_endpoint:
    "https://guabu.us.auth0.com/bc-authorize",
  backchannel_token_delivery_modes_supported: ["poll"]
};<|MERGE_RESOLUTION|>--- conflicted
+++ resolved
@@ -4693,20 +4693,9 @@
           headers
         });
 
-<<<<<<< HEAD
-      const response = await authClient.handleAccessToken(request);
-      expect(response.status).toEqual(200);
-      expect(await response.json()).toEqual({
-        token: newAccessToken,
-        scope: "openid profile email",
-        expires_at: expect.any(Number),
-        token_type: "bearer"
-      });
-=======
         const response = await authClient.handleCallback(request);
         expect(response.status).toEqual(307);
         expect(response.headers.get("Location")).not.toBeNull();
->>>>>>> ecad50cc
 
         const redirectUrl = new URL(response.headers.get("Location")!);
         expect(redirectUrl.pathname).toEqual("/dashboard");
@@ -5141,7 +5130,8 @@
       expect(await response.json()).toEqual({
         token: newAccessToken,
         scope: "openid profile email",
-        expires_at: expect.any(Number)
+        expires_at: expect.any(Number),
+        token_type: "bearer"
       });
 
       // validate that the session cookie has been updated
