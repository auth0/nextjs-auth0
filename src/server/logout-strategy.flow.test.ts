--- conflicted
+++ resolved
@@ -515,27 +515,18 @@
     });
   });
 
-<<<<<<< HEAD
   describe("includeIdTokenHintInOIDCLogoutUrl option with different logout strategies", () => {
     it("should exclude id_token_hint from OIDC logout URL when includeIdTokenHintInOIDCLogoutUrl is false with auto strategy", async () => {
-=======
-  describe("Federated logout support", () => {
-    it("should add federated parameter to OIDC logout URL when federated is present in query", async () => {
->>>>>>> 4d8c21c4
-      const authClient = new AuthClient({
-        domain: DEFAULT.domain,
-        clientId: DEFAULT.clientId,
-        clientSecret: DEFAULT.clientSecret,
-        appBaseUrl: DEFAULT.appBaseUrl,
-        secret,
-        transactionStore,
-        sessionStore,
-<<<<<<< HEAD
+      const authClient = new AuthClient({
+        domain: DEFAULT.domain,
+        clientId: DEFAULT.clientId,
+        clientSecret: DEFAULT.clientSecret,
+        appBaseUrl: DEFAULT.appBaseUrl,
+        secret,
+        transactionStore,
+        sessionStore,
         logoutStrategy: "auto",
         includeIdTokenHintInOIDCLogoutUrl: false,
-=======
-        logoutStrategy: "oidc",
->>>>>>> 4d8c21c4
         routes: getDefaultRoutes()
       });
 
@@ -558,11 +549,7 @@
       headers.append("cookie", `__session=${sessionCookie}`);
 
       const request = new NextRequest(
-<<<<<<< HEAD
-        new URL("/auth/logout", DEFAULT.appBaseUrl),
-=======
-        new URL("/auth/logout?federated", DEFAULT.appBaseUrl),
->>>>>>> 4d8c21c4
+        new URL("/auth/logout", DEFAULT.appBaseUrl),
         {
           method: "GET",
           headers
@@ -576,37 +563,20 @@
       expect(location).toBeTruthy();
 
       const logoutUrl = new URL(location!);
-<<<<<<< HEAD
       expect(logoutUrl.pathname).toBe("/oidc/logout");
       expect(logoutUrl.searchParams.get("logout_hint")).toBe(DEFAULT.sid);
       expect(logoutUrl.searchParams.get("id_token_hint")).toBeNull();
     });
 
     it("should exclude id_token_hint from OIDC logout URL when includeIdTokenHintInOIDCLogoutUrl is false with oidc strategy", async () => {
-=======
-      expect(logoutUrl.origin).toBe(`https://${DEFAULT.domain}`);
-      expect(logoutUrl.pathname).toBe("/oidc/logout");
-      expect(logoutUrl.searchParams.get("client_id")).toBe(DEFAULT.clientId);
-      expect(logoutUrl.searchParams.get("post_logout_redirect_uri")).toBe(
-        DEFAULT.appBaseUrl
-      );
-      expect(logoutUrl.searchParams.get("logout_hint")).toBe(DEFAULT.sid);
-      expect(logoutUrl.searchParams.get("id_token_hint")).toBe(DEFAULT.idToken);
-      expect(logoutUrl.searchParams.has("federated")).toBe(true);
-      expect(logoutUrl.searchParams.get("federated")).toBe("");
-    });
-
-    it("should add federated parameter to v2 logout URL when federated is present in query", async () => {
->>>>>>> 4d8c21c4
-      const authClient = new AuthClient({
-        domain: DEFAULT.domain,
-        clientId: DEFAULT.clientId,
-        clientSecret: DEFAULT.clientSecret,
-        appBaseUrl: DEFAULT.appBaseUrl,
-        secret,
-        transactionStore,
-        sessionStore,
-<<<<<<< HEAD
+      const authClient = new AuthClient({
+        domain: DEFAULT.domain,
+        clientId: DEFAULT.clientId,
+        clientSecret: DEFAULT.clientSecret,
+        appBaseUrl: DEFAULT.appBaseUrl,
+        secret,
+        transactionStore,
+        sessionStore,
         logoutStrategy: "oidc",
         includeIdTokenHintInOIDCLogoutUrl: false,
         routes: getDefaultRoutes()
@@ -635,86 +605,6 @@
         {
           method: "GET",
           headers
-=======
-        logoutStrategy: "v2",
-        routes: getDefaultRoutes()
-      });
-
-      const request = new NextRequest(
-        new URL("/auth/logout?federated", DEFAULT.appBaseUrl),
-        {
-          method: "GET"
-        }
-      );
-
-      const response = await authClient.handleLogout(request);
-
-      expect(response.status).toBe(307);
-      const location = response.headers.get("Location");
-      expect(location).toBeTruthy();
-
-      const logoutUrl = new URL(location!);
-      expect(logoutUrl.origin).toBe(`https://${DEFAULT.domain}`);
-      expect(logoutUrl.pathname).toBe("/v2/logout");
-      expect(logoutUrl.searchParams.get("client_id")).toBe(DEFAULT.clientId);
-      expect(logoutUrl.searchParams.get("returnTo")).toBe(DEFAULT.appBaseUrl);
-      expect(logoutUrl.searchParams.has("federated")).toBe(true);
-      expect(logoutUrl.searchParams.get("federated")).toBe("");
-    });
-
-    it("should work with federated parameter and custom returnTo", async () => {
-      const customReturnTo = "https://example.com/custom-logout";
-      const authClient = new AuthClient({
-        domain: DEFAULT.domain,
-        clientId: DEFAULT.clientId,
-        clientSecret: DEFAULT.clientSecret,
-        appBaseUrl: DEFAULT.appBaseUrl,
-        secret,
-        transactionStore,
-        sessionStore,
-        logoutStrategy: "v2",
-        routes: getDefaultRoutes()
-      });
-
-      const request = new NextRequest(
-        new URL(
-          `/auth/logout?federated&returnTo=${encodeURIComponent(customReturnTo)}`,
-          DEFAULT.appBaseUrl
-        ),
-        {
-          method: "GET"
-        }
-      );
-
-      const response = await authClient.handleLogout(request);
-
-      expect(response.status).toBe(307);
-      const location = response.headers.get("Location");
-      expect(location).toBeTruthy();
-
-      const logoutUrl = new URL(location!);
-      expect(logoutUrl.searchParams.get("returnTo")).toBe(customReturnTo);
-      expect(logoutUrl.searchParams.has("federated")).toBe(true);
-    });
-
-    it("should work with auto strategy and federated parameter when OIDC is available", async () => {
-      const authClient = new AuthClient({
-        domain: DEFAULT.domain,
-        clientId: DEFAULT.clientId,
-        clientSecret: DEFAULT.clientSecret,
-        appBaseUrl: DEFAULT.appBaseUrl,
-        secret,
-        transactionStore,
-        sessionStore,
-        logoutStrategy: "auto",
-        routes: getDefaultRoutes()
-      });
-
-      const request = new NextRequest(
-        new URL("/auth/logout?federated", DEFAULT.appBaseUrl),
-        {
-          method: "GET"
->>>>>>> 4d8c21c4
         }
       );
 
@@ -726,30 +616,19 @@
 
       const logoutUrl = new URL(location!);
       expect(logoutUrl.pathname).toBe("/oidc/logout");
-<<<<<<< HEAD
       expect(logoutUrl.searchParams.get("logout_hint")).toBe(DEFAULT.sid);
       expect(logoutUrl.searchParams.get("id_token_hint")).toBeNull();
     });
 
     it("should not affect v2 logout strategy (includeIdTokenHintInOIDCLogoutUrl option has no effect)", async () => {
-=======
-      expect(logoutUrl.searchParams.has("federated")).toBe(true);
-    });
-
-    it("should work with auto strategy and federated parameter when OIDC is not available", async () => {
-      // Switch to handlers without end_session_endpoint
-      server.use(...handlersWithoutEndSession);
-
->>>>>>> 4d8c21c4
-      const authClient = new AuthClient({
-        domain: DEFAULT.domain,
-        clientId: DEFAULT.clientId,
-        clientSecret: DEFAULT.clientSecret,
-        appBaseUrl: DEFAULT.appBaseUrl,
-        secret,
-        transactionStore,
-        sessionStore,
-<<<<<<< HEAD
+      const authClient = new AuthClient({
+        domain: DEFAULT.domain,
+        clientId: DEFAULT.clientId,
+        clientSecret: DEFAULT.clientSecret,
+        appBaseUrl: DEFAULT.appBaseUrl,
+        secret,
+        transactionStore,
+        sessionStore,
         logoutStrategy: "v2",
         includeIdTokenHintInOIDCLogoutUrl: false, // should have no effect on v2 logout
         routes: getDefaultRoutes()
@@ -772,101 +651,282 @@
       const sessionCookie = await createSessionCookie(session, secret);
       const headers = new Headers();
       headers.append("cookie", `__session=${sessionCookie}`);
-=======
-        logoutStrategy: "auto",
-        routes: getDefaultRoutes()
-      });
-
-      const request = new NextRequest(
-        new URL("/auth/logout?federated", DEFAULT.appBaseUrl),
-        {
-          method: "GET"
-        }
-      );
-
-      const response = await authClient.handleLogout(request);
-
-      expect(response.status).toBe(307);
-      const location = response.headers.get("Location");
-      expect(location).toBeTruthy();
-
-      const logoutUrl = new URL(location!);
-      expect(logoutUrl.pathname).toBe("/v2/logout");
-      expect(logoutUrl.searchParams.has("federated")).toBe(true);
-    });
-
-    it("should not add federated parameter when not present in query", async () => {
-      const authClient = new AuthClient({
-        domain: DEFAULT.domain,
-        clientId: DEFAULT.clientId,
-        clientSecret: DEFAULT.clientSecret,
-        appBaseUrl: DEFAULT.appBaseUrl,
-        secret,
-        transactionStore,
-        sessionStore,
-        logoutStrategy: "v2",
-        routes: getDefaultRoutes()
-      });
->>>>>>> 4d8c21c4
-
-      const request = new NextRequest(
-        new URL("/auth/logout", DEFAULT.appBaseUrl),
-        {
-<<<<<<< HEAD
+
+      const request = new NextRequest(
+        new URL("/auth/logout", DEFAULT.appBaseUrl),
+        {
           method: "GET",
           headers
-=======
-          method: "GET"
->>>>>>> 4d8c21c4
-        }
-      );
-
-      const response = await authClient.handleLogout(request);
-
-      expect(response.status).toBe(307);
-      const location = response.headers.get("Location");
-      expect(location).toBeTruthy();
-
-      const logoutUrl = new URL(location!);
-<<<<<<< HEAD
+        }
+      );
+
+      const response = await authClient.handleLogout(request);
+
+      expect(response.status).toBe(307);
+      const location = response.headers.get("Location");
+      expect(location).toBeTruthy();
+
+      const logoutUrl = new URL(location!);
       expect(logoutUrl.pathname).toBe("/v2/logout");
       // v2 logout doesn't use these parameters anyway
       expect(logoutUrl.searchParams.get("logout_hint")).toBeNull();
       expect(logoutUrl.searchParams.get("id_token_hint")).toBeNull();
-=======
-      expect(logoutUrl.searchParams.has("federated")).toBe(false);
-    });
-
-    it("should handle federated parameter with value (federated=true)", async () => {
-      const authClient = new AuthClient({
-        domain: DEFAULT.domain,
-        clientId: DEFAULT.clientId,
-        clientSecret: DEFAULT.clientSecret,
-        appBaseUrl: DEFAULT.appBaseUrl,
-        secret,
-        transactionStore,
-        sessionStore,
-        logoutStrategy: "v2",
-        routes: getDefaultRoutes()
-      });
-
-      const request = new NextRequest(
-        new URL("/auth/logout?federated=true", DEFAULT.appBaseUrl),
-        {
-          method: "GET"
-        }
-      );
-
-      const response = await authClient.handleLogout(request);
-
-      expect(response.status).toBe(307);
-      const location = response.headers.get("Location");
-      expect(location).toBeTruthy();
-
-      const logoutUrl = new URL(location!);
+    });
+  });
+
+  describe("Federated logout support", () => {
+    it("should add federated parameter to OIDC logout URL when federated is present in query", async () => {
+      const authClient = new AuthClient({
+        domain: DEFAULT.domain,
+        clientId: DEFAULT.clientId,
+        clientSecret: DEFAULT.clientSecret,
+        appBaseUrl: DEFAULT.appBaseUrl,
+        secret,
+        transactionStore,
+        sessionStore,
+        logoutStrategy: "oidc",
+        routes: getDefaultRoutes()
+      });
+
+      const session: SessionData = {
+        user: { sub: DEFAULT.sub },
+        tokenSet: {
+          idToken: DEFAULT.idToken,
+          accessToken: DEFAULT.accessToken,
+          refreshToken: DEFAULT.refreshToken,
+          expiresAt: 123456
+        },
+        internal: {
+          sid: DEFAULT.sid,
+          createdAt: Math.floor(Date.now() / 1000)
+        }
+      };
+
+      const sessionCookie = await createSessionCookie(session, secret);
+      const headers = new Headers();
+      headers.append("cookie", `__session=${sessionCookie}`);
+
+      const request = new NextRequest(
+        new URL("/auth/logout?federated", DEFAULT.appBaseUrl),
+        {
+          method: "GET",
+          headers
+        }
+      );
+
+      const response = await authClient.handleLogout(request);
+
+      expect(response.status).toBe(307);
+      const location = response.headers.get("Location");
+      expect(location).toBeTruthy();
+
+      const logoutUrl = new URL(location!);
+      expect(logoutUrl.origin).toBe(`https://${DEFAULT.domain}`);
+      expect(logoutUrl.pathname).toBe("/oidc/logout");
+      expect(logoutUrl.searchParams.get("client_id")).toBe(DEFAULT.clientId);
+      expect(logoutUrl.searchParams.get("post_logout_redirect_uri")).toBe(
+        DEFAULT.appBaseUrl
+      );
+      expect(logoutUrl.searchParams.get("logout_hint")).toBe(DEFAULT.sid);
+      expect(logoutUrl.searchParams.get("id_token_hint")).toBe(DEFAULT.idToken);
       expect(logoutUrl.searchParams.has("federated")).toBe(true);
       expect(logoutUrl.searchParams.get("federated")).toBe("");
->>>>>>> 4d8c21c4
+    });
+
+    it("should add federated parameter to v2 logout URL when federated is present in query", async () => {
+      const authClient = new AuthClient({
+        domain: DEFAULT.domain,
+        clientId: DEFAULT.clientId,
+        clientSecret: DEFAULT.clientSecret,
+        appBaseUrl: DEFAULT.appBaseUrl,
+        secret,
+        transactionStore,
+        sessionStore,
+        logoutStrategy: "v2",
+        routes: getDefaultRoutes()
+      });
+
+      const request = new NextRequest(
+        new URL("/auth/logout?federated", DEFAULT.appBaseUrl),
+        {
+          method: "GET"
+        }
+      );
+
+      const response = await authClient.handleLogout(request);
+
+      expect(response.status).toBe(307);
+      const location = response.headers.get("Location");
+      expect(location).toBeTruthy();
+
+      const logoutUrl = new URL(location!);
+      expect(logoutUrl.origin).toBe(`https://${DEFAULT.domain}`);
+      expect(logoutUrl.pathname).toBe("/v2/logout");
+      expect(logoutUrl.searchParams.get("client_id")).toBe(DEFAULT.clientId);
+      expect(logoutUrl.searchParams.get("returnTo")).toBe(DEFAULT.appBaseUrl);
+      expect(logoutUrl.searchParams.has("federated")).toBe(true);
+      expect(logoutUrl.searchParams.get("federated")).toBe("");
+    });
+
+    it("should work with federated parameter and custom returnTo", async () => {
+      const customReturnTo = "https://example.com/custom-logout";
+      const authClient = new AuthClient({
+        domain: DEFAULT.domain,
+        clientId: DEFAULT.clientId,
+        clientSecret: DEFAULT.clientSecret,
+        appBaseUrl: DEFAULT.appBaseUrl,
+        secret,
+        transactionStore,
+        sessionStore,
+        logoutStrategy: "v2",
+        routes: getDefaultRoutes()
+      });
+
+      const request = new NextRequest(
+        new URL(
+          `/auth/logout?federated&returnTo=${encodeURIComponent(customReturnTo)}`,
+          DEFAULT.appBaseUrl
+        ),
+        {
+          method: "GET"
+        }
+      );
+
+      const response = await authClient.handleLogout(request);
+
+      expect(response.status).toBe(307);
+      const location = response.headers.get("Location");
+      expect(location).toBeTruthy();
+
+      const logoutUrl = new URL(location!);
+      expect(logoutUrl.searchParams.get("returnTo")).toBe(customReturnTo);
+      expect(logoutUrl.searchParams.has("federated")).toBe(true);
+    });
+
+    it("should work with auto strategy and federated parameter when OIDC is available", async () => {
+      const authClient = new AuthClient({
+        domain: DEFAULT.domain,
+        clientId: DEFAULT.clientId,
+        clientSecret: DEFAULT.clientSecret,
+        appBaseUrl: DEFAULT.appBaseUrl,
+        secret,
+        transactionStore,
+        sessionStore,
+        logoutStrategy: "auto",
+        routes: getDefaultRoutes()
+      });
+
+      const request = new NextRequest(
+        new URL("/auth/logout?federated", DEFAULT.appBaseUrl),
+        {
+          method: "GET"
+        }
+      );
+
+      const response = await authClient.handleLogout(request);
+
+      expect(response.status).toBe(307);
+      const location = response.headers.get("Location");
+      expect(location).toBeTruthy();
+
+      const logoutUrl = new URL(location!);
+      expect(logoutUrl.pathname).toBe("/oidc/logout");
+      expect(logoutUrl.searchParams.has("federated")).toBe(true);
+    });
+
+    it("should work with auto strategy and federated parameter when OIDC is not available", async () => {
+      // Switch to handlers without end_session_endpoint
+      server.use(...handlersWithoutEndSession);
+
+      const authClient = new AuthClient({
+        domain: DEFAULT.domain,
+        clientId: DEFAULT.clientId,
+        clientSecret: DEFAULT.clientSecret,
+        appBaseUrl: DEFAULT.appBaseUrl,
+        secret,
+        transactionStore,
+        sessionStore,
+        logoutStrategy: "auto",
+        routes: getDefaultRoutes()
+      });
+
+      const request = new NextRequest(
+        new URL("/auth/logout?federated", DEFAULT.appBaseUrl),
+        {
+          method: "GET"
+        }
+      );
+
+      const response = await authClient.handleLogout(request);
+
+      expect(response.status).toBe(307);
+      const location = response.headers.get("Location");
+      expect(location).toBeTruthy();
+
+      const logoutUrl = new URL(location!);
+      expect(logoutUrl.pathname).toBe("/v2/logout");
+      expect(logoutUrl.searchParams.has("federated")).toBe(true);
+    });
+
+    it("should not add federated parameter when not present in query", async () => {
+      const authClient = new AuthClient({
+        domain: DEFAULT.domain,
+        clientId: DEFAULT.clientId,
+        clientSecret: DEFAULT.clientSecret,
+        appBaseUrl: DEFAULT.appBaseUrl,
+        secret,
+        transactionStore,
+        sessionStore,
+        logoutStrategy: "v2",
+        routes: getDefaultRoutes()
+      });
+
+      const request = new NextRequest(
+        new URL("/auth/logout", DEFAULT.appBaseUrl),
+        {
+          method: "GET"
+        }
+      );
+
+      const response = await authClient.handleLogout(request);
+
+      expect(response.status).toBe(307);
+      const location = response.headers.get("Location");
+      expect(location).toBeTruthy();
+
+      const logoutUrl = new URL(location!);
+      expect(logoutUrl.searchParams.has("federated")).toBe(false);
+    });
+
+    it("should handle federated parameter with value (federated=true)", async () => {
+      const authClient = new AuthClient({
+        domain: DEFAULT.domain,
+        clientId: DEFAULT.clientId,
+        clientSecret: DEFAULT.clientSecret,
+        appBaseUrl: DEFAULT.appBaseUrl,
+        secret,
+        transactionStore,
+        sessionStore,
+        logoutStrategy: "v2",
+        routes: getDefaultRoutes()
+      });
+
+      const request = new NextRequest(
+        new URL("/auth/logout?federated=true", DEFAULT.appBaseUrl),
+        {
+          method: "GET"
+        }
+      );
+
+      const response = await authClient.handleLogout(request);
+
+      expect(response.status).toBe(307);
+      const location = response.headers.get("Location");
+      expect(location).toBeTruthy();
+
+      const logoutUrl = new URL(location!);
+      expect(logoutUrl.searchParams.has("federated")).toBe(true);
+      expect(logoutUrl.searchParams.get("federated")).toBe("");
     });
   });
 });