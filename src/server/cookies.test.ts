--- conflicted
+++ resolved
@@ -1,9 +1,5 @@
-<<<<<<< HEAD
-import { NextResponse } from "next/server";
+import { NextResponse } from "next/server.js";
 import * as jose from "jose";
-=======
-import { NextResponse } from "next/server.js";
->>>>>>> a063a8d9
 import { describe, expect, it } from "vitest";
 
 import { generateSecret } from "../test/utils.js";
