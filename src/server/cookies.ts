--- conflicted
+++ resolved
@@ -227,7 +227,10 @@
     // When we are writing a non-chunked cookie, we should remove the chunked cookies
     // Remove any previously stored chunks for this cookie name
     getAllChunkedCookies(reqCookies, name).forEach((cookieChunk) => {
-      deleteCookie(resCookies, cookieChunk.name, finalOptions.path);
+      deleteCookie(resCookies, cookieChunk.name, {
+        path: finalOptions.path,
+        domain: finalOptions.domain
+      });
       reqCookies.delete(cookieChunk.name);
     });
 
@@ -256,13 +259,19 @@
     for (let i = 0; i < chunksToRemove; i++) {
       const chunkIndexToRemove = chunkIndex + i;
       const chunkName = `${name}${CHUNK_PREFIX}${chunkIndexToRemove}`;
-      deleteCookie(resCookies, chunkName, finalOptions.path);
+      deleteCookie(resCookies, chunkName, {
+        path: finalOptions.path,
+        domain: finalOptions.domain
+      });
       reqCookies.delete(chunkName);
     }
   }
 
   // When we have written chunked cookies, we should remove the non-chunked cookie
-  deleteCookie(resCookies, name, finalOptions.path);
+  deleteCookie(resCookies, name, {
+    path: finalOptions.path,
+    domain: finalOptions.domain
+  });
   reqCookies.delete(name);
 }
 
@@ -331,7 +340,6 @@
   reqCookies: RequestCookies,
   resCookies: ResponseCookies,
   isLegacyCookie?: boolean,
-<<<<<<< HEAD
   options?: Pick<CookieOptions, "domain" | "path">
 ): void {
   // Delete main cookie
@@ -339,15 +347,6 @@
 
   getAllChunkedCookies(reqCookies, name, isLegacyCookie).forEach((cookie) => {
     deleteCookie(resCookies, cookie.name, options); // Delete each filtered cookie
-=======
-  path?: string
-): void {
-  // Delete main cookie
-  deleteCookie(resCookies, name, path);
-
-  getAllChunkedCookies(reqCookies, name, isLegacyCookie).forEach((cookie) => {
-    deleteCookie(resCookies, cookie.name, path); // Delete each filtered cookie
->>>>>>> a36a2b64
   });
 }
 
@@ -370,7 +369,6 @@
   res.headers.set("Expires", "0");
 }
 
-<<<<<<< HEAD
 /**
  * Deletes a cookie from the response with optional domain and path specifications.
  *
@@ -396,15 +394,4 @@
   }
 
   resCookies.set(name, "", deleteOptions);
-=======
-export function deleteCookie(
-  resCookies: ResponseCookies,
-  name: string,
-  path?: string
-) {
-  resCookies.set(name, "", {
-    maxAge: 0, // Ensure the cookie is deleted immediately
-    path: path || "/"
-  });
->>>>>>> a36a2b64
 }