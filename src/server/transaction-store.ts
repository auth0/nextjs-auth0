import type * as jose from "jose";

import * as cookies from "./cookies.js";

const TRANSACTION_COOKIE_PREFIX = "__txn_";

export interface TransactionState extends jose.JWTPayload {
  nonce: string;
  codeVerifier: string;
  responseType: string;
  state: string; // the state parameter passed to the authorization server
  returnTo: string; // the URL to redirect to after login
  maxAge?: number; // the maximum age of the authentication session
}

export interface TransactionCookieOptions {
  /**
   * The prefix of the cookie used to store the transaction state.
   *
   * Default: `__txn_{state}`.
   */
  prefix?: string;
  /**
   * The sameSite attribute of the transaction cookie.
   *
   * Default: `lax`.
   */
  sameSite?: "strict" | "lax" | "none";
  /**
   * The secure attribute of the transaction cookie.
   *
   * Default: depends on the protocol of the application's base URL. If the protocol is `https`, then `true`, otherwise `false`.
   */
  secure?: boolean;
  /**
   * The path attribute of the transaction cookie. Will be set to '/' by default.
   */
  path?: string;
  /**
<<<<<<< HEAD
   * Specifies the value for the {@link https://tools.ietf.org/html/rfc6265#section-5.2.3|Domain Set-Cookie attribute}. By default, no
   * domain is set, and most clients will consider the cookie to apply to only
   * the current domain.
   */
  domain?: string;
=======
   * The expiration time for transaction cookies in seconds.
   * If not provided, defaults to 1 hour (3600 seconds).
   *
   * @default 3600
   */
  maxAge?: number;
>>>>>>> a36a2b64
}

export interface TransactionStoreOptions {
  secret: string;
  cookieOptions?: TransactionCookieOptions;
  /**
   * Controls whether multiple parallel login transactions are allowed.
   * When false, only one transaction cookie is maintained at a time.
   * When true (default), multiple transaction cookies can coexist for multi-tab support.
   *
   * @default true
   */
  enableParallelTransactions?: boolean;
}

/**
 * TransactionStore is responsible for storing the state required to successfully complete
 * an authentication transaction. The store relies on encrypted, stateless cookies to store
 * the transaction state.
 */
export class TransactionStore {
  private readonly secret: string;
  private readonly transactionCookiePrefix: string;
  private readonly cookieOptions: cookies.CookieOptions;
  private readonly enableParallelTransactions: boolean;

  constructor({
    secret,
    cookieOptions,
    enableParallelTransactions
  }: TransactionStoreOptions) {
    this.secret = secret;
    this.transactionCookiePrefix =
      cookieOptions?.prefix ?? TRANSACTION_COOKIE_PREFIX;
    this.cookieOptions = {
      httpOnly: true,
      sameSite: cookieOptions?.sameSite ?? "lax", // required to allow the cookie to be sent on the callback request
      secure: cookieOptions?.secure ?? false,
      path: cookieOptions?.path ?? "/",
<<<<<<< HEAD
      domain: cookieOptions?.domain,
      maxAge: 60 * 60 // 1 hour in seconds
=======
      maxAge: cookieOptions?.maxAge || 60 * 60 // 1 hour in seconds
>>>>>>> a36a2b64
    };
    this.enableParallelTransactions = enableParallelTransactions ?? true;
  }

  /**
   * Returns the name of the cookie used to store the transaction state.
   * The cookie name is derived from the state parameter to prevent collisions
   * between different transactions.
   */
  private getTransactionCookieName(state: string) {
    return this.enableParallelTransactions
      ? `${this.transactionCookiePrefix}${state}`
      : `${this.transactionCookiePrefix}`;
  }

  /**
   * Returns the configured prefix for transaction cookies.
   */
  public getCookiePrefix(): string {
    return this.transactionCookiePrefix;
  }

  /**
   * Saves the transaction state to an encrypted cookie.
   *
   * @param resCookies - The response cookies object to set the transaction cookie on
   * @param transactionState - The transaction state to save
   * @param reqCookies - Optional request cookies to check for existing transactions.
   *                     When provided and `enableParallelTransactions` is false,
   *                     will check for existing transaction cookies. When omitted,
   *                     the existence check is skipped for performance optimization.
   * @throws {Error} When transaction state is missing required state parameter
   */
  async save(
    resCookies: cookies.ResponseCookies,
    transactionState: TransactionState,
    reqCookies?: cookies.RequestCookies
  ) {
    if (!transactionState.state) {
      throw new Error("Transaction state is required");
    }

    // When parallel transactions are disabled, check if a transaction already exists
    if (reqCookies && !this.enableParallelTransactions) {
      const cookieName = this.getTransactionCookieName(transactionState.state);
      const existingCookie = reqCookies.get(cookieName);
      if (existingCookie) {
        console.warn(
          "A transaction is already in progress. Only one transaction is allowed when parallel transactions are disabled."
        );
        return;
      }
    }

    const expirationSeconds = this.cookieOptions.maxAge!;
    const expiration = Math.floor(Date.now() / 1000 + expirationSeconds);
    const jwe = await cookies.encrypt(
      transactionState,
      this.secret,
      expiration
    );

    resCookies.set(
      this.getTransactionCookieName(transactionState.state),
      jwe.toString(),
      this.cookieOptions
    );
  }

  async get(reqCookies: cookies.RequestCookies, state: string) {
    const cookieName = this.getTransactionCookieName(state);
    const cookieValue = reqCookies.get(cookieName)?.value;

    if (!cookieValue) {
      return null;
    }

    return cookies.decrypt<TransactionState>(cookieValue, this.secret);
  }

  async delete(resCookies: cookies.ResponseCookies, state: string) {
<<<<<<< HEAD
    cookies.deleteCookie(resCookies, this.getTransactionCookieName(state), {
      domain: this.cookieConfig.domain,
      path: this.cookieConfig.path
    });
=======
    cookies.deleteCookie(
      resCookies,
      this.getTransactionCookieName(state),
      this.cookieOptions.path
    );
>>>>>>> a36a2b64
  }

  /**
   * Deletes all transaction cookies based on the configured prefix.
   */
  async deleteAll(
    reqCookies: cookies.RequestCookies,
    resCookies: cookies.ResponseCookies
  ) {
    const txnPrefix = this.getCookiePrefix();
    const deleteOptions = {
      domain: this.cookieConfig.domain,
      path: this.cookieConfig.path
    };
    
    reqCookies.getAll().forEach((cookie) => {
      if (cookie.name.startsWith(txnPrefix)) {
<<<<<<< HEAD
        cookies.deleteCookie(resCookies, cookie.name, deleteOptions);
=======
        cookies.deleteCookie(resCookies, cookie.name, this.cookieOptions.path);
>>>>>>> a36a2b64
      }
    });
  }
}<|MERGE_RESOLUTION|>--- conflicted
+++ resolved
@@ -37,20 +37,18 @@
    */
   path?: string;
   /**
-<<<<<<< HEAD
    * Specifies the value for the {@link https://tools.ietf.org/html/rfc6265#section-5.2.3|Domain Set-Cookie attribute}. By default, no
    * domain is set, and most clients will consider the cookie to apply to only
    * the current domain.
    */
   domain?: string;
-=======
+  /**
    * The expiration time for transaction cookies in seconds.
    * If not provided, defaults to 1 hour (3600 seconds).
    *
    * @default 3600
    */
   maxAge?: number;
->>>>>>> a36a2b64
 }
 
 export interface TransactionStoreOptions {
@@ -90,12 +88,8 @@
       sameSite: cookieOptions?.sameSite ?? "lax", // required to allow the cookie to be sent on the callback request
       secure: cookieOptions?.secure ?? false,
       path: cookieOptions?.path ?? "/",
-<<<<<<< HEAD
       domain: cookieOptions?.domain,
-      maxAge: 60 * 60 // 1 hour in seconds
-=======
       maxAge: cookieOptions?.maxAge || 60 * 60 // 1 hour in seconds
->>>>>>> a36a2b64
     };
     this.enableParallelTransactions = enableParallelTransactions ?? true;
   }
@@ -177,18 +171,10 @@
   }
 
   async delete(resCookies: cookies.ResponseCookies, state: string) {
-<<<<<<< HEAD
     cookies.deleteCookie(resCookies, this.getTransactionCookieName(state), {
-      domain: this.cookieConfig.domain,
-      path: this.cookieConfig.path
+      domain: this.cookieOptions.domain,
+      path: this.cookieOptions.path
     });
-=======
-    cookies.deleteCookie(
-      resCookies,
-      this.getTransactionCookieName(state),
-      this.cookieOptions.path
-    );
->>>>>>> a36a2b64
   }
 
   /**
@@ -200,17 +186,13 @@
   ) {
     const txnPrefix = this.getCookiePrefix();
     const deleteOptions = {
-      domain: this.cookieConfig.domain,
-      path: this.cookieConfig.path
+      domain: this.cookieOptions.domain,
+      path: this.cookieOptions.path
     };
-    
+
     reqCookies.getAll().forEach((cookie) => {
       if (cookie.name.startsWith(txnPrefix)) {
-<<<<<<< HEAD
         cookies.deleteCookie(resCookies, cookie.name, deleteOptions);
-=======
-        cookies.deleteCookie(resCookies, cookie.name, this.cookieOptions.path);
->>>>>>> a36a2b64
       }
     });
   }
