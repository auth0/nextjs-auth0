import { NextResponse, type NextRequest } from "next/server.js";
import * as jose from "jose";
import * as oauth from "oauth4webapi";
import * as client from "openid-client";



import packageJson from "../../package.json" with { type: "json" };
import { AccessTokenError, AccessTokenErrorCode, AccessTokenForConnectionError, AccessTokenForConnectionErrorCode, AuthorizationCodeGrantError, AuthorizationCodeGrantRequestError, AuthorizationError, BackchannelAuthenticationError, BackchannelAuthenticationNotSupportedError, BackchannelLogoutError, ConnectAccountError, ConnectAccountErrorCodes, DiscoveryError, DPoPError, DPoPErrorCode, InvalidStateError, MissingStateError, MyAccountApiError, OAuth2Error, SdkError } from "../errors/index.js";
import { CompleteConnectAccountRequest, CompleteConnectAccountResponse, ConnectAccountOptions, ConnectAccountRequest, ConnectAccountResponse } from "../types/connected-accounts.js";
import { DpopKeyPair, DpopOptions } from "../types/dpop.js";
import { AccessTokenForConnectionOptions, AccessTokenSet, AuthorizationParameters, BackchannelAuthenticationOptions, BackchannelAuthenticationResponse, ConnectionTokenSet, GetAccessTokenOptions, LogoutStrategy, LogoutToken, RESPONSE_TYPES, SessionData, StartInteractiveLoginOptions, SUBJECT_TOKEN_TYPES, TokenSet, User } from "../types/index.js";
import { mergeAuthorizationParamsIntoSearchParams } from "../utils/authorization-params-helpers.js";
import { DEFAULT_SCOPES } from "../utils/constants.js";
import { withDPoPNonceRetry } from "../utils/dpopUtils.js";
<<<<<<< HEAD
import { ensureNoLeadingSlash, ensureTrailingSlash, normalizeWithBasePath, removeTrailingSlash } from "../utils/pathUtils.js";
import { ensureDefaultScope, getScopeForAudience } from "../utils/scope-helpers.js";
=======
import {
  ensureNoLeadingSlash,
  ensureTrailingSlash,
  normalizeWithBasePath,
  removeTrailingSlash
} from "../utils/pathUtils.js";
import {
  buildForwardedRequestHeaders,
  buildForwardedResponseHeaders
} from "../utils/proxy.js";
import {
  ensureDefaultScope,
  getScopeForAudience
} from "../utils/scope-helpers.js";
>>>>>>> c8e5ce4d
import { getSessionChangesAfterGetAccessToken } from "../utils/session-changes-helpers.js";
import { compareScopes, findAccessTokenSet, mergeScopes, tokenSetFromAccessTokenSet } from "../utils/token-set-helpers.js";
import { toSafeRedirect } from "../utils/url-helpers.js";
import { addCacheControlHeadersForSession } from "./cookies.js";
import { AccessTokenFactory, Fetcher, FetcherConfig, FetcherHooks, FetcherMinimalConfig } from "./fetcher.js";
import { AbstractSessionStore } from "./session/abstract-session-store.js";
import { TransactionState, TransactionStore } from "./transaction-store.js";
import { filterDefaultIdTokenClaims } from "./user.js";


export type BeforeSessionSavedHook = (
  session: SessionData,
  idToken: string | null
) => Promise<SessionData>;

export type OnCallbackContext = {
  /**
   * The type of response expected from the authorization server.
   * One of {@link RESPONSE_TYPES}
   */
  responseType?: RESPONSE_TYPES;
  /**
   * The URL or path the user should be redirected to after completing the transaction.
   */
  returnTo?: string;
  /**
   * The connected account information when the responseType is {@link RESPONSE_TYPES.CONNECT_CODE}
   */
  connectedAccount?: CompleteConnectAccountResponse;
};
export type OnCallbackHook = (
  error: SdkError | null,
  ctx: OnCallbackContext,
  session: SessionData | null
) => Promise<NextResponse>;

// params passed to the /authorize endpoint that cannot be overwritten
const INTERNAL_AUTHORIZE_PARAMS = [
  "client_id",
  "redirect_uri",
  "response_type",
  "code_challenge",
  "code_challenge_method",
  "state",
  "nonce"
];

/**
 * A constant representing the grant type for federated connection access token exchange.
 *
 * This grant type is used in OAuth token exchange scenarios where a federated connection
 * access token is required. It is specific to Auth0's implementation and follows the
 * "urn:auth0:params:oauth:grant-type:token-exchange:federated-connection-access-token" format.
 */
const GRANT_TYPE_FEDERATED_CONNECTION_ACCESS_TOKEN =
  "urn:auth0:params:oauth:grant-type:token-exchange:federated-connection-access-token";

/**
 * A constant representing the token type for federated connection access tokens.
 * This is used to specify the type of token being requested from Auth0.
 *
 * @constant
 * @type {string}
 */
const REQUESTED_TOKEN_TYPE_FEDERATED_CONNECTION_ACCESS_TOKEN =
  "http://auth0.com/oauth/token-type/federated-connection-access-token";

export interface Routes {
  login: string;
  logout: string;
  callback: string;
  profile: string;
  accessToken: string;
  backChannelLogout: string;
  connectAccount: string;
}
export type RoutesOptions = Partial<
  Pick<
    Routes,
    "login" | "callback" | "logout" | "backChannelLogout" | "connectAccount"
  >
>;

export interface AuthClientOptions {
  transactionStore: TransactionStore;
  sessionStore: AbstractSessionStore;

  domain: string;
  clientId: string;
  clientSecret?: string;
  clientAssertionSigningKey?: string | jose.CryptoKey;
  clientAssertionSigningAlg?: string;
  authorizationParameters?: AuthorizationParameters;
  pushedAuthorizationRequests?: boolean;

  secret: string;
  appBaseUrl: string;
  signInReturnToPath?: string;
  logoutStrategy?: LogoutStrategy;
  includeIdTokenHintInOIDCLogoutUrl?: boolean;

  beforeSessionSaved?: BeforeSessionSavedHook;
  onCallback?: OnCallbackHook;

  routes: Routes;

  // custom fetch implementation to allow for dependency injection
  fetch?: typeof fetch;
  jwksCache?: jose.JWKSCacheInput;
  allowInsecureRequests?: boolean;
  httpTimeout?: number;
  enableTelemetry?: boolean;
  enableAccessTokenEndpoint?: boolean;
  noContentProfileResponseWhenUnauthenticated?: boolean;
  enableConnectAccountEndpoint?: boolean;

  useDPoP?: boolean;
  dpopKeyPair?: DpopKeyPair;
  dpopOptions?: DpopOptions;

  /**
   * @future This option is reserved for future implementation.
   * Currently not used - placeholder for upcoming nonce persistence feature.
   */
  // dpopHandleStorage?: DPoPHandleStorageInterface; // Commented out until implementation
}

function createRouteUrl(path: string, baseUrl: string) {
  return new URL(
    ensureNoLeadingSlash(normalizeWithBasePath(path)),
    ensureTrailingSlash(baseUrl)
  );
}

export class AuthClient {
  private transactionStore: TransactionStore;
  private sessionStore: AbstractSessionStore;

  private clientMetadata: oauth.Client;
  private clientSecret?: string;
  private clientAssertionSigningKey?: string | jose.CryptoKey;
  private clientAssertionSigningAlg: string;
  private domain: string;
  private authorizationParameters: AuthorizationParameters;
  private pushedAuthorizationRequests: boolean;

  private appBaseUrl: string;
  private signInReturnToPath: string;
  private logoutStrategy: LogoutStrategy;
  private includeIdTokenHintInOIDCLogoutUrl: boolean;

  private beforeSessionSaved?: BeforeSessionSavedHook;
  private onCallback: OnCallbackHook;

  private routes: Routes;

  private fetch: typeof fetch;
  private jwksCache: jose.JWKSCacheInput;
  private allowInsecureRequests: boolean;
  private httpTimeout: number;
  private httpOptions: () => { signal: AbortSignal; headers: Headers };

  private authorizationServerMetadata?: oauth.AuthorizationServer;

  private readonly enableAccessTokenEndpoint: boolean;
  private readonly noContentProfileResponseWhenUnauthenticated: boolean;
  private readonly enableConnectAccountEndpoint: boolean;

  private dpopOptions?: DpopOptions;

  private dpopKeyPair?: DpopKeyPair;
  private readonly useDPoP: boolean;

  private proxyFetchers: { [audience: string]: Fetcher<Response> } = {};

  constructor(options: AuthClientOptions) {
    // dependencies
    this.fetch = options.fetch || fetch;
    this.jwksCache = options.jwksCache || {};
    this.allowInsecureRequests = options.allowInsecureRequests ?? false;
    this.httpTimeout = options.httpTimeout ?? 5000;
    this.httpOptions = () => {
      const headers = new Headers();
      const enableTelemetry = options.enableTelemetry ?? true;
      if (enableTelemetry) {
        const name = "nextjs-auth0";
        const version = packageJson.version;

        headers.set("User-Agent", `${name}/${version}`);
        headers.set(
          "Auth0-Client",
          encodeBase64(
            JSON.stringify({
              name,
              version
            })
          )
        );
      }

      return {
        signal: AbortSignal.timeout(this.httpTimeout),
        headers
      };
    };

    if (this.allowInsecureRequests && process.env.NODE_ENV === "production") {
      console.warn(
        "allowInsecureRequests is enabled in a production environment. This is not recommended."
      );
    }

    // stores
    this.transactionStore = options.transactionStore;
    this.sessionStore = options.sessionStore;

    // authorization server
    this.domain = options.domain;
    this.clientMetadata = { client_id: options.clientId };

    // Apply DPoP timing validation options to client metadata if provided
    if (options.dpopOptions) {
      if (typeof options.dpopOptions.clockSkew === "number") {
        this.clientMetadata[oauth.clockSkew] = options.dpopOptions.clockSkew;
      }
      if (typeof options.dpopOptions.clockTolerance === "number") {
        this.clientMetadata[oauth.clockTolerance] =
          options.dpopOptions.clockTolerance;
      }
    }

    // Store dpopOptions for use in retry logic
    this.dpopOptions = options.dpopOptions;
    this.clientSecret = options.clientSecret;
    this.authorizationParameters = options.authorizationParameters || {
      scope: DEFAULT_SCOPES
    };
    this.pushedAuthorizationRequests =
      options.pushedAuthorizationRequests ?? false;
    this.clientAssertionSigningKey = options.clientAssertionSigningKey;
    this.clientAssertionSigningAlg =
      options.clientAssertionSigningAlg || "RS256";

    this.authorizationParameters.scope = ensureDefaultScope(
      this.authorizationParameters
    );

    const scope = getScopeForAudience(
      this.authorizationParameters.scope,
      this.authorizationParameters.audience
    )
      ?.split(" ")
      .map((s) => s.trim());
    if (!scope || !scope.includes("openid")) {
      throw new Error(
        "The 'openid' scope must be included in the set of scopes. See https://auth0.com/docs"
      );
    }

    // application
    this.appBaseUrl = options.appBaseUrl;
    this.signInReturnToPath = options.signInReturnToPath || "/";

    // validate logout strategy
    const validStrategies = ["auto", "oidc", "v2"] as const;
    let logoutStrategy = options.logoutStrategy || "auto";
    if (!validStrategies.includes(logoutStrategy)) {
      console.error(
        `Invalid logoutStrategy: ${logoutStrategy}. Must be one of: ${validStrategies.join(", ")}. Defaulting to "auto"`
      );
      logoutStrategy = "auto";
    }
    this.logoutStrategy = logoutStrategy;
    this.includeIdTokenHintInOIDCLogoutUrl =
      options.includeIdTokenHintInOIDCLogoutUrl ?? true;

    // hooks
    this.beforeSessionSaved = options.beforeSessionSaved;
    this.onCallback = options.onCallback || this.defaultOnCallback;

    // routes
    this.routes = options.routes;

    this.enableAccessTokenEndpoint = options.enableAccessTokenEndpoint ?? true;
    this.noContentProfileResponseWhenUnauthenticated =
      options.noContentProfileResponseWhenUnauthenticated ?? false;
    this.enableConnectAccountEndpoint =
      options.enableConnectAccountEndpoint ?? false;

    this.useDPoP = options.useDPoP ?? false;

    // Initialize DPoP if enabled. Check useDPoP flag first to avoid timing attacks.
    if ((options.useDPoP ?? false) && options.dpopKeyPair) {
      this.dpopKeyPair = options.dpopKeyPair;
    }
  }

  async handler(req: NextRequest): Promise<NextResponse> {
    const { pathname } = req.nextUrl;
    const sanitizedPathname = removeTrailingSlash(pathname);
    const method = req.method;

    if (method === "GET" && sanitizedPathname === this.routes.login) {
      return this.handleLogin(req);
    } else if (method === "GET" && sanitizedPathname === this.routes.logout) {
      return this.handleLogout(req);
    } else if (method === "GET" && sanitizedPathname === this.routes.callback) {
      return this.handleCallback(req);
    } else if (method === "GET" && sanitizedPathname === this.routes.profile) {
      return this.handleProfile(req);
    } else if (
      method === "GET" &&
      sanitizedPathname === this.routes.accessToken &&
      this.enableAccessTokenEndpoint
    ) {
      return this.handleAccessToken(req);
    } else if (
      method === "POST" &&
      sanitizedPathname === this.routes.backChannelLogout
    ) {
      return this.handleBackChannelLogout(req);
    } else if (
      method === "GET" &&
      sanitizedPathname === this.routes.connectAccount &&
      this.enableConnectAccountEndpoint
    ) {
      return this.handleConnectAccount(req);
    } else if (sanitizedPathname.startsWith("/me")) {
      return this.handleMyAccount(req);
    } else if (sanitizedPathname.startsWith("/my-org")) {
      return this.handleMyOrg(req);
    } else {
      // no auth handler found, simply touch the sessions
      // TODO: this should only happen if rolling sessions are enabled. Also, we should
      // try to avoid reading from the DB (for stateful sessions) on every request if possible.
      const res = NextResponse.next();
      const session = await this.sessionStore.get(req.cookies);

      if (session) {
        // we pass the existing session (containing an `createdAt` timestamp) to the set method
        // which will update the cookie's `maxAge` property based on the `createdAt` time
        await this.sessionStore.set(req.cookies, res.cookies, {
          ...session
        });
        addCacheControlHeadersForSession(res);
      }

      return res;
    }
  }

  async startInteractiveLogin(
    options: StartInteractiveLoginOptions = {}
  ): Promise<NextResponse> {
    const redirectUri = createRouteUrl(this.routes.callback, this.appBaseUrl); // must be registered with the authorization server
    let returnTo = this.signInReturnToPath;

    // Validate returnTo parameter
    if (options.returnTo) {
      const safeBaseUrl = new URL(
        (this.authorizationParameters.redirect_uri as string | undefined) ||
          this.appBaseUrl
      );
      const sanitizedReturnTo = toSafeRedirect(options.returnTo, safeBaseUrl);

      if (sanitizedReturnTo) {
        returnTo =
          sanitizedReturnTo.pathname +
          sanitizedReturnTo.search +
          sanitizedReturnTo.hash;
      }
    }

    // Generate PKCE challenges
    const codeChallengeMethod = "S256";
    const codeVerifier = oauth.generateRandomCodeVerifier();
    const codeChallenge = await oauth.calculatePKCECodeChallenge(codeVerifier);
    const state = oauth.generateRandomState();
    const nonce = oauth.generateRandomNonce();

    // Construct base authorization parameters
    // If provided on both sides, this does not merge the scope property,
    // instead, the scope from the right side (options) fully overrides the left side.
    // This is done to avoid breaking existing behavior.
    const authorizationParams = mergeAuthorizationParamsIntoSearchParams(
      this.authorizationParameters,
      options.authorizationParameters,
      INTERNAL_AUTHORIZE_PARAMS
    );
    authorizationParams.set("client_id", this.clientMetadata.client_id);
    authorizationParams.set("redirect_uri", redirectUri.toString());
    authorizationParams.set("response_type", RESPONSE_TYPES.CODE);
    authorizationParams.set("code_challenge", codeChallenge);
    authorizationParams.set("code_challenge_method", codeChallengeMethod);
    authorizationParams.set("state", state);
    authorizationParams.set("nonce", nonce);

    // Add dpop_jkt parameter if DPoP is enabled
    if (this.dpopKeyPair) {
      try {
        const publicKeyJwk = await jose.exportJWK(this.dpopKeyPair.publicKey);
        const dpopJkt = await jose.calculateJwkThumbprint(publicKeyJwk);
        authorizationParams.set("dpop_jkt", dpopJkt);
      } catch (error) {
        throw new DPoPError(
          DPoPErrorCode.DPOP_JKT_CALCULATION_FAILED,
          "DPoP is enabled but failed to calculate key thumbprint (dpop_jkt). " +
            "This is required for secure DPoP binding. Please check your key configuration.",
          error instanceof Error ? error : undefined
        );
      }
    }

    // Prepare transaction state
    const transactionState: TransactionState = {
      nonce,
      maxAge: this.authorizationParameters.max_age,
      codeVerifier,
      responseType: RESPONSE_TYPES.CODE,
      state,
      returnTo,
      scope: authorizationParams.get("scope") || undefined,
      audience: authorizationParams.get("audience") || undefined
    };

    // Generate authorization URL with PAR handling
    const [error, authorizationUrl] =
      await this.authorizationUrl(authorizationParams);
    if (error) {
      return new NextResponse(
        "An error occurred while trying to initiate the login request.",
        {
          status: 500
        }
      );
    }

    // Set response and save transaction
    const res = NextResponse.redirect(authorizationUrl.toString());

    // Save transaction state
    await this.transactionStore.save(res.cookies, transactionState);

    return res;
  }

  async handleLogin(req: NextRequest): Promise<NextResponse> {
    const searchParams = Object.fromEntries(req.nextUrl.searchParams.entries());

    // Always forward all parameters
    // When PAR is disabled, parameters go to authorization URL as before
    // When PAR is enabled, all parameters are sent securely in the PAR request body

    // do not pass returnTo as part of authorizationParameters
    // returnTo should only be used in txn state
    const { returnTo, ...authorizationParameters } = searchParams;

    const options: StartInteractiveLoginOptions = {
      authorizationParameters,
      returnTo: returnTo
    };
    return this.startInteractiveLogin(options);
  }

  async handleLogout(req: NextRequest): Promise<NextResponse> {
    const session = await this.sessionStore.get(req.cookies);
    const [discoveryError, authorizationServerMetadata] =
      await this.discoverAuthorizationServerMetadata();

    if (discoveryError) {
      // Clean up session on discovery error
      const errorResponse = new NextResponse(
        "An error occurred while trying to initiate the logout request.",
        {
          status: 500
        }
      );
      await this.sessionStore.delete(req.cookies, errorResponse.cookies);
      await this.transactionStore.deleteAll(req.cookies, errorResponse.cookies);
      return errorResponse;
    }

    const returnTo =
      req.nextUrl.searchParams.get("returnTo") || this.appBaseUrl;
    const federated = req.nextUrl.searchParams.has("federated");

    const createV2LogoutResponse = (): NextResponse => {
      const url = new URL("/v2/logout", this.issuer);
      url.searchParams.set("returnTo", returnTo);
      url.searchParams.set("client_id", this.clientMetadata.client_id);

      if (federated) {
        url.searchParams.set("federated", "");
      }

      return NextResponse.redirect(url);
    };

    const createOIDCLogoutResponse = (): NextResponse => {
      const url = new URL(authorizationServerMetadata.end_session_endpoint!);
      url.searchParams.set("client_id", this.clientMetadata.client_id);
      url.searchParams.set("post_logout_redirect_uri", returnTo);

      if (session?.internal.sid) {
        url.searchParams.set("logout_hint", session.internal.sid);
      }

      if (this.includeIdTokenHintInOIDCLogoutUrl && session?.tokenSet.idToken) {
        url.searchParams.set("id_token_hint", session.tokenSet.idToken);
      }

      if (federated) {
        url.searchParams.set("federated", "");
      }

      return NextResponse.redirect(url);
    };

    // Determine logout strategy and create appropriate response
    let logoutResponse: NextResponse;

    if (this.logoutStrategy === "v2") {
      // Always use v2 logout endpoint
      logoutResponse = createV2LogoutResponse();
    } else if (this.logoutStrategy === "oidc") {
      // Always use OIDC RP-Initiated Logout
      if (!authorizationServerMetadata.end_session_endpoint) {
        // Clean up session on OIDC error
        const errorResponse = new NextResponse(
          "OIDC RP-Initiated Logout is not supported by the authorization server. Enable it or use a different logout strategy.",
          {
            status: 500
          }
        );
        await this.sessionStore.delete(req.cookies, errorResponse.cookies);
        await this.transactionStore.deleteAll(
          req.cookies,
          errorResponse.cookies
        );
        return errorResponse;
      }
      logoutResponse = createOIDCLogoutResponse();
    } else {
      // Auto strategy (default): Try OIDC first, fallback to v2 if not available
      if (!authorizationServerMetadata.end_session_endpoint) {
        console.warn(
          "The Auth0 client does not have RP-initiated logout enabled, the user will be redirected to the `/v2/logout` endpoint instead. Learn how to enable it here: https://auth0.com/docs/authenticate/login/logout/log-users-out-of-auth0#enable-endpoint-discovery"
        );
        logoutResponse = createV2LogoutResponse();
      } else {
        logoutResponse = createOIDCLogoutResponse();
      }
    }

    // Clean up session and transaction cookies
    await this.sessionStore.delete(req.cookies, logoutResponse.cookies);
    addCacheControlHeadersForSession(logoutResponse);

    // Clear any orphaned transaction cookies
    await this.transactionStore.deleteAll(req.cookies, logoutResponse.cookies);

    return logoutResponse;
  }

  async handleCallback(req: NextRequest): Promise<NextResponse> {
    const state = req.nextUrl.searchParams.get("state");
    if (!state) {
      return this.handleCallbackError(new MissingStateError(), {}, req);
    }

    const transactionStateCookie = await this.transactionStore.get(
      req.cookies,
      state
    );
    if (!transactionStateCookie) {
      return this.onCallback(new InvalidStateError(), {}, null);
    }

    const transactionState = transactionStateCookie.payload;
    const onCallbackCtx: OnCallbackContext = {
      responseType: transactionState.responseType,
      returnTo: transactionState.returnTo
    };

    if (transactionState.responseType === RESPONSE_TYPES.CONNECT_CODE) {
      const session = await this.sessionStore.get(req.cookies);

      if (!session) {
        return this.handleCallbackError(
          new ConnectAccountError({
            code: ConnectAccountErrorCodes.MISSING_SESSION,
            message: "The user does not have an active session."
          }),
          onCallbackCtx,
          req,
          state
        );
      }

      // get an access token for connected accounts
      const [tokenSetError, tokenSetResponse] = await this.getTokenSet(
        session,
        {
          audience: `${this.issuer}/me/`,
          scope: "create:me:connected_accounts"
        }
      );

      if (tokenSetError) {
        return this.handleCallbackError(
          tokenSetError,
          onCallbackCtx,
          req,
          state
        );
      }

      const [completeConnectAccountError, connectedAccount] =
        await this.completeConnectAccount({
          tokenSet: tokenSetResponse.tokenSet,
          authSession: transactionState.authSession!,
          connectCode: req.nextUrl.searchParams.get("connect_code")!,
          redirectUri: createRouteUrl(
            this.routes.callback,
            this.appBaseUrl
          ).toString(),
          codeVerifier: transactionState.codeVerifier
        });

      if (completeConnectAccountError) {
        return this.handleCallbackError(
          completeConnectAccountError,
          onCallbackCtx,
          req,
          state
        );
      }

      const res = await this.onCallback(
        null,
        {
          ...onCallbackCtx,
          connectedAccount
        },
        session
      );

      await this.transactionStore.delete(res.cookies, state);

      return res;
    }

    const [discoveryError, authorizationServerMetadata] =
      await this.discoverAuthorizationServerMetadata();

    if (discoveryError) {
      return this.handleCallbackError(
        discoveryError,
        onCallbackCtx,
        req,
        state
      );
    }

    let codeGrantParams: URLSearchParams;
    try {
      codeGrantParams = oauth.validateAuthResponse(
        authorizationServerMetadata,
        this.clientMetadata,
        req.nextUrl.searchParams,
        transactionState.state
      );
    } catch (e: any) {
      return this.handleCallbackError(
        new AuthorizationError({
          cause: new OAuth2Error({
            code: e.error,
            message: e.error_description
          })
        }),
        onCallbackCtx,
        req,
        state
      );
    }

    let codeGrantResponse: Response;
    let redirectUri: URL;
    let authorizationCodeGrantRequestCall: () => Promise<Response>;

    try {
      redirectUri = createRouteUrl(this.routes.callback, this.appBaseUrl); // must be registered with the authorization server

      // Create DPoP handle ONCE outside the closure so it persists across retries.
      // This is required by RFC 9449: the handle must learn and reuse the nonce from
      // the DPoP-Nonce header across multiple attempts.
      const dpopHandle =
        this.useDPoP && this.dpopKeyPair
          ? oauth.DPoP(this.clientMetadata, this.dpopKeyPair)
          : undefined;

      authorizationCodeGrantRequestCall = async () =>
        oauth.authorizationCodeGrantRequest(
          authorizationServerMetadata,
          this.clientMetadata,
          await this.getClientAuth(),
          codeGrantParams,
          redirectUri.toString(),
          transactionState.codeVerifier,
          {
            ...this.httpOptions(),
            [oauth.customFetch]: this.fetch,
            [oauth.allowInsecureRequests]: this.allowInsecureRequests,
            ...(dpopHandle && {
              DPoP: dpopHandle
            })
          }
        );

      // NOTE: Unlike refresh token and connection token flows, the auth code flow
      // wraps only the HTTP request (not response processing) in withDPoPNonceRetry().
      // This is intentional: withDPoPNonceRetry() expects a Response object to inspect
      // for nonce retries. If response processing is included in the wrapper, it returns
      // a processed object and retry logic breaks. Response processing happens after
      // (see line 807) to maintain compatibility with the retry mechanism.
      codeGrantResponse = await withDPoPNonceRetry(
        authorizationCodeGrantRequestCall,
        {
          isDPoPEnabled: !!dpopHandle,
          ...this.dpopOptions?.retry
        }
      );
    } catch (e: any) {
      return this.handleCallbackError(
        new AuthorizationCodeGrantRequestError(e.message),
        onCallbackCtx,
        req,
        state
      );
    }
    let oidcRes: oauth.TokenEndpointResponse;
    try {
      // Log DPoP configuration for debugging
      console.log(`[DEBUG] Authorization Code Exchange:`);
      console.log(`[DEBUG] - useDPoP: ${this.useDPoP}`);
      console.log(`[DEBUG] - dpopKeyPair present: ${!!this.dpopKeyPair}`);
      console.log(`[DEBUG] - DPoP handle will be created: ${this.useDPoP && !!this.dpopKeyPair}`);
      
      // Process the authorization code response
      // For authorization code flows, oauth4webapi handles DPoP nonce management internally
      // No need for manual retry since authorization codes are single-use
      oidcRes = await oauth.processAuthorizationCodeResponse(
        authorizationServerMetadata,
        this.clientMetadata,
        codeGrantResponse,
        {
          expectedNonce: transactionState.nonce,
          maxAge: transactionState.maxAge,
          requireIdToken: true
        }
      );
    } catch (e: any) {
      return this.handleCallbackError(
        new AuthorizationCodeGrantError({
          cause: new OAuth2Error({
            code: e.error,
            message: e.error_description
          })
        }),
        onCallbackCtx,
        req,
        state
      );
    }

    const idTokenClaims = oauth.getValidatedIdTokenClaims(oidcRes)!;
    
    // CRITICAL DEBUGGING: Decode and inspect access token to verify DPoP binding
    let accessTokenPayload: any = undefined;
    try {
      const accessTokenParts = oidcRes.access_token?.split('.');
      if (accessTokenParts && accessTokenParts.length === 3) {
        const payload = accessTokenParts[1];
        const decoded = JSON.parse(Buffer.from(payload, 'base64').toString('utf-8'));
        accessTokenPayload = decoded;
        console.log(`[DEBUG] Access Token Payload (from initial login):`);
        console.log(`[DEBUG] - cnf claim present: ${!!decoded.cnf}`);
        console.log(`[DEBUG] - cnf value: ${decoded.cnf ? JSON.stringify(decoded.cnf) : 'MISSING'}`);
        console.log(`[DEBUG] - token_type claim: ${decoded.token_type || 'MISSING'}`);
        console.log(`[DEBUG] - Full payload claims: ${JSON.stringify(Object.keys(decoded))}`);
        console.log(`[DEBUG] CRITICAL: If cnf is missing, tokens are NOT DPoP-bound!`);
      }
    } catch (decodeError) {
      console.log(`[DEBUG] Failed to decode access token:`, decodeError);
    }
    
    let session: SessionData = {
      user: idTokenClaims,
      tokenSet: {
        accessToken: oidcRes.access_token,
        idToken: oidcRes.id_token,
        scope: oidcRes.scope,
        requestedScope: transactionState.scope,
        audience: transactionState.audience,
        refreshToken: oidcRes.refresh_token,
        expiresAt: Math.floor(Date.now() / 1000) + Number(oidcRes.expires_in)
      },
      internal: {
        sid: idTokenClaims.sid as string,
        createdAt: Math.floor(Date.now() / 1000)
      }
    };

    const res = await this.onCallback(null, onCallbackCtx, session);

    // call beforeSessionSaved callback if present
    // if not then filter id_token claims with default rules
    session = await this.finalizeSession(session, oidcRes.id_token);

    await this.sessionStore.set(req.cookies, res.cookies, session, true);
    addCacheControlHeadersForSession(res);

    // Clean up the current transaction cookie after successful authentication
    await this.transactionStore.delete(res.cookies, state);

    return res;
  }

  async handleProfile(req: NextRequest): Promise<NextResponse> {
    const session = await this.sessionStore.get(req.cookies);

    if (!session) {
      if (this.noContentProfileResponseWhenUnauthenticated) {
        return new NextResponse(null, {
          status: 204
        });
      }

      return new NextResponse(null, {
        status: 401
      });
    }
    const res = NextResponse.json(session?.user);
    addCacheControlHeadersForSession(res);
    return res;
  }

  async handleAccessToken(req: NextRequest): Promise<NextResponse> {
    const session = await this.sessionStore.get(req.cookies);
    const audience = req.nextUrl.searchParams.get("audience");
    const scope = req.nextUrl.searchParams.get("scope");

    if (!session) {
      return NextResponse.json(
        {
          error: {
            message: "The user does not have an active session.",
            code: AccessTokenErrorCode.MISSING_SESSION
          }
        },
        {
          status: 401
        }
      );
    }

    const [error, getTokenSetResponse] = await this.getTokenSet(session, {
      scope,
      audience
    });

    if (error) {
      return NextResponse.json(
        {
          error: {
            message: error.message,
            code: error.code
          }
        },
        {
          status: 401
        }
      );
    }

    const { tokenSet: updatedTokenSet } = getTokenSetResponse;

    const res = NextResponse.json({
      token: updatedTokenSet.accessToken,
      scope: updatedTokenSet.scope,
      expires_at: updatedTokenSet.expiresAt,
      ...(updatedTokenSet.token_type && {
        token_type: updatedTokenSet.token_type
      })
    });

    await this.#updateSessionAfterTokenRetrieval(
      req,
      res,
      session,
      getTokenSetResponse
    );

    return res;
  }

  async handleBackChannelLogout(req: NextRequest): Promise<NextResponse> {
    if (!this.sessionStore.store) {
      return new NextResponse("A session data store is not configured.", {
        status: 500
      });
    }

    if (!this.sessionStore.store.deleteByLogoutToken) {
      return new NextResponse(
        "Back-channel logout is not supported by the session data store.",
        {
          status: 500
        }
      );
    }

    const body = new URLSearchParams(await req.text());
    const logoutToken = body.get("logout_token");

    if (!logoutToken) {
      return new NextResponse("Missing `logout_token` in the request body.", {
        status: 400
      });
    }

    const [error, logoutTokenClaims] =
      await this.verifyLogoutToken(logoutToken);
    if (error) {
      return new NextResponse(error.message, {
        status: 400
      });
    }

    await this.sessionStore.store.deleteByLogoutToken(logoutTokenClaims);

    return new NextResponse(null, {
      status: 204
    });
  }

  async handleConnectAccount(req: NextRequest): Promise<NextResponse> {
    const session = await this.sessionStore.get(req.cookies);

    // pass all query params except `connection` and `returnTo` as authorization params
    const connection = req.nextUrl.searchParams.get("connection");
    const returnTo = req.nextUrl.searchParams.get("returnTo") ?? undefined;
    const authorizationParams = Object.fromEntries(
      [...req.nextUrl.searchParams.entries()].filter(
        ([key]) => key !== "connection" && key !== "returnTo"
      )
    );

    if (!connection) {
      return new NextResponse("A connection is required.", {
        status: 400
      });
    }

    if (!session) {
      return new NextResponse("The user does not have an active session.", {
        status: 401
      });
    }

    const [getTokenSetError, getTokenSetResponse] = await this.getTokenSet(
      session,
      {
        scope: "create:me:connected_accounts",
        audience: `${this.issuer}/me/`
      }
    );

    if (getTokenSetError) {
      return new NextResponse(
        "Failed to retrieve a connected account access token.",
        {
          status: 401
        }
      );
    }

    const { tokenSet } = getTokenSetResponse;
    const [connectAccountError, connectAccountResponse] =
      await this.connectAccount({
        tokenSet: tokenSet,
        connection,
        authorizationParams,
        returnTo
      });

    if (connectAccountError) {
      return new NextResponse(connectAccountError.message, {
        status: connectAccountError.cause?.status ?? 500
      });
    }

    // update the session with the new token set, if necessary
    await this.#updateSessionAfterTokenRetrieval(
      req,
      connectAccountResponse,
      session,
      getTokenSetResponse
    );

    return connectAccountResponse;
  }

  async handleMyAccount(req: NextRequest): Promise<NextResponse> {
<<<<<<< HEAD
    return this.handleProxy(req, {
      proxyPath: "/me",
      targetBaseUrl: `${this.issuer}/me/v1`,
      audience: `${this.issuer}/me/v1/`
=======
    return this.#handleProxy(req, {
      proxyPath: "/me",
      targetBaseUrl: `${this.issuer}/me/v1`,
      audience: `${this.issuer}/me/`,
      scope: req.headers.get("auth0-scope")
>>>>>>> c8e5ce4d
    });
  }

  async handleMyOrg(req: NextRequest): Promise<NextResponse> {
<<<<<<< HEAD
    return this.handleProxy(req, {
      proxyPath: "/my-org",
      targetBaseUrl: `${this.issuer}/my-org`,
      audience: `${this.issuer}/my-org/`
    });
  }

  async handleProxy(
    req: NextRequest,
    options: {
      proxyPath: string;
      targetBaseUrl: string;
      audience: string;
    }
  ): Promise<NextResponse> {
    const session = await this.sessionStore.get(req.cookies);
    if (!session) {
      return new NextResponse("The user does not have an active session.", {
        status: 401
      });
    }
    const targetBaseUrl = options.targetBaseUrl;
    const targetUrl = new URL(
      req.nextUrl.pathname.replace(options.proxyPath, targetBaseUrl.toString())
    );
    const headers = new Headers(req.headers);

    // We have to delete the authorization header as the SDK always has a Bearer header for now.
    headers.delete("authorization");
    // We have to delete the host header to avoid certificate errors when calling the target url.
    // TODO: We need to see if this causes issues or not.
    headers.delete("host");

    // Forward all search params
    req.nextUrl.searchParams.forEach((value, key) => {
      targetUrl.searchParams.set(key, value);
    });

    console.log("checkpoint1");
    console.log(`[DEBUG] Session tokenSet:`, {
      hasAccessToken: !!session.tokenSet.accessToken,
      accessTokenLength: session.tokenSet.accessToken?.length,
      hasRefreshToken: !!session.tokenSet.refreshToken,
      refreshTokenLength: session.tokenSet.refreshToken?.length,
      scope: session.tokenSet.scope,
      audience: session.tokenSet.audience,
      expiresAt: session.tokenSet.expiresAt,
      expiresIn: session.tokenSet.expiresAt ? session.tokenSet.expiresAt - Math.floor(Date.now() / 1000) : 'N/A'
    });
    console.log(`[DEBUG] Session accessTokens:`, session.accessTokens?.map(t => ({
      audience: t.audience,
      hasAccessToken: !!t.accessToken,
      expiresAt: t.expiresAt,
      scope: t.scope
    })));
    console.log(`[DEBUG] Requesting token for audience: ${options.audience}`);

    let finalSessionData : SessionData | undefined = undefined;
    
    const fetcher = await this.fetcherFactory({
        useDPoP: this.useDPoP,
        fetch: this.fetch,
        getAccessToken: async (authParams) => {
          console.log(`[DEBUG] getAccessToken called with:`, {
            audience: authParams.audience,
            scope: authParams.scope
          });
          
          const [error, tokenSetResponse] = await this.getTokenSet(session, {
            audience: authParams.audience,
            scope: authParams.scope,
            refresh: true
          });

          if (error) {
            const accessTokenError = error as AccessTokenError;
            console.error(`[DEBUG] getTokenSet error:`, {
              code: accessTokenError.code,
              message: accessTokenError.message,
              cause: accessTokenError.cause ? { code: accessTokenError.cause.code, message: accessTokenError.cause.message } : null
            });
            throw error;
          }

          console.log(`[DEBUG] Tokenset response:`, {
            hasAccessToken: !!tokenSetResponse.tokenSet.accessToken,
            accessTokenLength: tokenSetResponse.tokenSet.accessToken?.length,
            audience: tokenSetResponse.tokenSet.audience,
            token_type: tokenSetResponse.tokenSet.token_type,
            expiresAt: tokenSetResponse.tokenSet.expiresAt,
            expiresIn: tokenSetResponse.tokenSet.expiresAt ? tokenSetResponse.tokenSet.expiresAt - Math.floor(Date.now() / 1000) : 'N/A'
          });

          // TODO: We need to update the cache here as well if the tokenSet has changed.

          const sessionChanges = getSessionChangesAfterGetAccessToken(
            session,
            tokenSetResponse.tokenSet,
            {
              scope: this.authorizationParameters?.scope,
              audience: this.authorizationParameters?.audience
            }
          );

          if (sessionChanges) {
            if (tokenSetResponse.idTokenClaims) {
              session.user = tokenSetResponse.idTokenClaims as User;
            }
            // call beforeSessionSaved callback if present
            // if not then filter id_token claims with default rules
            const finalSession = await this.finalizeSession(
              session,
              tokenSetResponse.tokenSet.idToken
            );
            // await this.sessionStore.set(req.cookies, res.cookies, {
            //   ...finalSession,
            //   ...sessionChanges
            // });
            finalSessionData = {
              ...finalSession,
              ...sessionChanges
            };
          }
          return tokenSetResponse.tokenSet;
        }
      });

      const response = await fetcher.fetchWithAuth(
        targetUrl.toString(),
        {
          method: req.method,
          headers,
          body: req.body,
          // @ts-expect-error duplex is not known, while we do need it for sending streams as the body.
          // As we are receiving a request, body is always exposed as a ReadableStream when defined,
          // so setting duplex to 'half' is required at that point.
          duplex: req.body ? "half" : undefined
        },
        { scope: req.headers.get("auth0-scope"), audience: options.audience }
      );

      // console.log(`response: ${JSON.stringify(response)}`);

      const json = await response.json();
      const res = NextResponse.json(json, { status: response.status });
      if(!!finalSessionData){
        await this.sessionStore.set(req.cookies, res.cookies, finalSessionData);
      }
      addCacheControlHeadersForSession(res);
      return res;
  }

=======
    return this.#handleProxy(req, {
      proxyPath: "/my-org",
      targetBaseUrl: `${this.issuer}/my-org`,
      audience: `${this.issuer}/my-org/`,
      scope: req.headers.get("auth0-scope")
    });
  }

>>>>>>> c8e5ce4d
  /**
   * Retrieves the token set from the session data, considering optional audience and scope parameters.
   * When audience and scope are provided, it checks if they match the global ones defined in the authorization parameters.
   * If they match, it returns the top-level token set from the session data.
   * If they don't match, it searches for a corresponding access token in the session's `accessTokens` array.
   * @param sessionData The session data containing the token sets.
   * @param options Optional parameters for audience and scope to filter the token set.
   * @returns A partial token set that matches the provided audience and scope, or the top-level token set if they match the global ones.
   */
  #getTokenSetFromSession(
    session: SessionData,
    options: { scope: string; audience?: string | null }
  ): Partial<TokenSet> {
    const tokenSet: Partial<TokenSet> = session.tokenSet;
    const audience = options.audience;
    const scope = options.scope;

    // When audience and scope are provided, we need to compare them with the original ones provided in either the `SessionData.tokenSet` itself, or the Auth0Client constructor.
    // When they are identical, we should read from the top-level `SessionData.tokenSet`.
    // If not, we should look for the corresponding access token in `SessionData.accessTokens`
    const isAudienceTheGlobalAudience =
      !audience ||
      audience === (tokenSet.audience || this.authorizationParameters.audience);

    const isScopeTheGlobalScope =
      !scope ||
      compareScopes(
        tokenSet.requestedScope ||
          getScopeForAudience(this.authorizationParameters.scope, audience),
        scope
      );

    if (isAudienceTheGlobalAudience && isScopeTheGlobalScope) {
      return tokenSet;
    }

    let accessTokenSet: AccessTokenSet | undefined;

    // If there is an audience, we can search for the correct access token in the array
    // If there is no audience, we cannot find the correct access token in the array
    if (audience) {
      accessTokenSet = findAccessTokenSet(session, { scope, audience });
    }

    // Convert the Access Token Set to a Token Set, which mostly ensures the Id Token and RefreshToken are also available,
    // But the access token, expiresAt, audience and scope are taken from the Access Token Set.
    // When no audience was found, we will return an empty Token Set with only the Id Token and Refresh Token
    return tokenSetFromAccessTokenSet(accessTokenSet, tokenSet);
  }
  /**
   * Retrieves OAuth token sets, handling token refresh when necessary or if forced.
   *
   * @returns A tuple containing either:
   *   - `[SdkError, null]` if an error occurred (missing refresh token, discovery failure, or refresh failure)
   *   - `[null, {tokenSet, idTokenClaims}]` if a new token was retrieved, containing the new token set ID token claims
   *   - `[null, {tokenSet, }]` if token refresh was not done and existing token was returned
   */
  async getTokenSet(
    sessionData: SessionData,
    options: GetAccessTokenOptions = {}
  ): Promise<[null, GetTokenSetResponse] | [SdkError, null]> {
    // This will merge the scopes from the authorization parameters and the options.
    // The scope from the options will be added to the scopes from the authorization parameters.
    // If there are duplicate scopes, they will be removed.
    const scope = mergeScopes(
      getScopeForAudience(
        this.authorizationParameters.scope,
        options.audience ?? this.authorizationParameters.audience
      ),
      options.scope
    );

    const tokenSet: Partial<TokenSet> = this.#getTokenSetFromSession(
      sessionData,
      {
        scope: scope,
        audience: options.audience ?? this.authorizationParameters.audience
      }
    );

    // no access token was found that matches the, optional, provided audience and scope
    if (!tokenSet.refreshToken && !tokenSet.accessToken) {
      return [
        new AccessTokenError(
          AccessTokenErrorCode.MISSING_REFRESH_TOKEN,
          "No access token found and a refresh token was not provided. The user needs to re-authenticate."
        ),
        null
      ];
    }

    // the access token was found, but it has expired and we do not have a refresh token
    if (
      !tokenSet.refreshToken &&
      tokenSet.accessToken &&
      tokenSet.expiresAt &&
      tokenSet.expiresAt <= Date.now() / 1000
    ) {
      return [
        new AccessTokenError(
          AccessTokenErrorCode.MISSING_REFRESH_TOKEN,
          "The access token has expired and a refresh token was not provided. The user needs to re-authenticate."
        ),
        null
      ];
    }

    if (tokenSet.refreshToken) {
      // either the access token has expired or we are forcing a refresh
      if (
        options.refresh ||
        !tokenSet.expiresAt ||
        tokenSet.expiresAt <= Date.now() / 1000
      ) {
        const [discoveryError, authorizationServerMetadata] =
          await this.discoverAuthorizationServerMetadata();

        if (discoveryError) {
          return [discoveryError, null];
        }

        const additionalParameters = new URLSearchParams();

        if (options.scope) {
          additionalParameters.append("scope", scope);
        }

        if (options.audience) {
          additionalParameters.append("audience", options.audience);
        }

        // Create DPoP handle ONCE outside the closure so it persists across retries.
        // This is required by RFC 9449: the handle must learn and reuse the nonce from
        // the DPoP-Nonce header across multiple attempts.
        const dpopHandle =
          this.useDPoP && this.dpopKeyPair
            ? oauth.DPoP(this.clientMetadata, this.dpopKeyPair)
            : undefined;

        const refreshTokenGrantRequestCall = async () =>
          oauth.refreshTokenGrantRequest(
            authorizationServerMetadata,
            this.clientMetadata,
            await this.getClientAuth(),
            tokenSet.refreshToken!,
            {
              ...this.httpOptions(),
              [oauth.customFetch]: this.fetch,
              [oauth.allowInsecureRequests]: this.allowInsecureRequests,
              additionalParameters,
              ...(dpopHandle && {
                DPoP: dpopHandle
              })
            }
          );

        const processRefreshTokenResponseCall = (response: Response) =>
          oauth.processRefreshTokenResponse(
            authorizationServerMetadata,
            this.clientMetadata,
            response
          );

        let oauthRes: oauth.TokenEndpointResponse;
        try {
          oauthRes = await withDPoPNonceRetry(
            async () => {
              const refreshTokenRes = await refreshTokenGrantRequestCall();
              return await processRefreshTokenResponseCall(refreshTokenRes);
            },
            {
              isDPoPEnabled: !!(this.useDPoP && this.dpopKeyPair),
              ...this.dpopOptions?.retry
            }
          );
        } catch (e: any) {
          return [
            new AccessTokenError(
              AccessTokenErrorCode.FAILED_TO_REFRESH_TOKEN,
              "The access token has expired and there was an error while trying to refresh it.",
              new OAuth2Error({
                code: e.error,
                message: e.error_description
              })
            ),
            null
          ];
        }

        const idTokenClaims = oauth.getValidatedIdTokenClaims(oauthRes)!;
        const accessTokenExpiresAt =
          Math.floor(Date.now() / 1000) + Number(oauthRes.expires_in);

        console.log(`[DEBUG] Token refresh - oauthRes.token_type:`, oauthRes.token_type);
        console.log(`[DEBUG] Token refresh - useDPoP:`, this.useDPoP);
        console.log(`[DEBUG] Token refresh - NOT overriding token_type because:`);
        console.log(`[DEBUG]   - Real issue is missing cnf claim in JWT payload`);
        console.log(`[DEBUG]   - token_type metadata doesn't fix binding`);
        const calculatedTokenType = oauthRes.token_type;
        console.log(`[DEBUG] Token refresh - token_type from Auth0:`, calculatedTokenType);

        const updatedTokenSet = {
          ...tokenSet, // contains the existing `iat` claim to maintain the session lifetime
          accessToken: oauthRes.access_token,
          idToken: oauthRes.id_token,
          // We store the both requested and granted scopes on the tokenSet, so we know what scopes were requested.
          // The server may return less scopes than requested.
          // This ensures we can return the same token again when a token for the same or less scopes is requested by using `requestedScope` during look-up.
          //
          // E.g. When requesting a token with scope `a b`, and we return one for scope `a` only,
          // - If we only store the returned scopes, we cannot return this token when the user requests a token for scope `a b` again.
          // - If we only store the requested scopes, we lose track of the actual scopes granted.
          //
          // Scopes actually granted by the server
          scope: oauthRes.scope,
          // Scopes requested by the client
          requestedScope: scope,
          expiresAt: accessTokenExpiresAt,
          // Keep the audience if it exists, otherwise use the one from the options.
          // If not provided, use `undefined`.
          audience: tokenSet.audience || options.audience || undefined,
          // Store the token type from the OAuth response (e.g., "Bearer", "DPoP")
          // For DPoP, ensure token_type is "at+jwt" even if the server doesn't include it
          token_type: calculatedTokenType
        };

        if (oauthRes.refresh_token) {
          // refresh token rotation is enabled, persist the new refresh token from the response
          updatedTokenSet.refreshToken = oauthRes.refresh_token;
        } else {
          // we did not get a refresh token back, keep the current long-lived refresh token around
          updatedTokenSet.refreshToken = tokenSet.refreshToken;
        }

        return [
          null,
          {
            tokenSet: updatedTokenSet,
            idTokenClaims: idTokenClaims
          }
        ];
      }
    }

    // Ensure token_type is passed through for debugging (not overriding)
    const finalTokenSet = { ...tokenSet } as TokenSet;
    console.log(`[DEBUG] Non-refreshed token path - useDPoP:`, this.useDPoP);
    console.log(`[DEBUG] Non-refreshed token path - existing token_type:`, finalTokenSet.token_type);
    console.log(`[DEBUG] Non-refreshed token path - NOT modifying token_type because:`);
    console.log(`[DEBUG]   - Token binding is in JWT cnf claim, not metadata`);
    console.log(`[DEBUG]   - Final token_type:`, finalTokenSet.token_type);

    return [null, { tokenSet: finalTokenSet, idTokenClaims: undefined }];
  }

  async backchannelAuthentication(
    options: BackchannelAuthenticationOptions
  ): Promise<[null, BackchannelAuthenticationResponse] | [SdkError, null]> {
    const [discoveryError, authorizationServerMetadata] =
      await this.discoverAuthorizationServerMetadata();
    if (discoveryError) {
      return [discoveryError, null];
    }

    if (!authorizationServerMetadata.backchannel_authentication_endpoint) {
      return [new BackchannelAuthenticationNotSupportedError(), null];
    }

    // If provided on both sides, this does not merge the scope property,
    // instead, the scope from the right side (options) fully overrides the left side.
    // This is done to avoid breaking existing behavior.
    const authorizationParams = mergeAuthorizationParamsIntoSearchParams(
      this.authorizationParameters,
      options.authorizationParams,
      INTERNAL_AUTHORIZE_PARAMS
    );

    if (!authorizationParams.get("scope")) {
      authorizationParams.set("scope", DEFAULT_SCOPES);
    }

    authorizationParams.set("client_id", this.clientMetadata.client_id);
    authorizationParams.set("binding_message", options.bindingMessage);
    authorizationParams.set(
      "login_hint",
      JSON.stringify({
        format: "iss_sub",
        iss: authorizationServerMetadata.issuer,
        sub: options.loginHint.sub
      })
    );

    if (options.requestedExpiry) {
      authorizationParams.append(
        "requested_expiry",
        options.requestedExpiry.toString()
      );
    }

    if (options.authorizationDetails) {
      authorizationParams.append(
        "authorization_details",
        JSON.stringify(options.authorizationDetails)
      );
    }

    const [openIdClientConfigError, openidClientConfig] =
      await this.getOpenIdClientConfig();

    if (openIdClientConfigError) {
      return [openIdClientConfigError, null];
    }

    try {
      const backchannelAuthenticationResponse =
        await client.initiateBackchannelAuthentication(
          openidClientConfig,
          authorizationParams
        );

      const tokenEndpointResponse =
        await client.pollBackchannelAuthenticationGrant(
          openidClientConfig,
          backchannelAuthenticationResponse
        );

      const accessTokenExpiresAt =
        Math.floor(Date.now() / 1000) +
        Number(tokenEndpointResponse.expires_in);

      return [
        null,
        {
          tokenSet: {
            accessToken: tokenEndpointResponse.access_token,
            idToken: tokenEndpointResponse.id_token,
            scope: tokenEndpointResponse.scope,
            refreshToken: tokenEndpointResponse.refresh_token,
            expiresAt: accessTokenExpiresAt
          },
          idTokenClaims: tokenEndpointResponse.claims(),
          authorizationDetails: tokenEndpointResponse.authorization_details
        }
      ];
    } catch (e: any) {
      return [
        new BackchannelAuthenticationError({
          cause: new OAuth2Error({
            code: e.error,
            message: e.error_description
          })
        }),
        null
      ];
    }
  }

  private async discoverAuthorizationServerMetadata(): Promise<
    [null, oauth.AuthorizationServer] | [SdkError, null]
  > {
    if (this.authorizationServerMetadata) {
      return [null, this.authorizationServerMetadata];
    }

    const issuer = new URL(this.issuer);

    try {
      const authorizationServerMetadata = await oauth
        .discoveryRequest(issuer, {
          ...this.httpOptions(),
          [oauth.customFetch]: this.fetch,
          [oauth.allowInsecureRequests]: this.allowInsecureRequests
        })
        .then((response) => oauth.processDiscoveryResponse(issuer, response));

      this.authorizationServerMetadata = authorizationServerMetadata;

      return [null, authorizationServerMetadata];
    } catch (e) {
      console.error(
        `An error occurred while performing the discovery request. issuer=${issuer.toString()}, error:`,
        e
      );
      return [
        new DiscoveryError(
          "Discovery failed for the OpenID Connect configuration."
        ),
        null
      ];
    }
  }

  private async defaultOnCallback(
    error: SdkError | null,
    ctx: OnCallbackContext
  ) {
    if (error) {
      return new NextResponse(error.message, {
        status: 500
      });
    }

    const res = NextResponse.redirect(
      createRouteUrl(ctx.returnTo || "/", this.appBaseUrl)
    );

    return res;
  }

  /**
   * Handle callback errors with transaction cleanup
   */
  private async handleCallbackError(
    error: SdkError,
    ctx: OnCallbackContext,
    req: NextRequest,
    state?: string
  ): Promise<NextResponse> {
    const response = await this.onCallback(error, ctx, null);

    // Clean up the transaction cookie on error to prevent accumulation
    if (state) {
      await this.transactionStore.delete(response.cookies, state);
    }

    return response;
  }

  private async verifyLogoutToken(
    logoutToken: string
  ): Promise<[null, LogoutToken] | [SdkError, null]> {
    const [discoveryError, authorizationServerMetadata] =
      await this.discoverAuthorizationServerMetadata();

    if (discoveryError) {
      return [discoveryError, null];
    }

    // only `RS256` is supported for logout tokens
    const ID_TOKEN_SIGNING_ALG = "RS256";

    const keyInput = jose.createRemoteJWKSet(
      new URL(authorizationServerMetadata.jwks_uri!),
      {
        [jose.jwksCache]: this.jwksCache
      }
    );

    const { payload } = await jose.jwtVerify(logoutToken, keyInput, {
      issuer: authorizationServerMetadata.issuer,
      audience: this.clientMetadata.client_id,
      algorithms: [ID_TOKEN_SIGNING_ALG],
      requiredClaims: ["iat"]
    });

    if (!("sid" in payload) && !("sub" in payload)) {
      return [
        new BackchannelLogoutError(
          'either "sid" or "sub" (or both) claims must be present'
        ),
        null
      ];
    }

    if ("sid" in payload && typeof payload.sid !== "string") {
      return [new BackchannelLogoutError('"sid" claim must be a string'), null];
    }

    if ("sub" in payload && typeof payload.sub !== "string") {
      return [new BackchannelLogoutError('"sub" claim must be a string'), null];
    }

    if ("nonce" in payload) {
      return [new BackchannelLogoutError('"nonce" claim is prohibited'), null];
    }

    if (!("events" in payload)) {
      return [new BackchannelLogoutError('"events" claim is missing'), null];
    }

    if (typeof payload.events !== "object" || payload.events === null) {
      return [
        new BackchannelLogoutError('"events" claim must be an object'),
        null
      ];
    }

    if (
      !("http://schemas.openid.net/event/backchannel-logout" in payload.events)
    ) {
      return [
        new BackchannelLogoutError(
          '"http://schemas.openid.net/event/backchannel-logout" member is missing in the "events" claim'
        ),
        null
      ];
    }

    if (
      typeof payload.events[
        "http://schemas.openid.net/event/backchannel-logout"
      ] !== "object"
    ) {
      return [
        new BackchannelLogoutError(
          '"http://schemas.openid.net/event/backchannel-logout" member in the "events" claim must be an object'
        ),
        null
      ];
    }

    return [
      null,
      {
        sid: payload.sid as string,
        sub: payload.sub
      }
    ];
  }

  private async authorizationUrl(
    params: URLSearchParams
  ): Promise<[null, URL] | [Error, null]> {
    const [discoveryError, authorizationServerMetadata] =
      await this.discoverAuthorizationServerMetadata();
    if (discoveryError) {
      return [discoveryError, null];
    }

    if (
      this.pushedAuthorizationRequests &&
      !authorizationServerMetadata.pushed_authorization_request_endpoint
    ) {
      console.error(
        "The Auth0 tenant does not have pushed authorization requests enabled. Learn how to enable it here: https://auth0.com/docs/get-started/applications/configure-par"
      );
      return [
        new Error(
          "The authorization server does not support pushed authorization requests."
        ),
        null
      ];
    }

    const authorizationUrl = new URL(
      authorizationServerMetadata.authorization_endpoint!
    );

    if (this.pushedAuthorizationRequests) {
      // push the request params to the authorization server
      const response = await oauth.pushedAuthorizationRequest(
        authorizationServerMetadata,
        this.clientMetadata,
        await this.getClientAuth(),
        params,
        {
          ...this.httpOptions(),
          [oauth.customFetch]: this.fetch,
          [oauth.allowInsecureRequests]: this.allowInsecureRequests
        }
      );

      let parRes: oauth.PushedAuthorizationResponse;
      try {
        parRes = await oauth.processPushedAuthorizationResponse(
          authorizationServerMetadata,
          this.clientMetadata,
          response
        );
      } catch (e: any) {
        return [
          new AuthorizationError({
            cause: new OAuth2Error({
              code: e.error,
              message: e.error_description
            }),
            message:
              "An error occurred while pushing the authorization request."
          }),
          null
        ];
      }

      authorizationUrl.searchParams.set("request_uri", parRes.request_uri);
      authorizationUrl.searchParams.set(
        "client_id",
        this.clientMetadata.client_id
      );

      return [null, authorizationUrl];
    }

    // append the query parameters to the authorization URL for the normal flow
    authorizationUrl.search = params.toString();

    return [null, authorizationUrl];
  }

  private async getClientAuth(): Promise<oauth.ClientAuth> {
    if (!this.clientSecret && !this.clientAssertionSigningKey) {
      throw new Error(
        "The client secret or client assertion signing key must be provided."
      );
    }

    let clientPrivateKey: jose.CryptoKey | undefined = this
      .clientAssertionSigningKey as jose.CryptoKey | undefined;

    if (clientPrivateKey && typeof clientPrivateKey === "string") {
      clientPrivateKey = await jose.importPKCS8(
        clientPrivateKey,
        this.clientAssertionSigningAlg
      );
    }

    return clientPrivateKey
      ? oauth.PrivateKeyJwt(clientPrivateKey as CryptoKey)
      : oauth.ClientSecretPost(this.clientSecret!);
  }

  private get issuer(): string {
    return this.domain.startsWith("http://") ||
      this.domain.startsWith("https://")
      ? this.domain
      : `https://${this.domain}`;
  }

  /**
   * Exchanges a refresh token for an access token for a connection.
   *
   * This method performs a token exchange using the provided refresh token and connection details.
   * It first checks if the refresh token is present in the `tokenSet`. If not, it returns an error.
   * Then, it constructs the necessary parameters for the token exchange request and performs
   * the request to the authorization server's token endpoint.
   *
   * @returns {Promise<[AccessTokenForConnectionError, null] | [null, ConnectionTokenSet]>} A promise that resolves to a tuple.
   *          The first element is either an `AccessTokenForConnectionError` if an error occurred, or `null` if the request was successful.
   *          The second element is either `null` if an error occurred, or a `ConnectionTokenSet` object
   *          containing the access token, expiration time, and scope if the request was successful.
   *
   * @throws {AccessTokenForConnectionError} If the refresh token is missing or if there is an error during the token exchange process.
   */
  async getConnectionTokenSet(
    tokenSet: TokenSet,
    connectionTokenSet: ConnectionTokenSet | undefined,
    options: AccessTokenForConnectionOptions
  ): Promise<
    [AccessTokenForConnectionError, null] | [null, ConnectionTokenSet]
  > {
    // If we do not have a refresh token
    // and we do not have a connection token set in the cache or the one we have is expired,
    // there is nothing to retrieve and we return an error.
    if (
      !tokenSet.refreshToken &&
      (!connectionTokenSet || connectionTokenSet.expiresAt <= Date.now() / 1000)
    ) {
      return [
        new AccessTokenForConnectionError(
          AccessTokenForConnectionErrorCode.MISSING_REFRESH_TOKEN,
          "A refresh token was not present, Connection Access Token requires a refresh token. The user needs to re-authenticate."
        ),
        null
      ];
    }

    // If we do have a refresh token,
    // and we do not have a connection token set in the cache or the one we have is expired,
    // we need to exchange the refresh token for a connection access token.
    if (
      tokenSet.refreshToken &&
      (!connectionTokenSet || connectionTokenSet.expiresAt <= Date.now() / 1000)
    ) {
      const params = new URLSearchParams();

      params.append("connection", options.connection);

      const subjectTokenType =
        options.subject_token_type ??
        SUBJECT_TOKEN_TYPES.SUBJECT_TYPE_REFRESH_TOKEN;

      const subjectToken =
        subjectTokenType === SUBJECT_TOKEN_TYPES.SUBJECT_TYPE_ACCESS_TOKEN
          ? tokenSet.accessToken
          : tokenSet.refreshToken;

      params.append("subject_token_type", subjectTokenType);
      params.append("subject_token", subjectToken);

      params.append(
        "requested_token_type",
        REQUESTED_TOKEN_TYPE_FEDERATED_CONNECTION_ACCESS_TOKEN
      );

      if (options.login_hint) {
        params.append("login_hint", options.login_hint);
      }

      const [discoveryError, authorizationServerMetadata] =
        await this.discoverAuthorizationServerMetadata();

      if (discoveryError) {
        return [discoveryError, null];
      }

      // Create DPoP handle ONCE outside the closure so it persists across retries.
      // This is required by RFC 9449: the handle must learn and reuse the nonce from
      // the DPoP-Nonce header across multiple attempts.
      const dpopHandle =
        this.useDPoP && this.dpopKeyPair
          ? oauth.DPoP(this.clientMetadata, this.dpopKeyPair)
          : undefined;

      const genericTokenEndpointRequestCall = async () =>
        oauth.genericTokenEndpointRequest(
          authorizationServerMetadata,
          this.clientMetadata,
          await this.getClientAuth(),
          GRANT_TYPE_FEDERATED_CONNECTION_ACCESS_TOKEN,
          params,
          {
            [oauth.customFetch]: this.fetch,
            [oauth.allowInsecureRequests]: this.allowInsecureRequests,
            ...(dpopHandle && {
              DPoP: dpopHandle
            })
          }
        );

      const processGenericTokenEndpointResponseCall = async () => {
        const httpResponse = await genericTokenEndpointRequestCall();
        return oauth.processGenericTokenEndpointResponse(
          authorizationServerMetadata,
          this.clientMetadata,
          httpResponse
        );
      };

      let tokenEndpointResponse: oauth.TokenEndpointResponse;
      try {
        tokenEndpointResponse = await withDPoPNonceRetry(
          processGenericTokenEndpointResponseCall,
          {
            isDPoPEnabled: !!(this.useDPoP && this.dpopKeyPair),
            ...this.dpopOptions?.retry
          }
        );
      } catch (err: any) {
        return [
          new AccessTokenForConnectionError(
            AccessTokenForConnectionErrorCode.FAILED_TO_EXCHANGE,
            "There was an error trying to exchange the refresh token for a connection access token.",
            new OAuth2Error({
              code: err.error,
              message: err.error_description
            })
          ),
          null
        ];
      }

      return [
        null,
        {
          accessToken: tokenEndpointResponse.access_token,
          expiresAt:
            Math.floor(Date.now() / 1000) +
            Number(tokenEndpointResponse.expires_in),
          scope: tokenEndpointResponse.scope,
          connection: options.connection
        }
      ];
    }

    return [null, connectionTokenSet] as [null, ConnectionTokenSet];
  }

  /**
   * Filters and processes ID token claims for a session.
   *
   * If a `beforeSessionSaved` callback is configured, it will be invoked to allow
   * custom processing of the session and ID token. Otherwise, default filtering
   * will be applied to remove standard ID token claims from the user object.
   */
  async finalizeSession(
    session: SessionData,
    idToken?: string
  ): Promise<SessionData> {
    if (this.beforeSessionSaved) {
      const updatedSession = await this.beforeSessionSaved(
        session,
        idToken ?? null
      );
      session = {
        ...updatedSession,
        internal: session.internal
      };
    } else {
      session.user = filterDefaultIdTokenClaims(session.user);
    }
    return session;
  }

  /**
   * Initiates the connect account flow for linking a third-party account to the user's profile.
   * The user will be redirected to authorize the connection.
   */
  async connectAccount(
    options: ConnectAccountOptions & { tokenSet: TokenSet }
  ): Promise<[ConnectAccountError, null] | [null, NextResponse]> {
    const redirectUri = createRouteUrl(this.routes.callback, this.appBaseUrl);
    let returnTo = this.signInReturnToPath;

    // Validate returnTo parameter
    if (options.returnTo) {
      const safeBaseUrl = new URL(
        (this.authorizationParameters.redirect_uri as string | undefined) ||
          this.appBaseUrl
      );
      const sanitizedReturnTo = toSafeRedirect(options.returnTo, safeBaseUrl);

      if (sanitizedReturnTo) {
        returnTo =
          sanitizedReturnTo.pathname +
          sanitizedReturnTo.search +
          sanitizedReturnTo.hash;
      }
    }

    // Generate PKCE challenges
    const codeChallengeMethod = "S256";
    const codeVerifier = oauth.generateRandomCodeVerifier();
    const codeChallenge = await oauth.calculatePKCECodeChallenge(codeVerifier);
    const state = oauth.generateRandomState();

    const [error, connectAccountResponse] =
      await this.createConnectAccountTicket({
        tokenSet: options.tokenSet,
        connection: options.connection,
        redirectUri: redirectUri.toString(),
        state,
        codeChallenge,
        codeChallengeMethod,
        authorizationParams: options.authorizationParams
      });

    if (error) {
      return [error, null];
    }

    const transactionState: TransactionState = {
      codeVerifier,
      responseType: RESPONSE_TYPES.CONNECT_CODE,
      state,
      returnTo,
      authSession: connectAccountResponse.authSession
    };

    const res = NextResponse.redirect(
      `${connectAccountResponse.connectUri}?ticket=${encodeURIComponent(connectAccountResponse.connectParams.ticket)}`
    );

    await this.transactionStore.save(res.cookies, transactionState);

    return [null, res];
  }

  private async createConnectAccountTicket(
    options: ConnectAccountRequest
  ): Promise<[null, ConnectAccountResponse] | [ConnectAccountError, null]> {
    try {
      const connectAccountUrl = new URL(
        "/me/v1/connected-accounts/connect",
        this.issuer
      );

      const fetcher = await this.fetcherFactory({
        useDPoP: this.useDPoP,
        getAccessToken: async () => ({
          accessToken: options.tokenSet.accessToken,
          expiresAt: options.tokenSet.expiresAt || 0,
          scope: options.tokenSet.scope,
          token_type: options.tokenSet.token_type
        }),
        fetch: this.fetch
      });

      const httpOptions = this.httpOptions();
      const headers = new Headers(httpOptions.headers);
      headers.set("Content-Type", "application/json");

      const requestBody = {
        connection: options.connection,
        redirect_uri: options.redirectUri,
        state: options.state,
        code_challenge: options.codeChallenge,
        code_challenge_method: options.codeChallengeMethod,
        authorization_params: options.authorizationParams
      };

      const res = await fetcher.fetchWithAuth(connectAccountUrl.toString(), {
        method: "POST",
        headers: {
          "Content-Type": "application/json"
        },
        body: JSON.stringify(requestBody)
      });

      if (!res.ok) {
        try {
          const errorBody = await res.json();
          return [
            new ConnectAccountError({
              code: ConnectAccountErrorCodes.FAILED_TO_INITIATE,
              message: `The request to initiate the connect account flow failed with status ${res.status}.`,
              cause: new MyAccountApiError({
                type: errorBody.type,
                title: errorBody.title,
                detail: errorBody.detail,
                status: res.status,
                validationErrors: errorBody.validation_errors
              })
            }),
            null
          ];
        } catch (e) {
          return [
            new ConnectAccountError({
              code: ConnectAccountErrorCodes.FAILED_TO_INITIATE,
              message: `The request to initiate the connect account flow failed with status ${res.status}.`
            }),
            null
          ];
        }
      }

      const { connect_uri, connect_params, auth_session, expires_in } =
        await res.json();

      return [
        null,
        {
          connectUri: connect_uri,
          connectParams: connect_params,
          authSession: auth_session,
          expiresIn: expires_in
        }
      ];
    } catch (e: any) {
      let message =
        "An unexpected error occurred while trying to initiate the connect account flow.";
      if (e instanceof DPoPError) {
        message = e.message;
      }
      return [
        new ConnectAccountError({
          code: ConnectAccountErrorCodes.FAILED_TO_INITIATE,
          message: message
        }),
        null
      ];
    }
  }

  private async completeConnectAccount(
    options: CompleteConnectAccountRequest
  ): Promise<[null, CompleteConnectAccountResponse] | [SdkError, null]> {
    const completeConnectAccountUrl = new URL(
      "/me/v1/connected-accounts/complete",
      this.issuer
    );

    try {
      const httpOptions = this.httpOptions();
      const headers = new Headers(httpOptions.headers);
      headers.set("Content-Type", "application/json");

      const fetcher = await this.fetcherFactory({
        useDPoP: this.useDPoP,
        getAccessToken: async () => ({
          accessToken: options.tokenSet.accessToken,
          expiresAt: options.tokenSet.expiresAt || 0,
          scope: options.tokenSet.scope,
          token_type: options.tokenSet.token_type
        }),
        fetch: this.fetch
      });

      const requestBody = {
        auth_session: options.authSession,
        connect_code: options.connectCode,
        redirect_uri: options.redirectUri,
        code_verifier: options.codeVerifier
      };

      const res = await fetcher.fetchWithAuth(completeConnectAccountUrl, {
        method: "POST",
        headers: {
          "Content-Type": "application/json"
        },
        body: JSON.stringify(requestBody)
      });

      if (!res.ok) {
        try {
          const errorBody = await res.json();
          return [
            new ConnectAccountError({
              code: ConnectAccountErrorCodes.FAILED_TO_COMPLETE,
              message: `The request to complete the connect account flow failed with status ${res.status}.`,
              cause: new MyAccountApiError({
                type: errorBody.type,
                title: errorBody.title,
                detail: errorBody.detail,
                status: res.status,
                validationErrors: errorBody.validation_errors
              })
            }),
            null
          ];
        } catch (e) {
          return [
            new ConnectAccountError({
              code: ConnectAccountErrorCodes.FAILED_TO_COMPLETE,
              message: `The request to complete the connect account flow failed with status ${res.status}.`
            }),
            null
          ];
        }
      }

      const { id, connection, access_type, scopes, created_at, expires_at } =
        await res.json();

      return [
        null,
        {
          id,
          connection,
          accessType: access_type,
          scopes,
          createdAt: created_at,
          expiresAt: expires_at
        }
      ];
    } catch (e: any) {
      return [
        new ConnectAccountError({
          code: ConnectAccountErrorCodes.FAILED_TO_COMPLETE,
          message:
            "An unexpected error occurred while trying to complete the connect account flow."
        }),
        null
      ];
    }
  }

  private async getOpenIdClientConfig(): Promise<
    [null, client.Configuration] | [SdkError, null]
  > {
    const [discoveryError, authorizationServerMetadata] =
      await this.discoverAuthorizationServerMetadata();

    if (discoveryError) {
      return [discoveryError, null];
    }

    const openidClientConfig = new client.Configuration(
      authorizationServerMetadata,
      this.clientMetadata.client_id,
      {},
      await this.getClientAuth()
    );
    const httpOpts = this.httpOptions();
    const telemetryHeaders = new Headers(httpOpts.headers);

    openidClientConfig[client.customFetch] = (...args) => {
      const headers = new Headers(args[1].headers);
      return this.fetch(args[0], {
        ...args[1],
        body: args[1].body as BodyInit | null | undefined,
        headers: new Headers([...telemetryHeaders, ...headers])
      });
    };

    openidClientConfig.timeout = this.httpTimeout;

    if (this.allowInsecureRequests) {
      client.allowInsecureRequests(openidClientConfig);
    }

    return [null, openidClientConfig];
  }

  /**
   * Creates a new Fetcher instance with DPoP support and authentication capabilities.
   *
   * This method creates fetcher-scoped DPoP handles via `oauth.DPoP(this.clientMetadata, this.dpopKeyPair!)`.
   * Each fetcher instance maintains its own DPoP nonce state for isolation and security.
   * It is recommended to create fetchers at module level and reuse them across requests
   *
   * @example Recommended fetcher reuse pattern
   * ```typescript
   * const managementApi = await auth0.fetcherFactory({
   *   baseUrl: `https://${process.env.AUTH0_DOMAIN}/api/v2/`,
   *   session: await getSession(req, res)
   * });
   *
   * // Use the same fetcher for multiple requests
   * const users = await managementApi.get('users');
   * const roles = await managementApi.get('roles');
   * ```
   *
   * **DPoP Nonce Management:**
   * - Each fetcher learns and caches nonces from the authorization server
   * - Failed nonce validation triggers automatic retry with updated nonce
   * - Nonce state is isolated between fetcher instances for security
   *
   * @param options Configuration options for the fetcher
   * @returns Promise resolving to a configured Fetcher instance
   * @throws {DPoPError} When DPoP is enabled but no keypair is configured
   */
  async fetcherFactory<TOutput extends Response>(
    options: FetcherFactoryOptions<TOutput>
  ): Promise<Fetcher<TOutput>> {
    if (this.useDPoP && !this.dpopKeyPair) {
      throw new DPoPError(
        DPoPErrorCode.DPOP_CONFIGURATION_ERROR,
        "DPoP is enabled but no keypair is configured."
      );
    }

    // Ensure authorization server metadata is available for oauth4webapi
    const [discoveryError, _authorizationServerMetadata] =
      await this.discoverAuthorizationServerMetadata();

    if (discoveryError) {
      throw discoveryError;
    }

    const fetcherConfig: FetcherConfig<TOutput> = {
      // Fetcher-scoped DPoP handle and nonce management
      dpopHandle:
        this.useDPoP && (options.useDPoP ?? true)
          ? oauth.DPoP(this.clientMetadata, this.dpopKeyPair!)
          : undefined,
      httpOptions: this.httpOptions,
      allowInsecureRequests: this.allowInsecureRequests,
      retryConfig: this.dpopOptions?.retry,
      fetch: options.fetch,
      getAccessToken: options.getAccessToken,
      baseUrl: options.baseUrl
    };

    const fetcherHooks: FetcherHooks = {
      getAccessToken: options.getAccessToken,
      isDpopEnabled: () => options.useDPoP ?? this.useDPoP ?? false
    };

    return new Fetcher<TOutput>(fetcherConfig, fetcherHooks);
  }

  /**
   * Handles proxying requests to a target URL with authentication.
   *
   * This method retrieves the user's session, constructs the target URL,
   * and forwards the request with appropriate authentication headers.
   * It also manages token retrieval and session updates as needed.
   * @param req The incoming Next.js request to be proxied.
   * @param options Configuration options for the proxying behavior.
   * @returns A Next.js response containing the proxied request's response.
   */
  async #handleProxy(
    req: NextRequest,
    options: {
      proxyPath: string;
      targetBaseUrl: string;
      audience: string;
      scope: string | null;
    }
  ): Promise<NextResponse> {
    const session = await this.sessionStore.get(req.cookies);
    if (!session) {
      return new NextResponse("The user does not have an active session.", {
        status: 401
      });
    }
    const targetBaseUrl = options.targetBaseUrl;
    const targetUrl = new URL(
      req.nextUrl.pathname.replace(options.proxyPath, targetBaseUrl.toString())
    );
    const headers = buildForwardedRequestHeaders(req);

    // Forward all search params
    req.nextUrl.searchParams.forEach((value, key) => {
      targetUrl.searchParams.set(key, value);
    });

    let getTokenSetResponse!: GetTokenSetResponse;

    this.proxyFetchers[options.audience] =
      this.proxyFetchers[options.audience] ??
      (await this.fetcherFactory({
        useDPoP: this.useDPoP,
        fetch: this.fetch,
        getAccessToken: async (authParams) => {
          const [error, tokenSetResponse] = await this.getTokenSet(session, {
            audience: authParams.audience,
            scope: authParams.scope
          });

          if (error) {
            throw error;
          }

          // Tracking the last used token set response for session updates later.
          // This relies on the fact that `getAccessToken` is called before the actual fetch.
          // Not ideal, but works because of that order of execution.
          // We need to do this because the fetcher does not return the token set used, and we need it to update the session if necessary.
          // Additionally, updating the session requires the request and response objects, which are not available in the fetcher,
          // so we can not updat the session directly from the fetcher.
          getTokenSetResponse = tokenSetResponse;

          return tokenSetResponse.tokenSet;
        }
      }));

    try {
      const response = await this.proxyFetchers[options.audience].fetchWithAuth(
        targetUrl.toString(),
        {
          method: req.method,
          headers,
          body: req.body,
          // @ts-expect-error duplex is not known, while we do need it for sending streams as the body.
          // As we are receiving a request, body is always exposed as a ReadableStream when defined,
          // so setting duplex to 'half' is required at that point.
          duplex: req.body ? "half" : undefined
        },
        { scope: options.scope, audience: options.audience }
      );

      const res = new NextResponse(response.body, {
        status: response.status,
        statusText: response.statusText,
        headers: buildForwardedResponseHeaders(response)
      });

      // Using the last used token set response to determine if we need to update the session
      // This is not ideal, as this kind of relies on the order of execution.
      // As we know the fetcher's `getAccessToken` is called before the actual fetch,
      // we know it should always be defined when we reach this point.
      if (getTokenSetResponse) {
        await this.#updateSessionAfterTokenRetrieval(
          req,
          res,
          session,
          getTokenSetResponse
        );
      }

      return res;
    } catch (e: any) {
      return new NextResponse(
        e.cause || e.message || "An error occurred while proxying the request.",
        {
          status: 500
        }
      );
    }
  }

  /**
   * Updates the session after token retrieval if there are changes.
   *
   * This method:
   * 1. Checks if the session needs to be updated based on token changes
   * 2. Updates the user claims if new ID token claims are provided
   * 3. Finalizes the session through the beforeSessionSaved hook or default filtering
   * 4. Persists the updated session to the session store
   * 5. Adds cache control headers to the response
   */
  async #updateSessionAfterTokenRetrieval(
    req: NextRequest,
    res: NextResponse,
    session: SessionData,
    tokenSetResponse: GetTokenSetResponse
  ): Promise<void> {
    const sessionChanges = getSessionChangesAfterGetAccessToken(
      session,
      tokenSetResponse.tokenSet,
      {
        scope: this.authorizationParameters?.scope ?? DEFAULT_SCOPES,
        audience: this.authorizationParameters?.audience
      }
    );

    if (sessionChanges) {
      if (tokenSetResponse.idTokenClaims) {
        session.user = tokenSetResponse.idTokenClaims as User;
      }
      // call beforeSessionSaved callback if present
      // if not then filter id_token claims with default rules
      const finalSession = await this.finalizeSession(
        {
          ...session,
          ...sessionChanges
        },
        tokenSetResponse.tokenSet.idToken
      );
      await this.sessionStore.set(req.cookies, res.cookies, finalSession);
      addCacheControlHeadersForSession(res);
    }
  }
}

const encodeBase64 = (input: string) => {
  const unencoded = new TextEncoder().encode(input);
  const CHUNK_SIZE = 0x8000;
  const arr = [];
  for (let i = 0; i < unencoded.length; i += CHUNK_SIZE) {
    arr.push(
      // @ts-expect-error Argument of type 'Uint8Array' is not assignable to parameter of type 'number[]'.
      String.fromCharCode.apply(null, unencoded.subarray(i, i + CHUNK_SIZE))
    );
  }
  return btoa(arr.join(""));
};

type GetTokenSetResponse = {
  tokenSet: TokenSet;
  idTokenClaims?: { [key: string]: any };
};

/**
 * Options for creating a Fetcher instance via the factory method.
 *
 * Includes all FetcherMinimalConfig options plus internal session data.
 * The `nonceStorageId` from FetcherMinimalConfig is included but currently ignored.
 */
export type FetcherFactoryOptions<TOutput extends Response> = {
  useDPoP?: boolean;
  getAccessToken: AccessTokenFactory;
} & FetcherMinimalConfig<TOutput>;<|MERGE_RESOLUTION|>--- conflicted
+++ resolved
@@ -13,10 +13,6 @@
 import { mergeAuthorizationParamsIntoSearchParams } from "../utils/authorization-params-helpers.js";
 import { DEFAULT_SCOPES } from "../utils/constants.js";
 import { withDPoPNonceRetry } from "../utils/dpopUtils.js";
-<<<<<<< HEAD
-import { ensureNoLeadingSlash, ensureTrailingSlash, normalizeWithBasePath, removeTrailingSlash } from "../utils/pathUtils.js";
-import { ensureDefaultScope, getScopeForAudience } from "../utils/scope-helpers.js";
-=======
 import {
   ensureNoLeadingSlash,
   ensureTrailingSlash,
@@ -31,7 +27,6 @@
   ensureDefaultScope,
   getScopeForAudience
 } from "../utils/scope-helpers.js";
->>>>>>> c8e5ce4d
 import { getSessionChangesAfterGetAccessToken } from "../utils/session-changes-helpers.js";
 import { compareScopes, findAccessTokenSet, mergeScopes, tokenSetFromAccessTokenSet } from "../utils/token-set-helpers.js";
 import { toSafeRedirect } from "../utils/url-helpers.js";
@@ -1046,176 +1041,15 @@
   }
 
   async handleMyAccount(req: NextRequest): Promise<NextResponse> {
-<<<<<<< HEAD
-    return this.handleProxy(req, {
-      proxyPath: "/me",
-      targetBaseUrl: `${this.issuer}/me/v1`,
-      audience: `${this.issuer}/me/v1/`
-=======
     return this.#handleProxy(req, {
       proxyPath: "/me",
       targetBaseUrl: `${this.issuer}/me/v1`,
       audience: `${this.issuer}/me/`,
       scope: req.headers.get("auth0-scope")
->>>>>>> c8e5ce4d
     });
   }
 
   async handleMyOrg(req: NextRequest): Promise<NextResponse> {
-<<<<<<< HEAD
-    return this.handleProxy(req, {
-      proxyPath: "/my-org",
-      targetBaseUrl: `${this.issuer}/my-org`,
-      audience: `${this.issuer}/my-org/`
-    });
-  }
-
-  async handleProxy(
-    req: NextRequest,
-    options: {
-      proxyPath: string;
-      targetBaseUrl: string;
-      audience: string;
-    }
-  ): Promise<NextResponse> {
-    const session = await this.sessionStore.get(req.cookies);
-    if (!session) {
-      return new NextResponse("The user does not have an active session.", {
-        status: 401
-      });
-    }
-    const targetBaseUrl = options.targetBaseUrl;
-    const targetUrl = new URL(
-      req.nextUrl.pathname.replace(options.proxyPath, targetBaseUrl.toString())
-    );
-    const headers = new Headers(req.headers);
-
-    // We have to delete the authorization header as the SDK always has a Bearer header for now.
-    headers.delete("authorization");
-    // We have to delete the host header to avoid certificate errors when calling the target url.
-    // TODO: We need to see if this causes issues or not.
-    headers.delete("host");
-
-    // Forward all search params
-    req.nextUrl.searchParams.forEach((value, key) => {
-      targetUrl.searchParams.set(key, value);
-    });
-
-    console.log("checkpoint1");
-    console.log(`[DEBUG] Session tokenSet:`, {
-      hasAccessToken: !!session.tokenSet.accessToken,
-      accessTokenLength: session.tokenSet.accessToken?.length,
-      hasRefreshToken: !!session.tokenSet.refreshToken,
-      refreshTokenLength: session.tokenSet.refreshToken?.length,
-      scope: session.tokenSet.scope,
-      audience: session.tokenSet.audience,
-      expiresAt: session.tokenSet.expiresAt,
-      expiresIn: session.tokenSet.expiresAt ? session.tokenSet.expiresAt - Math.floor(Date.now() / 1000) : 'N/A'
-    });
-    console.log(`[DEBUG] Session accessTokens:`, session.accessTokens?.map(t => ({
-      audience: t.audience,
-      hasAccessToken: !!t.accessToken,
-      expiresAt: t.expiresAt,
-      scope: t.scope
-    })));
-    console.log(`[DEBUG] Requesting token for audience: ${options.audience}`);
-
-    let finalSessionData : SessionData | undefined = undefined;
-    
-    const fetcher = await this.fetcherFactory({
-        useDPoP: this.useDPoP,
-        fetch: this.fetch,
-        getAccessToken: async (authParams) => {
-          console.log(`[DEBUG] getAccessToken called with:`, {
-            audience: authParams.audience,
-            scope: authParams.scope
-          });
-          
-          const [error, tokenSetResponse] = await this.getTokenSet(session, {
-            audience: authParams.audience,
-            scope: authParams.scope,
-            refresh: true
-          });
-
-          if (error) {
-            const accessTokenError = error as AccessTokenError;
-            console.error(`[DEBUG] getTokenSet error:`, {
-              code: accessTokenError.code,
-              message: accessTokenError.message,
-              cause: accessTokenError.cause ? { code: accessTokenError.cause.code, message: accessTokenError.cause.message } : null
-            });
-            throw error;
-          }
-
-          console.log(`[DEBUG] Tokenset response:`, {
-            hasAccessToken: !!tokenSetResponse.tokenSet.accessToken,
-            accessTokenLength: tokenSetResponse.tokenSet.accessToken?.length,
-            audience: tokenSetResponse.tokenSet.audience,
-            token_type: tokenSetResponse.tokenSet.token_type,
-            expiresAt: tokenSetResponse.tokenSet.expiresAt,
-            expiresIn: tokenSetResponse.tokenSet.expiresAt ? tokenSetResponse.tokenSet.expiresAt - Math.floor(Date.now() / 1000) : 'N/A'
-          });
-
-          // TODO: We need to update the cache here as well if the tokenSet has changed.
-
-          const sessionChanges = getSessionChangesAfterGetAccessToken(
-            session,
-            tokenSetResponse.tokenSet,
-            {
-              scope: this.authorizationParameters?.scope,
-              audience: this.authorizationParameters?.audience
-            }
-          );
-
-          if (sessionChanges) {
-            if (tokenSetResponse.idTokenClaims) {
-              session.user = tokenSetResponse.idTokenClaims as User;
-            }
-            // call beforeSessionSaved callback if present
-            // if not then filter id_token claims with default rules
-            const finalSession = await this.finalizeSession(
-              session,
-              tokenSetResponse.tokenSet.idToken
-            );
-            // await this.sessionStore.set(req.cookies, res.cookies, {
-            //   ...finalSession,
-            //   ...sessionChanges
-            // });
-            finalSessionData = {
-              ...finalSession,
-              ...sessionChanges
-            };
-          }
-          return tokenSetResponse.tokenSet;
-        }
-      });
-
-      const response = await fetcher.fetchWithAuth(
-        targetUrl.toString(),
-        {
-          method: req.method,
-          headers,
-          body: req.body,
-          // @ts-expect-error duplex is not known, while we do need it for sending streams as the body.
-          // As we are receiving a request, body is always exposed as a ReadableStream when defined,
-          // so setting duplex to 'half' is required at that point.
-          duplex: req.body ? "half" : undefined
-        },
-        { scope: req.headers.get("auth0-scope"), audience: options.audience }
-      );
-
-      // console.log(`response: ${JSON.stringify(response)}`);
-
-      const json = await response.json();
-      const res = NextResponse.json(json, { status: response.status });
-      if(!!finalSessionData){
-        await this.sessionStore.set(req.cookies, res.cookies, finalSessionData);
-      }
-      addCacheControlHeadersForSession(res);
-      return res;
-  }
-
-=======
     return this.#handleProxy(req, {
       proxyPath: "/my-org",
       targetBaseUrl: `${this.issuer}/my-org`,
@@ -1224,7 +1058,6 @@
     });
   }
 
->>>>>>> c8e5ce4d
   /**
    * Retrieves the token set from the session data, considering optional audience and scope parameters.
    * When audience and scope are provided, it checks if they match the global ones defined in the authorization parameters.
