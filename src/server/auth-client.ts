--- conflicted
+++ resolved
@@ -290,24 +290,15 @@
       }
     });
 
-<<<<<<< HEAD
-    // any custom params to forward to /authorize passed as query parameters
-    req.nextUrl.searchParams.forEach((val, key) => {
-      if (!INTERNAL_AUTHORIZE_PARAMS.includes(key)) {
-        authorizationParams.set(key, val);
-      }
-    });
-=======
     // custom parameters passed in via the query params to ensure only the confidential client can set them
     if (!this.pushedAuthorizationRequests) {
       // any custom params to forward to /authorize passed as query parameters
       req.nextUrl.searchParams.forEach((val, key) => {
         if (!INTERNAL_AUTHORIZE_PARAMS.includes(key)) {
-          authorizationParams.set(key, val)
+          authorizationParams.set(key, val);
         }
-      })
-    }
->>>>>>> 75445bd0
+      });
+    }
 
     const transactionState: TransactionState = {
       nonce,
