import { NextResponse, type NextRequest } from "next/server";
import * as jose from "jose";
import * as oauth from "oauth4webapi";

import {
  AccessTokenError,
  AccessTokenErrorCode,
  AuthorizationCodeGrantError,
  AuthorizationError,
  BackchannelLogoutError,
  DiscoveryError,
  InvalidStateError,
  MissingStateError,
  OAuth2Error,
  SdkError
} from "../errors";
import { LogoutToken, SessionData, TokenSet } from "../types";
<<<<<<< HEAD
import { toSafeRedirect } from "../utils/url-helpers";
=======
>>>>>>> d26551b7
import { AbstractSessionStore } from "./session/abstract-session-store";
import { TransactionState, TransactionStore } from "./transaction-store";
import { filterClaims } from "./user";

export type BeforeSessionSavedHook = (
  session: SessionData,
  idToken: string | null
) => Promise<SessionData>;

type OnCallbackContext = {
  returnTo?: string;
};
export type OnCallbackHook = (
  error: SdkError | null,
  ctx: OnCallbackContext,
  session: SessionData | null
) => Promise<NextResponse>;

// params passed to the /authorize endpoint that cannot be overwritten
const INTERNAL_AUTHORIZE_PARAMS = [
  "client_id",
  "redirect_uri",
  "response_type",
  "code_challenge",
  "code_challenge_method",
  "state",
  "nonce"
];

const DEFAULT_SCOPES = ["openid", "profile", "email", "offline_access"].join(
  " "
);

export interface AuthorizationParameters {
  /**
   * The list of scopes to request authorization for.
   *
   * Defaults to `"openid profile email offline_access"`.
   */
  scope?: string;
  /**
   * The maximum amount of time, in seconds, after which a user must reauthenticate.
   */
  max_age?: number;
  /**
   * Additional authorization parameters.
   */
  [key: string]: unknown;
}

interface Routes {
  login: string;
  logout: string;
  callback: string;
  profile: string;
  accessToken: string;
  backChannelLogout: string;
}
export type RoutesOptions = Partial<
  Pick<Routes, "login" | "callback" | "logout" | "backChannelLogout">
>;

export interface AuthClientOptions {
  transactionStore: TransactionStore;
  sessionStore: AbstractSessionStore;

  domain: string;
  clientId: string;
  clientSecret?: string;
  clientAssertionSigningKey?: string | CryptoKey;
  clientAssertionSigningAlg?: string;
  authorizationParameters?: AuthorizationParameters;
  pushedAuthorizationRequests?: boolean;

  secret: string;
  appBaseUrl: string;
  signInReturnToPath?: string;

  beforeSessionSaved?: BeforeSessionSavedHook;
  onCallback?: OnCallbackHook;

  routes?: RoutesOptions;

  // custom fetch implementation to allow for dependency injection
  fetch?: typeof fetch;
  jwksCache?: jose.JWKSCacheInput;
  allowInsecureRequests?: boolean;
  httpTimeout?: number;
  enableTelemetry?: boolean;
}

export class AuthClient {
  private transactionStore: TransactionStore;
  private sessionStore: AbstractSessionStore;

  private clientMetadata: oauth.Client;
  private clientSecret?: string;
  private clientAssertionSigningKey?: string | CryptoKey;
  private clientAssertionSigningAlg: string;
  private domain: string;
  private authorizationParameters: AuthorizationParameters;
  private pushedAuthorizationRequests: boolean;

  private appBaseUrl: string;
  private signInReturnToPath: string;

  private beforeSessionSaved?: BeforeSessionSavedHook;
  private onCallback: OnCallbackHook;

  private routes: Routes;

  private fetch: typeof fetch;
  private jwksCache: jose.JWKSCacheInput;
  private allowInsecureRequests: boolean;
  private httpOptions: () => oauth.HttpRequestOptions<"GET" | "POST">;

  private authorizationServerMetadata?: oauth.AuthorizationServer;

  constructor(options: AuthClientOptions) {
    // dependencies
    this.fetch = options.fetch || fetch;
    this.jwksCache = options.jwksCache || {};
    this.allowInsecureRequests = options.allowInsecureRequests ?? false;
    this.httpOptions = () => {
      const headers = new Headers();
      const enableTelemetry = options.enableTelemetry ?? true;
      const timeout = options.httpTimeout ?? 5000;
      if (enableTelemetry) {
        const name = "nextjs-auth0";
        const version = "4.0.0";

        headers.set("User-Agent", `${name}/${version}`);
        headers.set(
          "Auth0-Client",
          encodeBase64(
            JSON.stringify({
              name,
              version
            })
          )
        );
      }

      return {
        signal: AbortSignal.timeout(timeout),
        headers
      };
    };

    if (this.allowInsecureRequests && process.env.NODE_ENV === "production") {
      console.warn(
        "allowInsecureRequests is enabled in a production environment. This is not recommended."
      );
    }

    // stores
    this.transactionStore = options.transactionStore;
    this.sessionStore = options.sessionStore;

    // authorization server
    this.domain = options.domain;
    this.clientMetadata = { client_id: options.clientId };
    this.clientSecret = options.clientSecret;
    this.authorizationParameters = options.authorizationParameters || {
      scope: DEFAULT_SCOPES
    };
    this.pushedAuthorizationRequests =
      options.pushedAuthorizationRequests ?? false;
    this.clientAssertionSigningKey = options.clientAssertionSigningKey;
    this.clientAssertionSigningAlg =
      options.clientAssertionSigningAlg || "RS256";

    if (!this.authorizationParameters.scope) {
      this.authorizationParameters.scope = DEFAULT_SCOPES;
    }

    const scope = this.authorizationParameters.scope
      .split(" ")
      .map((s) => s.trim());
    if (!scope.includes("openid")) {
      throw new Error(
        "The 'openid' scope must be included in the set of scopes. See https://auth0.com/docs"
      );
    }

    // application
    this.appBaseUrl = options.appBaseUrl;
    this.signInReturnToPath = options.signInReturnToPath || "/";

    // hooks
    this.beforeSessionSaved = options.beforeSessionSaved;
    this.onCallback = options.onCallback || this.defaultOnCallback;

    // routes
    this.routes = {
      login: "/auth/login",
      logout: "/auth/logout",
      callback: "/auth/callback",
      backChannelLogout: "/auth/backchannel-logout",
      profile: process.env.NEXT_PUBLIC_PROFILE_ROUTE || "/auth/profile",
      accessToken:
        process.env.NEXT_PUBLIC_ACCESS_TOKEN_ROUTE || "/auth/access-token",
      ...options.routes
    };
  }

  async handler(req: NextRequest): Promise<NextResponse> {
    const { pathname } = req.nextUrl;
    const method = req.method;

    if (method === "GET" && pathname === this.routes.login) {
      return this.handleLogin(req);
    } else if (method === "GET" && pathname === this.routes.logout) {
      return this.handleLogout(req);
    } else if (method === "GET" && pathname === this.routes.callback) {
      return this.handleCallback(req);
    } else if (method === "GET" && pathname === this.routes.profile) {
      return this.handleProfile(req);
    } else if (method === "GET" && pathname === this.routes.accessToken) {
      return this.handleAccessToken(req);
    } else if (
      method === "POST" &&
      pathname === this.routes.backChannelLogout
    ) {
      return this.handleBackChannelLogout(req);
    } else {
      // no auth handler found, simply touch the sessions
      // TODO: this should only happen if rolling sessions are enabled. Also, we should
      // try to avoid reading from the DB (for stateful sessions) on every request if possible.
      const res = NextResponse.next();
      const session = await this.sessionStore.get(req.cookies);

      if (session) {
        // we pass the existing session (containing an `createdAt` timestamp) to the set method
        // which will update the cookie's `maxAge` property based on the `createdAt` time
        await this.sessionStore.set(req.cookies, res.cookies, {
          ...session
        });
      }

      return res;
    }
  }

  async handleLogin(req: NextRequest): Promise<NextResponse> {
    const redirectUri = new URL(this.routes.callback, this.appBaseUrl); // must be registed with the authorization server
<<<<<<< HEAD
    const dangerousReturnTo = req.nextUrl.searchParams.get("returnTo");
    let returnTo = this.signInReturnToPath;

    if (dangerousReturnTo) {
      const safeBaseUrl = new URL(
        (this.authorizationParameters.redirect_uri as string | undefined) ||
          this.appBaseUrl
      );
      const sanitizedReturnTo = toSafeRedirect(dangerousReturnTo, safeBaseUrl);

      if (sanitizedReturnTo) {
        returnTo = sanitizedReturnTo;
      }
    }
=======
    const returnTo =
      req.nextUrl.searchParams.get("returnTo") || this.signInReturnToPath;
>>>>>>> d26551b7

    const codeChallengeMethod = "S256";
    const codeVerifier = oauth.generateRandomCodeVerifier();
    const codeChallenge = await oauth.calculatePKCECodeChallenge(codeVerifier);
    const state = oauth.generateRandomState();
    const nonce = oauth.generateRandomNonce();

    const authorizationParams = new URLSearchParams();
    authorizationParams.set("client_id", this.clientMetadata.client_id);
    authorizationParams.set("redirect_uri", redirectUri.toString());
    authorizationParams.set("response_type", "code");
    authorizationParams.set("code_challenge", codeChallenge);
    authorizationParams.set("code_challenge_method", codeChallengeMethod);
    authorizationParams.set("state", state);
    authorizationParams.set("nonce", nonce);

    // any custom params to forward to /authorize defined as configuration
    Object.entries(this.authorizationParameters).forEach(([key, val]) => {
      if (!INTERNAL_AUTHORIZE_PARAMS.includes(key)) {
        if (val === null || val === undefined) {
          return;
        }

        authorizationParams.set(key, String(val));
      }
    });

    // custom parameters passed in via the query params to ensure only the confidential client can set them
    if (!this.pushedAuthorizationRequests) {
      // any custom params to forward to /authorize passed as query parameters
      req.nextUrl.searchParams.forEach((val, key) => {
        if (!INTERNAL_AUTHORIZE_PARAMS.includes(key)) {
          authorizationParams.set(key, val);
        }
      });
    }

    const transactionState: TransactionState = {
      nonce,
      maxAge: this.authorizationParameters.max_age,
      codeVerifier: codeVerifier,
      responseType: "code",
      state,
      returnTo
    };

    const [error, authorizationUrl] =
      await this.authorizationUrl(authorizationParams);
    if (error) {
      return new NextResponse(
        "An error occured while trying to initiate the login request.",
        {
          status: 500
        }
      );
    }

    const res = NextResponse.redirect(authorizationUrl.toString());
    await this.transactionStore.save(res.cookies, transactionState);

    return res;
  }

  async handleLogout(req: NextRequest): Promise<NextResponse> {
    const session = await this.sessionStore.get(req.cookies);
    const [discoveryError, authorizationServerMetadata] =
      await this.discoverAuthorizationServerMetadata();

    if (discoveryError) {
      return new NextResponse(
        "An error occured while trying to initiate the logout request.",
        {
          status: 500
        }
      );
    }

    const returnTo =
      req.nextUrl.searchParams.get("returnTo") || this.appBaseUrl;

    if (!authorizationServerMetadata.end_session_endpoint) {
      // the Auth0 client does not have RP-initiated logout enabled, redirect to the `/v2/logout` endpoint
      console.warn(
        "The Auth0 client does not have RP-initiated logout enabled, the user will be redirected to the `/v2/logout` endpoint instead. Learn how to enable it here: https://auth0.com/docs/authenticate/login/logout/log-users-out-of-auth0#enable-endpoint-discovery"
      );
      const url = new URL("/v2/logout", this.issuer);
      url.searchParams.set("returnTo", returnTo);
      url.searchParams.set("client_id", this.clientMetadata.client_id);

      const res = NextResponse.redirect(url);
      await this.sessionStore.delete(req.cookies, res.cookies);
      return res;
    }

    const url = new URL(authorizationServerMetadata.end_session_endpoint);
    url.searchParams.set("client_id", this.clientMetadata.client_id);
    url.searchParams.set("post_logout_redirect_uri", returnTo);

    if (session?.internal.sid) {
      url.searchParams.set("logout_hint", session.internal.sid);
    }

    const res = NextResponse.redirect(url);
    await this.sessionStore.delete(req.cookies, res.cookies);

    return res;
  }

  async handleCallback(req: NextRequest): Promise<NextResponse> {
    const state = req.nextUrl.searchParams.get("state");
    if (!state) {
      return this.onCallback(new MissingStateError(), {}, null);
    }

    const transactionState = await this.transactionStore.get(
      req.cookies,
      state
    );
    if (!transactionState) {
      return this.onCallback(new InvalidStateError(), {}, null);
    }

    const onCallbackCtx: OnCallbackContext = {
      returnTo: transactionState.returnTo
    };

    const [discoveryError, authorizationServerMetadata] =
      await this.discoverAuthorizationServerMetadata();

    if (discoveryError) {
      return this.onCallback(discoveryError, onCallbackCtx, null);
    }

    let codeGrantParams: URLSearchParams;
    try {
      codeGrantParams = oauth.validateAuthResponse(
        authorizationServerMetadata,
        this.clientMetadata,
        req.nextUrl.searchParams,
        transactionState.state
      );
    } catch (e: any) {
      return this.onCallback(
        new AuthorizationError({
          cause: new OAuth2Error({
            code: e.error,
            message: e.error_description
          })
        }),
        onCallbackCtx,
        null
      );
    }

    const redirectUri = new URL(this.routes.callback, this.appBaseUrl); // must be registed with the authorization server
    const codeGrantResponse = await oauth.authorizationCodeGrantRequest(
      authorizationServerMetadata,
      this.clientMetadata,
      await this.getClientAuth(),
      codeGrantParams,
      redirectUri.toString(),
      transactionState.codeVerifier,
      {
        ...this.httpOptions(),
        [oauth.customFetch]: this.fetch,
        [oauth.allowInsecureRequests]: this.allowInsecureRequests
      }
    );

    let oidcRes: oauth.TokenEndpointResponse;
    try {
      oidcRes = await oauth.processAuthorizationCodeResponse(
        authorizationServerMetadata,
        this.clientMetadata,
        codeGrantResponse,
        {
          expectedNonce: transactionState.nonce,
          maxAge: transactionState.maxAge,
          requireIdToken: true
        }
      );
    } catch (e: any) {
      return this.onCallback(
        new AuthorizationCodeGrantError({
          cause: new OAuth2Error({
            code: e.error,
            message: e.error_description
          })
        }),
        onCallbackCtx,
        null
      );
    }

    const idTokenClaims = oauth.getValidatedIdTokenClaims(oidcRes)!;
    let session: SessionData = {
      user: idTokenClaims,
      tokenSet: {
        accessToken: oidcRes.access_token,
        scope: oidcRes.scope,
        refreshToken: oidcRes.refresh_token,
        expiresAt: Math.floor(Date.now() / 1000) + Number(oidcRes.expires_in)
      },
      internal: {
        sid: idTokenClaims.sid as string,
        createdAt: Math.floor(Date.now() / 1000)
      }
    };

    const res = await this.onCallback(null, onCallbackCtx, session);

    if (this.beforeSessionSaved) {
      const updatedSession = await this.beforeSessionSaved(
        session,
        oidcRes.id_token ?? null
      );
      session = {
        ...updatedSession,
        internal: session.internal
      };
    } else {
      session.user = filterClaims(idTokenClaims);
    }

    await this.sessionStore.set(req.cookies, res.cookies, session, true);
    await this.transactionStore.delete(res.cookies, state);

    return res;
  }

  async handleProfile(req: NextRequest): Promise<NextResponse> {
    const session = await this.sessionStore.get(req.cookies);

    if (!session) {
      return new NextResponse(null, {
        status: 401
      });
    }

    return NextResponse.json(session?.user);
  }

  async handleAccessToken(req: NextRequest): Promise<NextResponse> {
    const session = await this.sessionStore.get(req.cookies);

    if (!session) {
      return NextResponse.json(
        {
          error: {
            message: "The user does not have an active session.",
            code: AccessTokenErrorCode.MISSING_SESSION
          }
        },
        {
          status: 401
        }
      );
    }

    const [error, updatedTokenSet] = await this.getTokenSet(session.tokenSet);

    if (error) {
      return NextResponse.json(
        {
          error: {
            message: error.message,
            code: error.code
          }
        },
        {
          status: 401
        }
      );
    }

    const res = NextResponse.json({
      token: updatedTokenSet.accessToken,
      scope: updatedTokenSet.scope,
      expires_at: updatedTokenSet.expiresAt
    });

    await this.sessionStore.set(req.cookies, res.cookies, {
      ...session,
      tokenSet: updatedTokenSet
    });

    return res;
  }

  async handleBackChannelLogout(req: NextRequest): Promise<NextResponse> {
    if (!this.sessionStore.store) {
      return new NextResponse("A session data store is not configured.", {
        status: 500
      });
    }

    if (!this.sessionStore.store.deleteByLogoutToken) {
      return new NextResponse(
        "Back-channel logout is not supported by the session data store.",
        {
          status: 500
        }
      );
    }

    const body = new URLSearchParams(await req.text());
    const logoutToken = body.get("logout_token");

    if (!logoutToken) {
      return new NextResponse("Missing `logout_token` in the request body.", {
        status: 400
      });
    }

    const [error, logoutTokenClaims] =
      await this.verifyLogoutToken(logoutToken);
    if (error) {
      return new NextResponse(error.message, {
        status: 400
      });
    }

    await this.sessionStore.store.deleteByLogoutToken(logoutTokenClaims);

    return new NextResponse(null, {
      status: 204
    });
  }

  /**
   * getTokenSet returns a valid token set. If the access token has expired, it will attempt to
   * refresh it using the refresh token, if available.
   */
  async getTokenSet(
    tokenSet: TokenSet
  ): Promise<[null, TokenSet] | [SdkError, null]> {
    // the access token has expired but we do not have a refresh token
    if (!tokenSet.refreshToken && tokenSet.expiresAt <= Date.now() / 1000) {
      return [
        new AccessTokenError(
          AccessTokenErrorCode.MISSING_REFRESH_TOKEN,
          "The access token has expired and a refresh token was not provided. The user needs to re-authenticate."
        ),
        null
      ];
    }

    // the access token has expired and we have a refresh token
    if (tokenSet.refreshToken && tokenSet.expiresAt <= Date.now() / 1000) {
      const [discoveryError, authorizationServerMetadata] =
        await this.discoverAuthorizationServerMetadata();

      if (discoveryError) {
        console.error(discoveryError);
        return [discoveryError, null];
      }

      const refreshTokenRes = await oauth.refreshTokenGrantRequest(
        authorizationServerMetadata,
        this.clientMetadata,
        await this.getClientAuth(),
        tokenSet.refreshToken,
        {
          ...this.httpOptions(),
          [oauth.customFetch]: this.fetch,
          [oauth.allowInsecureRequests]: this.allowInsecureRequests
        }
      );

      let oauthRes: oauth.TokenEndpointResponse;
      try {
        oauthRes = await oauth.processRefreshTokenResponse(
          authorizationServerMetadata,
          this.clientMetadata,
          refreshTokenRes
        );
      } catch (e: any) {
        console.error(e);
        return [
          new AccessTokenError(
            AccessTokenErrorCode.FAILED_TO_REFRESH_TOKEN,
            "The access token has expired and there was an error while trying to refresh it. Check the server logs for more information."
          ),
          null
        ];
      }

      const accessTokenExpiresAt =
        Math.floor(Date.now() / 1000) + Number(oauthRes.expires_in);

      const updatedTokenSet = {
        ...tokenSet, // contains the existing `iat` claim to maintain the session lifetime
        accessToken: oauthRes.access_token,
        expiresAt: accessTokenExpiresAt
      };

      if (oauthRes.refresh_token) {
        // refresh token rotation is enabled, persist the new refresh token from the response
        updatedTokenSet.refreshToken = oauthRes.refresh_token;
      } else {
        // we did not get a refresh token back, keep the current long-lived refresh token around
        updatedTokenSet.refreshToken = tokenSet.refreshToken;
      }

      return [null, updatedTokenSet];
    }

    return [null, tokenSet];
  }

  private async discoverAuthorizationServerMetadata(): Promise<
    [null, oauth.AuthorizationServer] | [SdkError, null]
  > {
    if (this.authorizationServerMetadata) {
      return [null, this.authorizationServerMetadata];
    }

    const issuer = new URL(this.issuer);

    try {
      const authorizationServerMetadata = await oauth
        .discoveryRequest(issuer, {
          ...this.httpOptions(),
          [oauth.customFetch]: this.fetch,
          [oauth.allowInsecureRequests]: this.allowInsecureRequests
        })
        .then((response) => oauth.processDiscoveryResponse(issuer, response));

      this.authorizationServerMetadata = authorizationServerMetadata;

      return [null, authorizationServerMetadata];
    } catch (e) {
      console.error(
        `An error occured while performing the discovery request. Please make sure the AUTH0_DOMAIN environment variable is correctly configured — the format must be 'example.us.auth0.com'. issuer=${issuer.toString()}, error:`,
        e
      );
      return [
        new DiscoveryError(
          "Discovery failed for the OpenID Connect configuration."
        ),
        null
      ];
    }
  }

  private async defaultOnCallback(
    error: SdkError | null,
    ctx: OnCallbackContext
  ) {
    if (error) {
      return new NextResponse(error.message, {
        status: 500
      });
    }

    const res = NextResponse.redirect(
      new URL(ctx.returnTo || "/", this.appBaseUrl)
    );

    return res;
  }

  private async verifyLogoutToken(
    logoutToken: string
  ): Promise<[null, LogoutToken] | [SdkError, null]> {
    const [discoveryError, authorizationServerMetadata] =
      await this.discoverAuthorizationServerMetadata();

    if (discoveryError) {
      return [discoveryError, null];
    }

    // only `RS256` is supported for logout tokens
    const ID_TOKEN_SIGNING_ALG = "RS256";

    const keyInput = jose.createRemoteJWKSet(
      new URL(authorizationServerMetadata.jwks_uri!),
      {
        [jose.jwksCache]: this.jwksCache
      }
    );

    const { payload } = await jose.jwtVerify(logoutToken, keyInput, {
      issuer: authorizationServerMetadata.issuer,
      audience: this.clientMetadata.client_id,
      algorithms: [ID_TOKEN_SIGNING_ALG],
      requiredClaims: ["iat"]
    });

    if (!("sid" in payload) && !("sub" in payload)) {
      return [
        new BackchannelLogoutError(
          'either "sid" or "sub" (or both) claims must be present'
        ),
        null
      ];
    }

    if ("sid" in payload && typeof payload.sid !== "string") {
      return [new BackchannelLogoutError('"sid" claim must be a string'), null];
    }

    if ("sub" in payload && typeof payload.sub !== "string") {
      return [new BackchannelLogoutError('"sub" claim must be a string'), null];
    }

    if ("nonce" in payload) {
      return [new BackchannelLogoutError('"nonce" claim is prohibited'), null];
    }

    if (!("events" in payload)) {
      return [new BackchannelLogoutError('"events" claim is missing'), null];
    }

    if (typeof payload.events !== "object" || payload.events === null) {
      return [
        new BackchannelLogoutError('"events" claim must be an object'),
        null
      ];
    }

    if (
      !("http://schemas.openid.net/event/backchannel-logout" in payload.events)
    ) {
      return [
        new BackchannelLogoutError(
          '"http://schemas.openid.net/event/backchannel-logout" member is missing in the "events" claim'
        ),
        null
      ];
    }

    if (
      typeof payload.events[
        "http://schemas.openid.net/event/backchannel-logout"
      ] !== "object"
    ) {
      return [
        new BackchannelLogoutError(
          '"http://schemas.openid.net/event/backchannel-logout" member in the "events" claim must be an object'
        ),
        null
      ];
    }

    return [
      null,
      {
        sid: payload.sid as string,
        sub: payload.sub
      }
    ];
  }

  private async authorizationUrl(
    params: URLSearchParams
  ): Promise<[null, URL] | [Error, null]> {
    const [discoveryError, authorizationServerMetadata] =
      await this.discoverAuthorizationServerMetadata();
    if (discoveryError) {
      return [discoveryError, null];
    }

    if (
      this.pushedAuthorizationRequests &&
      !authorizationServerMetadata.pushed_authorization_request_endpoint
    ) {
      console.error(
        "The Auth0 tenant does not have pushed authorization requests enabled. Learn how to enable it here: https://auth0.com/docs/get-started/applications/configure-par"
      );
      return [
        new Error(
          "The authorization server does not support pushed authorization requests."
        ),
        null
      ];
    }

    const authorizationUrl = new URL(
      authorizationServerMetadata.authorization_endpoint!
    );

    if (this.pushedAuthorizationRequests) {
      // push the request params to the authorization server
      const response = await oauth.pushedAuthorizationRequest(
        authorizationServerMetadata,
        this.clientMetadata,
        await this.getClientAuth(),
        params,
        {
          ...this.httpOptions(),
          [oauth.customFetch]: this.fetch,
          [oauth.allowInsecureRequests]: this.allowInsecureRequests
        }
      );

      let parRes: oauth.PushedAuthorizationResponse;
      try {
        parRes = await oauth.processPushedAuthorizationResponse(
          authorizationServerMetadata,
          this.clientMetadata,
          response
        );
      } catch (e: any) {
        return [
          new AuthorizationError({
            cause: new OAuth2Error({
              code: e.error,
              message: e.error_description
            }),
            message: "An error occured while pushing the authorization request."
          }),
          null
        ];
      }

      authorizationUrl.searchParams.set("request_uri", parRes.request_uri);
      authorizationUrl.searchParams.set(
        "client_id",
        this.clientMetadata.client_id
      );

      return [null, authorizationUrl];
    }

    // append the query parameters to the authorization URL for the normal flow
    authorizationUrl.search = params.toString();

    return [null, authorizationUrl];
  }

  private async getClientAuth(): Promise<oauth.ClientAuth> {
    if (!this.clientSecret && !this.clientAssertionSigningKey) {
      throw new Error(
        "The client secret or client assertion signing key must be provided."
      );
    }

    let clientPrivateKey = this.clientAssertionSigningKey as
      | CryptoKey
      | undefined;

    if (clientPrivateKey && !(clientPrivateKey instanceof CryptoKey)) {
      clientPrivateKey = await jose.importPKCS8<CryptoKey>(
        clientPrivateKey,
        this.clientAssertionSigningAlg
      );
    }

    return clientPrivateKey
      ? oauth.PrivateKeyJwt(clientPrivateKey)
      : oauth.ClientSecretPost(this.clientSecret!);
  }

  private get issuer(): string {
    return this.domain.startsWith("http://") ||
      this.domain.startsWith("https://")
      ? this.domain
      : `https://${this.domain}`;
  }
}

const encodeBase64 = (input: string) => {
  const unencoded = new TextEncoder().encode(input);
  const CHUNK_SIZE = 0x8000;
  const arr = [];
  for (let i = 0; i < unencoded.length; i += CHUNK_SIZE) {
    arr.push(
      // @ts-expect-error Argument of type 'Uint8Array' is not assignable to parameter of type 'number[]'.
      String.fromCharCode.apply(null, unencoded.subarray(i, i + CHUNK_SIZE))
    );
  }
  return btoa(arr.join(""));
};<|MERGE_RESOLUTION|>--- conflicted
+++ resolved
@@ -15,10 +15,7 @@
   SdkError
 } from "../errors";
 import { LogoutToken, SessionData, TokenSet } from "../types";
-<<<<<<< HEAD
 import { toSafeRedirect } from "../utils/url-helpers";
-=======
->>>>>>> d26551b7
 import { AbstractSessionStore } from "./session/abstract-session-store";
 import { TransactionState, TransactionStore } from "./transaction-store";
 import { filterClaims } from "./user";
@@ -265,7 +262,6 @@
 
   async handleLogin(req: NextRequest): Promise<NextResponse> {
     const redirectUri = new URL(this.routes.callback, this.appBaseUrl); // must be registed with the authorization server
-<<<<<<< HEAD
     const dangerousReturnTo = req.nextUrl.searchParams.get("returnTo");
     let returnTo = this.signInReturnToPath;
 
@@ -280,10 +276,6 @@
         returnTo = sanitizedReturnTo;
       }
     }
-=======
-    const returnTo =
-      req.nextUrl.searchParams.get("returnTo") || this.signInReturnToPath;
->>>>>>> d26551b7
 
     const codeChallengeMethod = "S256";
     const codeVerifier = oauth.generateRandomCodeVerifier();
