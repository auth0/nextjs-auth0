{
  "name": "@auth0/nextjs-auth0",
  "version": "4.0.0",
  "description": "Auth0 Next.js SDK",
  "scripts": {
    "build": "tsc",
    "build:watch": "tsc -w",
    "test:unit": "vitest",
    "test:coverage": "vitest run --coverage",
    "test:e2e": "playwright test",
    "prepack": "pnpm run build",
    "install:examples": "pnpm install --filter ./examples/with-next-intl --shamefully-hoist && pnpm install --filter ./examples/with-shadcn --shamefully-hoist",
<<<<<<< HEAD
    "docs": "typedoc"
=======
    "lint": "tsc --noEmit && eslint --fix ./src"
>>>>>>> d26551b7
  },
  "repository": {
    "type": "git",
    "url": "git+https://github.com/auth0/nextjs-auth0.git"
  },
  "keywords": [
    "auth0",
    "next.js",
    "react",
    "oidc",
    "authentication",
    "vercel"
  ],
  "author": "Auth0 (https://auth0.com)",
  "license": "MIT",
  "bugs": {
    "url": "https://github.com/auth0/nextjs-auth0/issues"
  },
  "homepage": "https://github.com/auth0/nextjs-auth0#readme",
  "devDependencies": {
    "@eslint/js": "^9.20.0",
    "@ianvs/prettier-plugin-sort-imports": "^4.3.1",
    "@playwright/test": "^1.48.2",
    "@stylistic/eslint-plugin-ts": "^3.1.0",
    "@types/node": "^22.8.6",
    "@types/react": "*",
    "@types/react-dom": "*",
    "@vitest/coverage-v8": "2.1.4",
    "eslint": "^9.20.0",
    "eslint-config-prettier": "^10.0.1",
    "eslint-plugin-prettier": "^5.2.3",
    "eslint-plugin-react": "^7.37.4",
    "globals": "^15.14.0",
    "next": "15.0.2",
    "prettier": "^3.3.3",
    "typedoc": "^0.27.7",
    "typescript": "^5.6.3",
    "typescript-eslint": "^8.23.0",
    "vite": "^5.4.11",
    "vitest": "^2.1.4"
  },
  "peerDependencies": {
    "next": "^14.0.0 || ^15.0.0",
    "react": "^18.0.0 || ^19.0.0 || ^19.0.0-0",
    "react-dom": "^18.0.0 || ^19.0.0 || ^19.0.0-0"
  },
  "exports": {
    ".": {
      "import": "./dist/client/index.js"
    },
    "./server": {
      "import": "./dist/server/index.js"
    },
    "./errors": {
      "import": "./dist/errors/index.js"
    },
    "./types": {
      "import": "./dist/types/index.d.ts"
    },
    "./testing": {
      "import": "./dist/testing/index.js"
    }
  },
  "dependencies": {
    "@edge-runtime/cookies": "^5.0.1",
    "@panva/hkdf": "^1.2.1",
    "jose": "^5.9.6",
    "oauth4webapi": "^3.1.2",
    "swr": "^2.2.5"
  },
  "publishConfig": {
    "access": "public"
  },
  "typesVersions": {
    "*": {
      "testing": [
        "./dist/testing/index.d.ts"
      ],
      "types": [
        "./dist/types/index.d.ts"
      ],
      "server": [
        "./dist/server/index.d.ts"
      ],
      "errors": [
        "./dist/errors/index.d.ts"
      ],
      "*": [
        "./dist/client/*",
        "./dist/client/index.d.ts"
      ]
    }
  },
  "files": [
    "dist"
  ]
}<|MERGE_RESOLUTION|>--- conflicted
+++ resolved
@@ -10,11 +10,8 @@
     "test:e2e": "playwright test",
     "prepack": "pnpm run build",
     "install:examples": "pnpm install --filter ./examples/with-next-intl --shamefully-hoist && pnpm install --filter ./examples/with-shadcn --shamefully-hoist",
-<<<<<<< HEAD
-    "docs": "typedoc"
-=======
+    "docs": "typedoc",
     "lint": "tsc --noEmit && eslint --fix ./src"
->>>>>>> d26551b7
   },
   "repository": {
     "type": "git",
