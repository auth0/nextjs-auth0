--- conflicted
+++ resolved
@@ -124,15 +124,9 @@
     "cookie": "^0.7.1",
     "debug": "^4.3.4",
     "joi": "^17.6.0",
-<<<<<<< HEAD
-    "jose": "^4.9.2",
+    "jose": "^4.15.5",
     "oauth4webapi": "^2.17.0",
     "openid-client": "^5.7.1",
-=======
-    "jose": "^4.15.5",
-    "oauth4webapi": "^2.3.0",
-    "openid-client": "^5.6.5",
->>>>>>> 9beb8c64
     "tslib": "^2.4.0",
     "url-join": "^4.0.1"
   },
