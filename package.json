--- conflicted
+++ resolved
@@ -21,12 +21,8 @@
     "test:watch": "jest --coverage --watch",
     "prepublishOnly": "npm test && npm run lint",
     "prepublish": "npm run build",
-<<<<<<< HEAD
+    "docs": "typedoc --options typedoc.js src",
     "install:examples": "npm i --prefix=examples/basic-example --no-package-lock && npm i --prefix=examples/kitchen-sink-example --no-package-lock",
-=======
-    "docs": "typedoc --options typedoc.js src",
-    "install:examples": "npm i --prefix=examples/basic-example --no-package-lock && npm i --prefix=examples/kitchen-sink-example --no-package-lock && npm i --prefix=examples/sample-api",
->>>>>>> 3a1ee631
     "start:basic": "npm run dev --prefix=examples/basic-example",
     "start:kitchen-sink": "npm run dev --prefix=examples/kitchen-sink-example",
     "test:kitchen-sink": "start-server-and-test start:kitchen-sink http-get://localhost:3000 cypress:run",
