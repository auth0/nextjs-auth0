{
  "name": "@auth0/nextjs-auth0",
  "version": "0.16.0",
  "description": "Next.js SDK for signing in with Auth0",
  "main": "dist/index.js",
  "types": "dist/index.d.ts",
  "browser": "dist/index.browser.js",
  "directories": {
    "test": "tests"
  },
  "engines": {
    "node": "^10.13.0 || >=12.0.0"
  },
  "scripts": {
    "clean": "rimraf dist",
    "pretty": "prettier --write \"src/**/*.ts\" \"src/*.ts\"",
    "lint": "eslint --fix --ext .ts ./src",
    "build": "tsc -p tsconfig.build.json",
<<<<<<< HEAD
    "test": "jest tests/frontend/ tests/auth0-session --coverage --maxWorkers=10",
=======
    "build:test": "next build tests/fixtures/test-app",
    "test": "jest tests --coverage --maxWorkers=10",
>>>>>>> e7213f55
    "test:watch": "jest --coverage --watch",
    "prepublishOnly": "npm test && npm run lint",
    "prepublish": "npm run build",
    "install:examples": "npm i --prefix=examples/basic-example --no-package-lock && npm i --prefix=examples/typescript-example --no-package-lock && npm i --prefix=examples/api-call-example --no-package-lock && npm i --prefix=examples/sample-api",
    "start:basic": "npm run dev --prefix=examples/basic-example",
    "start:typescript": "npm run dev --prefix=examples/typescript-example",
    "start:apiCall": "npm run dev --prefix=examples/api-call-example",
    "start:api": "npm start --prefix=examples/sample-api",
    "test:basic": "start-server-and-test start:basic http-get://localhost:3000 cypress:run",
    "test:basic:watch": "start-server-and-test start:basic 3000 cypress:open",
    "test:typescript": "start-server-and-test start:typescript http-get://localhost:3000 cypress:run",
    "test:typescript:watch": "start-server-and-test start:typescript 3000 cypress:open",
    "test:apiCall": "start-server-and-test start:apiCall http-get://localhost:3000 cypress:run",
    "test:apiCall:watch": "start-server-and-test start:apiCall 3000 cypress:open",
    "test:integration": "npm run test:basic && npm run test:typescript && npm run test:apiCall",
    "cypress:run": "cypress run",
    "cypress:open": "cypress open"
  },
  "repository": {
    "type": "git",
    "url": "git+https://github.com/auth0/nextjs-auth0.git"
  },
  "keywords": [
    "auth0",
    "next.js",
    "react",
    "oidc",
    "authentication",
    "vercel"
  ],
  "author": "Auth0 (https://auth0.com)",
  "license": "MIT",
  "bugs": {
    "url": "https://github.com/auth0/nextjs-auth0/issues"
  },
  "homepage": "https://github.com/auth0/nextjs-auth0#readme",
  "devDependencies": {
    "@auth0/auth0-spa-js": "^1.13.5",
    "@panva/jose": "^1.9.3",
    "@testing-library/jest-dom": "^5.11.6",
    "@testing-library/react": "^11.2.2",
    "@testing-library/react-hooks": "^3.7.0",
    "@types/body-parser": "^1.19.0",
    "@types/clone": "^2.1.0",
    "@types/cookie": "^0.3.3",
    "@types/hapi__iron": "^5.1.0",
    "@types/hapi__joi": "^17.1.6",
    "@types/jest": "^26.0.19",
    "@types/jsonwebtoken": "^8.5.0",
    "@types/node": "^13.13.36",
    "@types/on-headers": "^1.0.0",
    "@types/react": "^16.14.2",
    "@types/react-dom": "^16.9.10",
    "@types/request": "^2.48.5",
    "@types/webpack": "^4.41.25",
    "@typescript-eslint/eslint-plugin": "^2.34.0",
    "@typescript-eslint/parser": "^2.34.0",
    "body-parser": "^1.19.0",
    "cypress": "^5.6.0",
    "eslint": "^7.15.0",
    "eslint-config-airbnb": "^18.2.1",
    "eslint-config-airbnb-base": "^14.2.1",
    "eslint-config-prettier": "^6.15.0",
    "eslint-import-resolver-typescript": "^2.3.0",
    "eslint-plugin-import": "^2.22.1",
    "eslint-plugin-jsx-a11y": "^6.4.1",
    "eslint-plugin-prettier": "^3.3.0",
    "eslint-plugin-react": "^7.21.5",
    "eslint-plugin-react-hooks": "^4.2.0",
    "jest": "^26.6.3",
    "next": "^10.0.3",
<<<<<<< HEAD
    "nock": "^12.0.3",
    "prettier": "^2.2.1",
    "react": "^16.14.0",
    "react-dom": "^16.14.0",
=======
    "nock": "^13.0.5",
    "prettier": "^2.0.5",
    "react": "^17.0.1",
    "react-dom": "^17.0.1",
>>>>>>> e7213f55
    "react-test-renderer": "^16.14.0",
    "request": "^2.88.2",
    "start-server-and-test": "^1.11.6",
    "timekeeper": "^2.2.0",
    "tough-cookie": "^4.0.0",
    "ts-jest": "^26.4.4",
    "typescript": "^3.8.3"
  },
  "dependencies": {
    "@hapi/joi": "^17.1.1",
    "@types/debug": "^4.1.5",
    "@types/http-errors": "^1.8.0",
    "@types/url-join": "^4.0.0",
    "base64url": "^3.0.1",
    "cookie": "^0.4.1",
    "debug": "^4.3.1",
    "futoin-hkdf": "^1.3.2",
    "http-errors": "^1.8.0",
    "jose": "^2.0.3",
    "on-headers": "^1.0.2",
    "openid-client": "^4.2.2",
    "url-join": "^4.0.1"
  },
  "peerDependencies": {
    "next": ">=10"
  },
  "jest": {
    "testEnvironment": "node",
    "rootDir": "./",
    "moduleFileExtensions": [
      "ts",
      "tsx",
      "js"
    ],
    "collectCoverageFrom": [
      "src/**/*.*",
      "!src/index.browser.ts",
      "!src/index.ts",
      "!src/handlers/auth.ts"
    ],
    "coverageReporters": [
      "lcov",
      "text",
      "text-summary"
    ],
    "preset": "ts-jest",
    "globalSetup": "./tests/global-setup.ts",
    "setupFilesAfterEnv": [
      "./tests/setup.ts"
    ]
  }
}<|MERGE_RESOLUTION|>--- conflicted
+++ resolved
@@ -16,12 +16,8 @@
     "pretty": "prettier --write \"src/**/*.ts\" \"src/*.ts\"",
     "lint": "eslint --fix --ext .ts ./src",
     "build": "tsc -p tsconfig.build.json",
-<<<<<<< HEAD
-    "test": "jest tests/frontend/ tests/auth0-session --coverage --maxWorkers=10",
-=======
     "build:test": "next build tests/fixtures/test-app",
     "test": "jest tests --coverage --maxWorkers=10",
->>>>>>> e7213f55
     "test:watch": "jest --coverage --watch",
     "prepublishOnly": "npm test && npm run lint",
     "prepublish": "npm run build",
@@ -93,17 +89,10 @@
     "eslint-plugin-react-hooks": "^4.2.0",
     "jest": "^26.6.3",
     "next": "^10.0.3",
-<<<<<<< HEAD
-    "nock": "^12.0.3",
+    "nock": "^13.0.5",
     "prettier": "^2.2.1",
-    "react": "^16.14.0",
-    "react-dom": "^16.14.0",
-=======
-    "nock": "^13.0.5",
-    "prettier": "^2.0.5",
     "react": "^17.0.1",
     "react-dom": "^17.0.1",
->>>>>>> e7213f55
     "react-test-renderer": "^16.14.0",
     "request": "^2.88.2",
     "start-server-and-test": "^1.11.6",
