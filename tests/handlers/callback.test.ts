/**
 * **REMOVE-TO-TEST-ON-EDGE**@jest-environment @edge-runtime/jest-environment
 */
import { NextRequest, NextResponse } from 'next/server';
import { withApi } from '../fixtures/default-settings';
import { signCookie } from '../auth0-session/fixtures/helpers';
import { encodeState } from '../../src/auth0-session/utils/encoding';
import type { Session } from '../../src';
import { getResponse, mockFetch, getSession as getSessionFromRes } from '../fixtures/app-router-helpers';

describe('callback handler (app router)', () => {
  beforeEach(mockFetch);

  test('should require a state parameter', async () => {
    const res = await getResponse({
      url: '/api/auth/callback',
      cookies: {
        state: await signCookie('state', 'foo')
      }
    });
    expect(res.status).toBe(400);
    expect(res.statusText).toMatch(/Missing state parameter|response parameter &quot;state&quot; missing/);
  });

  test('should require a state cookie', async () => {
    const res = await getResponse({
      url: '/api/auth/callback?state=__test_state__'
    });
    expect(res.status).toBe(400);
    expect(res.statusText).toMatch(/Missing state cookie from login request/);
  });

  test('should validate the state', async () => {
    const res = await getResponse({
      url: '/api/auth/callback?state=__test_state__',
      cookies: {
        state: await signCookie('state', 'other_state')
      }
    });
    expect(res.status).toBe(400);
    expect(res.statusText).toMatch(
      /state mismatch, expected other_state, got: __test_state__|unexpected &quot;state&quot; response parameter value/
    );
  });

  test('should validate the audience', async () => {
    const state = encodeState({ returnTo: 'https://example.com' });
    const res = await getResponse({
      url: `/api/auth/callback?state=${state}&code=code`,
      cookies: {
        state: await signCookie('state', state),
        nonce: await signCookie('nonce', '__test_nonce__'),
        code_verifier: await signCookie('code_verifier', '__test_code_verifier__')
      },
      idTokenClaims: { aud: 'bar' }
    });
    expect(res.status).toBe(400);
    expect(res.statusText).toMatch(
      /aud mismatch, expected __test_client_id__, got: bar|unexpected JWT "aud" \(audience\) claim value/
    );
  });

  test('should validate the issuer', async () => {
    const state = encodeState({ returnTo: 'https://example.com' });
    const res = await getResponse({
      url: `/api/auth/callback?state=${state}&code=code`,
      cookies: {
        state: await signCookie('state', state),
        nonce: await signCookie('nonce', '__test_nonce__'),
        code_verifier: await signCookie('code_verifier', '__test_code_verifier__')
      },
      idTokenClaims: { iss: 'other-issuer' }
    });
    expect(res.status).toBe(400);
    expect(res.statusText).toMatch(
      /unexpected iss value, expected https:\/\/acme.auth0.local\/, got: other-issuer|unexpected JWT "iss" \(issuer\) claim value/
    );
  });

  test('should escape html in error qp', async () => {
    const res = await getResponse({
      url: '/api/auth/callback?error=%3Cscript%3Ealert(%27xss%27)%3C%2Fscript%3E&state=foo',
      cookies: {
        state: await signCookie('state', 'foo')
      }
    });
    expect(res.status).toBe(400);
    expect(res.statusText).toMatch(/&lt;script&gt;alert\(&#39;xss&#39;\)&lt;\/script&gt;/);
  });

  test('should create session and strip OIDC claims', async () => {
    const state = encodeState({ returnTo: 'https://example.com/foo' });
    const res = await getResponse({
      url: `/api/auth/callback?state=${state}&code=code`,
      cookies: {
        state: await signCookie('state', state),
        nonce: await signCookie('nonce', '__test_nonce__'),
        code_verifier: await signCookie('code_verifier', '__test_code_verifier__')
      }
    });
    expect(res.status).toEqual(302);
    expect(res.headers.get('location')).toEqual('https://example.com/foo');
    const session = await getSessionFromRes(withApi, res);
    expect(session).toMatchObject({
      user: { sub: '__test_sub__' },
      accessToken: expect.any(String)
    });
    expect(session?.user).not.toHaveProperty('iss');
  });

  test('remove properties from session with afterCallback hook', async () => {
    const state = encodeState({ returnTo: 'https://example.com/foo' });
    const res = await getResponse({
      url: `/api/auth/callback?state=${state}&code=code`,
      cookies: {
        state: await signCookie('state', state),
        nonce: await signCookie('nonce', '__test_nonce__'),
        code_verifier: await signCookie('code_verifier', '__test_code_verifier__')
      },
      callbackOpts: {
        afterCallback(_req: NextRequest, session: Session) {
          delete session.accessToken;
          return session;
        }
      }
    });
    expect(res.status).toEqual(302);
    expect(res.headers.get('location')).toEqual('https://example.com/foo');
    const session = await getSessionFromRes(withApi, res);
    expect(session).toMatchObject({
      user: { sub: '__test_sub__' }
    });
    expect(session).not.toHaveProperty('accessToken');
  });

  test('add properties to session with afterCallback hook', async () => {
    const state = encodeState({ returnTo: 'https://example.com/foo' });
    const res = await getResponse({
      url: `/api/auth/callback?state=${state}&code=code`,
      cookies: {
        state: await signCookie('state', state),
        nonce: await signCookie('nonce', '__test_nonce__'),
        code_verifier: await signCookie('code_verifier', '__test_code_verifier__')
      },
      callbackOpts: {
        afterCallback(_req: NextRequest, session: Session) {
          return { ...session, foo: 'bar' };
        }
      }
    });
    expect(res.status).toEqual(302);
    expect(res.headers.get('location')).toEqual('https://example.com/foo');
    const session = await getSessionFromRes(withApi, res);
    expect(session).toMatchObject({
      user: { sub: '__test_sub__' },
      foo: 'bar'
    });
  });

  test('throws from afterCallback hook', async () => {
    const state = encodeState({ returnTo: 'https://example.com/foo' });
    await expect(
      getResponse({
        url: `/api/auth/callback?state=${state}&code=code`,
        cookies: {
          state: await signCookie('state', state),
          nonce: await signCookie('nonce', '__test_nonce__'),
          code_verifier: await signCookie('code_verifier', '__test_code_verifier__')
        },
        callbackOpts: {
          afterCallback() {
            throw new Error('some validation error.');
          }
        }
      })
    ).resolves.toMatchObject({ status: 500, statusText: expect.stringMatching(/some validation error/) });
  });

<<<<<<< HEAD
  test('redirect from afterCallback hook', async () => {
    const state = encodeState({ returnTo: 'https://example.com/foo' });
    const res = await getResponse({
      url: `/api/auth/callback?state=${state}&code=code`,
      cookies: {
        state: await signCookie('state', state),
        nonce: await signCookie('nonce', '__test_nonce__'),
        code_verifier: await signCookie('code_verifier', '__test_code_verifier__')
=======
  test('throws for missing org_id claim', async () => {
    const baseUrl = await setup({ ...withApi, organization: 'org_foo' });
    const state = encodeState({ returnTo: baseUrl });
    const cookieJar = await toSignedCookieJar(
      {
        state,
        nonce: '__test_nonce__'
>>>>>>> d66aaa9b
      },
      callbackOpts: {
        afterCallback() {
          return NextResponse.redirect('https://example.com/foo');
        }
      }
    });
    expect(res.status).toBe(302);
    expect(res.headers.get('location')).toBe('https://example.com/foo');
  });

  test('throws for missing org_id claim', async () => {
    const state = encodeState({ returnTo: 'https://example.com/foo' });
    await expect(
      getResponse({
        url: `/api/auth/callback?state=${state}&code=code`,
        cookies: {
          state: await signCookie('state', state),
          nonce: await signCookie('nonce', '__test_nonce__'),
          code_verifier: await signCookie('code_verifier', '__test_code_verifier__')
        },
        callbackOpts: {
          organization: 'foo'
        }
      })
    ).resolves.toMatchObject({
      status: 500,
      statusText: expect.stringMatching(/Organization Id \(org_id\) claim must be a string present in the ID token/)
    });
  });

  test('throws for missing org_name claim', async () => {
    const baseUrl = await setup({ ...withApi, organization: 'foo' });
    const state = encodeState({ returnTo: baseUrl });
    const cookieJar = await toSignedCookieJar(
      {
        state,
        nonce: '__test_nonce__'
      },
      baseUrl
    );
    await expect(
      callback(
        baseUrl,
        {
          state,
          code: 'code'
        },
        cookieJar
      )
    ).rejects.toThrow('Organization Name (org_name) claim must be a string present in the ID token');
  });

  test('throws for org_id claim mismatch', async () => {
<<<<<<< HEAD
    const state = encodeState({ returnTo: 'https://example.com/foo' });
=======
    const baseUrl = await setup({ ...withApi, organization: 'org_foo' }, { idTokenClaims: { org_id: 'org_bar' } });
    const state = encodeState({ returnTo: baseUrl });
    const cookieJar = await toSignedCookieJar(
      {
        state,
        nonce: '__test_nonce__'
      },
      baseUrl
    );
    await expect(
      callback(
        baseUrl,
        {
          state,
          code: 'code'
        },
        cookieJar
      )
    ).rejects.toThrow('Organization Id (org_id) claim value mismatch in the ID token; expected "org_foo", found "org_bar"');
  });

  test('throws for org_name claim mismatch', async () => {
    const baseUrl = await setup({ ...withApi, organization: 'foo' }, { idTokenClaims: { org_name: 'bar' } });
    const state = encodeState({ returnTo: baseUrl });
    const cookieJar = await toSignedCookieJar(
      {
        state,
        nonce: '__test_nonce__'
      },
      baseUrl
    );
    await expect(
      callback(
        baseUrl,
        {
          state,
          code: 'code'
        },
        cookieJar
      )
    ).rejects.toThrow('Organization Name (org_name) claim value mismatch in the ID token; expected "foo", found "bar"');
  });

  test('accepts a valid organization id', async () => {
    const baseUrl = await setup(withApi, {
      idTokenClaims: { org_id: 'org_foo' },
      callbackOptions: { organization: 'org_foo' }
    });
    const state = encodeState({ returnTo: baseUrl });
    const cookieJar = await toSignedCookieJar(
      {
        state,
        nonce: '__test_nonce__'
      },
      baseUrl
    );
>>>>>>> d66aaa9b
    await expect(
      getResponse({
        url: `/api/auth/callback?state=${state}&code=code`,
        cookies: {
          state: await signCookie('state', state),
          nonce: await signCookie('nonce', '__test_nonce__'),
          code_verifier: await signCookie('code_verifier', '__test_code_verifier__')
        },
        callbackOpts: {
          organization: 'foo'
        },
        idTokenClaims: { org_id: 'bar' }
      })
    ).resolves.toMatchObject({
      status: 500,
      statusText: expect.stringMatching(
        /Organization Id \(org_id\) claim value mismatch in the ID token; expected "foo", found "bar"/
      )
<<<<<<< HEAD
    });
  });

  test('accepts a valid organization', async () => {
    const state = encodeState({ returnTo: 'https://example.com/foo' });
=======
    ).resolves.not.toThrow();
    const session = await get(baseUrl, '/api/session', { cookieJar });

    expect(session.user.org_id).toEqual('org_foo');
  });

  test('accepts a valid organization name', async () => {
    const baseUrl = await setup(withApi, {
      idTokenClaims: { org_name: 'foo' },
      callbackOptions: { organization: 'foo' }
    });
    const state = encodeState({ returnTo: baseUrl });
    const cookieJar = await toSignedCookieJar(
      {
        state,
        nonce: '__test_nonce__'
      },
      baseUrl
    );
>>>>>>> d66aaa9b
    await expect(
      getResponse({
        url: `/api/auth/callback?state=${state}&code=code`,
        cookies: {
          state: await signCookie('state', state),
          nonce: await signCookie('nonce', '__test_nonce__'),
          code_verifier: await signCookie('code_verifier', '__test_code_verifier__')
        },
<<<<<<< HEAD
        callbackOpts: {
          organization: 'foo'
        },
        idTokenClaims: { org_id: 'foo' }
      })
    ).resolves.toMatchObject({
      status: 302
=======
        cookieJar
      )
    ).resolves.not.toThrow();
    const session = await get(baseUrl, '/api/session', { cookieJar });

    expect(session.user.org_name).toEqual('foo');
  });

  test('should pass custom params to the token exchange', async () => {
    const baseUrl = await setup(withoutApi, {
      callbackOptions: {
        authorizationParams: { foo: 'bar' }
      }
>>>>>>> d66aaa9b
    });
  });
});<|MERGE_RESOLUTION|>--- conflicted
+++ resolved
@@ -176,7 +176,6 @@
     ).resolves.toMatchObject({ status: 500, statusText: expect.stringMatching(/some validation error/) });
   });
 
-<<<<<<< HEAD
   test('redirect from afterCallback hook', async () => {
     const state = encodeState({ returnTo: 'https://example.com/foo' });
     const res = await getResponse({
@@ -185,15 +184,6 @@
         state: await signCookie('state', state),
         nonce: await signCookie('nonce', '__test_nonce__'),
         code_verifier: await signCookie('code_verifier', '__test_code_verifier__')
-=======
-  test('throws for missing org_id claim', async () => {
-    const baseUrl = await setup({ ...withApi, organization: 'org_foo' });
-    const state = encodeState({ returnTo: baseUrl });
-    const cookieJar = await toSignedCookieJar(
-      {
-        state,
-        nonce: '__test_nonce__'
->>>>>>> d66aaa9b
       },
       callbackOpts: {
         afterCallback() {
@@ -216,7 +206,7 @@
           code_verifier: await signCookie('code_verifier', '__test_code_verifier__')
         },
         callbackOpts: {
-          organization: 'foo'
+          organization: 'org_foo'
         }
       })
     ).resolves.toMatchObject({
@@ -226,164 +216,108 @@
   });
 
   test('throws for missing org_name claim', async () => {
-    const baseUrl = await setup({ ...withApi, organization: 'foo' });
-    const state = encodeState({ returnTo: baseUrl });
-    const cookieJar = await toSignedCookieJar(
-      {
-        state,
-        nonce: '__test_nonce__'
-      },
-      baseUrl
-    );
-    await expect(
-      callback(
-        baseUrl,
-        {
-          state,
-          code: 'code'
-        },
-        cookieJar
-      )
-    ).rejects.toThrow('Organization Name (org_name) claim must be a string present in the ID token');
+    const state = encodeState({ returnTo: 'https://example.com/foo' });
+    await expect(
+      getResponse({
+        url: `/api/auth/callback?state=${state}&code=code`,
+        cookies: {
+          state: await signCookie('state', state),
+          nonce: await signCookie('nonce', '__test_nonce__'),
+          code_verifier: await signCookie('code_verifier', '__test_code_verifier__')
+        },
+        callbackOpts: {
+          organization: 'foo'
+        }
+      })
+    ).resolves.toMatchObject({
+      status: 500,
+      statusText: expect.stringMatching(/Organization Name \(org_name\) claim must be a string present in the ID token/)
+    });
   });
 
   test('throws for org_id claim mismatch', async () => {
-<<<<<<< HEAD
-    const state = encodeState({ returnTo: 'https://example.com/foo' });
-=======
-    const baseUrl = await setup({ ...withApi, organization: 'org_foo' }, { idTokenClaims: { org_id: 'org_bar' } });
-    const state = encodeState({ returnTo: baseUrl });
-    const cookieJar = await toSignedCookieJar(
-      {
-        state,
-        nonce: '__test_nonce__'
-      },
-      baseUrl
-    );
-    await expect(
-      callback(
-        baseUrl,
-        {
-          state,
-          code: 'code'
-        },
-        cookieJar
-      )
-    ).rejects.toThrow('Organization Id (org_id) claim value mismatch in the ID token; expected "org_foo", found "org_bar"');
-  });
-
-  test('throws for org_name claim mismatch', async () => {
-    const baseUrl = await setup({ ...withApi, organization: 'foo' }, { idTokenClaims: { org_name: 'bar' } });
-    const state = encodeState({ returnTo: baseUrl });
-    const cookieJar = await toSignedCookieJar(
-      {
-        state,
-        nonce: '__test_nonce__'
-      },
-      baseUrl
-    );
-    await expect(
-      callback(
-        baseUrl,
-        {
-          state,
-          code: 'code'
-        },
-        cookieJar
-      )
-    ).rejects.toThrow('Organization Name (org_name) claim value mismatch in the ID token; expected "foo", found "bar"');
-  });
-
-  test('accepts a valid organization id', async () => {
-    const baseUrl = await setup(withApi, {
-      idTokenClaims: { org_id: 'org_foo' },
-      callbackOptions: { organization: 'org_foo' }
-    });
-    const state = encodeState({ returnTo: baseUrl });
-    const cookieJar = await toSignedCookieJar(
-      {
-        state,
-        nonce: '__test_nonce__'
-      },
-      baseUrl
-    );
->>>>>>> d66aaa9b
-    await expect(
-      getResponse({
-        url: `/api/auth/callback?state=${state}&code=code`,
-        cookies: {
-          state: await signCookie('state', state),
-          nonce: await signCookie('nonce', '__test_nonce__'),
-          code_verifier: await signCookie('code_verifier', '__test_code_verifier__')
-        },
-        callbackOpts: {
-          organization: 'foo'
-        },
-        idTokenClaims: { org_id: 'bar' }
+    const state = encodeState({ returnTo: 'https://example.com/foo' });
+    await expect(
+      getResponse({
+        url: `/api/auth/callback?state=${state}&code=code`,
+        cookies: {
+          state: await signCookie('state', state),
+          nonce: await signCookie('nonce', '__test_nonce__'),
+          code_verifier: await signCookie('code_verifier', '__test_code_verifier__')
+        },
+        callbackOpts: {
+          organization: 'org_foo'
+        },
+        idTokenClaims: { org_id: 'org_bar' }
       })
     ).resolves.toMatchObject({
       status: 500,
       statusText: expect.stringMatching(
-        /Organization Id \(org_id\) claim value mismatch in the ID token; expected "foo", found "bar"/
+        /Organization Id \(org_id\) claim value mismatch in the ID token; expected "org_foo", found "org_bar"/
       )
-<<<<<<< HEAD
-    });
-  });
-
-  test('accepts a valid organization', async () => {
-    const state = encodeState({ returnTo: 'https://example.com/foo' });
-=======
-    ).resolves.not.toThrow();
-    const session = await get(baseUrl, '/api/session', { cookieJar });
-
-    expect(session.user.org_id).toEqual('org_foo');
+    });
+  });
+
+  test('throws for org_name claim mismatch', async () => {
+    const state = encodeState({ returnTo: 'https://example.com/foo' });
+    await expect(
+      getResponse({
+        url: `/api/auth/callback?state=${state}&code=code`,
+        cookies: {
+          state: await signCookie('state', state),
+          nonce: await signCookie('nonce', '__test_nonce__'),
+          code_verifier: await signCookie('code_verifier', '__test_code_verifier__')
+        },
+        callbackOpts: {
+          organization: 'foo'
+        },
+        idTokenClaims: { org_name: 'bar' }
+      })
+    ).resolves.toMatchObject({
+      status: 500,
+      statusText: expect.stringMatching(
+        /Organization Name \(org_name\) claim value mismatch in the ID token; expected "foo", found "bar"/
+      )
+    });
+  });
+
+  test('accepts a valid organization id', async () => {
+    const state = encodeState({ returnTo: 'https://example.com/foo' });
+    await expect(
+      getResponse({
+        url: `/api/auth/callback?state=${state}&code=code`,
+        cookies: {
+          state: await signCookie('state', state),
+          nonce: await signCookie('nonce', '__test_nonce__'),
+          code_verifier: await signCookie('code_verifier', '__test_code_verifier__')
+        },
+        callbackOpts: {
+          organization: 'org_foo'
+        },
+        idTokenClaims: { org_id: 'org_foo' }
+      })
+    ).resolves.toMatchObject({
+      status: 302
+    });
   });
 
   test('accepts a valid organization name', async () => {
-    const baseUrl = await setup(withApi, {
-      idTokenClaims: { org_name: 'foo' },
-      callbackOptions: { organization: 'foo' }
-    });
-    const state = encodeState({ returnTo: baseUrl });
-    const cookieJar = await toSignedCookieJar(
-      {
-        state,
-        nonce: '__test_nonce__'
-      },
-      baseUrl
-    );
->>>>>>> d66aaa9b
-    await expect(
-      getResponse({
-        url: `/api/auth/callback?state=${state}&code=code`,
-        cookies: {
-          state: await signCookie('state', state),
-          nonce: await signCookie('nonce', '__test_nonce__'),
-          code_verifier: await signCookie('code_verifier', '__test_code_verifier__')
-        },
-<<<<<<< HEAD
+    const state = encodeState({ returnTo: 'https://example.com/foo' });
+    await expect(
+      getResponse({
+        url: `/api/auth/callback?state=${state}&code=code`,
+        cookies: {
+          state: await signCookie('state', state),
+          nonce: await signCookie('nonce', '__test_nonce__'),
+          code_verifier: await signCookie('code_verifier', '__test_code_verifier__')
+        },
         callbackOpts: {
           organization: 'foo'
         },
-        idTokenClaims: { org_id: 'foo' }
+        idTokenClaims: { org_name: 'foo' }
       })
     ).resolves.toMatchObject({
       status: 302
-=======
-        cookieJar
-      )
-    ).resolves.not.toThrow();
-    const session = await get(baseUrl, '/api/session', { cookieJar });
-
-    expect(session.user.org_name).toEqual('foo');
-  });
-
-  test('should pass custom params to the token exchange', async () => {
-    const baseUrl = await setup(withoutApi, {
-      callbackOptions: {
-        authorizationParams: { foo: 'bar' }
-      }
->>>>>>> d66aaa9b
     });
   });
 });