import { parse } from 'cookie';
import jose from '@panva/jose';
import getRequestResponse from '../helpers/http';
import timekeeper from 'timekeeper';
import CookieStore from '../../src/session/cookie-store';
import CookieSessionStoreSettings from '../../src/session/cookie-store/settings';
import { withoutApi } from '../helpers/default-settings';
import getClient from '../../src/utils/oidc-client';
import { discovery, jwksEndpoint, refreshToken } from '../helpers/oidc-nocks';

<<<<<<< HEAD
describe('CookieStore', () => {
=======
describe('cookie store', () => {
  let keystore: jose.JWKS.KeyStore;

  beforeAll(() => {
    keystore = new jose.JWKS.KeyStore();
    return keystore.generate('RSA');
  });

>>>>>>> 57654cab
  const getStore = (settings = {}): CookieStore => {
    const store = new CookieStore(
      new CookieSessionStoreSettings({
        cookieSecret: 'keyboardcat.keyboardcat.keyboardcat.keyboardcat.keyboardcat.keyboardcat.keyboardcat.keyboardcat',
        ...settings
      }),
      getClient(withoutApi)
    );
    return store;
  };

  describe('with cookie name', () => {
    describe('configured', () => {
      const store = getStore({
        cookieName: 'my-cookie'
      });

      test('should set the cookie name', async () => {
        const { req, res } = getRequestResponse();
        await store.save(req, res, {
          user: { sub: '123' },
          createdAt: Date.now()
        });

        expect(res.setHeader).toHaveBeenCalledWith('Set-Cookie', expect.stringMatching('my-cookie='));
      });
    });

    describe('not configured', () => {
      const store = getStore({});

      test('should use default settings', async () => {
        const { req, res } = getRequestResponse();
        await store.save(req, res, {
          user: { sub: '123' },
          createdAt: Date.now()
        });

        expect(res.setHeader).toHaveBeenCalledWith('Set-Cookie', expect.stringMatching('a0:session='));
      });
    });
  });

  describe('with cookie domain', () => {
    describe('configured', () => {
      const store = getStore({
        cookieDomain: '.quirk.fyi'
      });

      test('should set cookie domain', async () => {
        const { req, res, setHeaderFn } = getRequestResponse();
        await store.save(req, res, {
          user: { sub: '123' },
          createdAt: Date.now()
        });

        const [, cookie] = setHeaderFn.mock.calls[0];
        expect(parse(cookie).Domain).toBe('.quirk.fyi');
      });
    });

    describe('not configured', () => {
      const store = getStore({});

      test('should not set the cookie domain', async () => {
        const { req, res, setHeaderFn } = getRequestResponse();
        await store.save(req, res, {
          user: { sub: '123' },
          createdAt: Date.now()
        });

        const [, cookie] = setHeaderFn.mock.calls[0];
        expect(parse(cookie).Domain).toBeUndefined();
      });
    });
  });

  describe('with SameSite', () => {
    describe('configured', () => {
      const store = getStore({
        cookieSameSite: 'strict'
      });

      test('should set the SameSite setting correctly', async () => {
        const { req, res, setHeaderFn } = getRequestResponse();
        await store.save(req, res, {
          user: { sub: '123' },
          createdAt: Date.now()
        });

        const [, cookie] = setHeaderFn.mock.calls[0];
        expect(parse(cookie).SameSite).toBe('Strict');
      });
    });

    describe('not configured', () => {
      const store = getStore({});

      test('should default to Lax', async () => {
        const { req, res, setHeaderFn } = getRequestResponse();
        await store.save(req, res, {
          user: { sub: '123' },
          createdAt: Date.now()
        });

        const [, cookie] = setHeaderFn.mock.calls[0];
        expect(parse(cookie).SameSite).toBe('Lax');
      });
    });

    describe('set to disabled', () => {
      const store = getStore({
        cookieSameSite: false
      });
      test('should not set the SameSite option', async () => {
        const { req, res, setHeaderFn } = getRequestResponse();
        await store.save(req, res, {
          user: { sub: '123' },
          createdAt: Date.now()
        });

        const [, cookie] = setHeaderFn.mock.calls[0];
        expect(parse(cookie).SameSite).toBeUndefined();
      });
    });
  });

  describe('with storeAccessToken', () => {
    describe('not configured', () => {
      const store = getStore({});

      test('should not store the access_token fields', async () => {
        const { req, res, setHeaderFn } = getRequestResponse();
        const now = Date.now();

        await store.save(req, res, {
          user: { sub: '123' },
          createdAt: now,
          accessToken: 'my-access-token',
          accessTokenScope: 'read:foo',
          accessTokenExpiresAt: 500
        });

        const [, cookie] = setHeaderFn.mock.calls[0];
        req.headers = {
          cookie: `a0:session=${parse(cookie)['a0:session']}`
        };

        const session = await store.read(req, res);
        expect(session).toEqual({
          user: { sub: '123' },
          createdAt: now
        });
      });
    });

    describe('configured', () => {
      const store = getStore({
        storeAccessToken: true
      });

      test('should store the access_token', async () => {
        const { req, res, setHeaderFn } = getRequestResponse();
        const now = Date.now();

        await store.save(req, res, {
          user: { sub: '123' },
          createdAt: now,
          accessToken: 'my-access-token',
          accessTokenScope: 'read:foo',
          accessTokenExpiresAt: 500
        });

        const [, cookie] = setHeaderFn.mock.calls[0];
        req.headers = {
          cookie: `a0:session=${parse(cookie)['a0:session']}`
        };

        const session = await store.read(req, res);
        expect(session).toEqual({
          user: { sub: '123' },
          createdAt: now,
          accessToken: 'my-access-token',
          accessTokenScope: 'read:foo',
          accessTokenExpiresAt: 500
        });
      });
    });
  });

  describe('with storeIdToken', () => {
    describe('not configured', () => {
      const store = getStore({});

      test('should not store the id_token', async () => {
        const { req, res, setHeaderFn } = getRequestResponse();
        const now = Date.now();

        await store.save(req, res, {
          user: {
            sub: '123'
          },
          createdAt: now,
          idToken: 'my-id-token'
        });

        const [, cookie] = setHeaderFn.mock.calls[0];
        req.headers = {
          cookie: `a0:session=${parse(cookie)['a0:session']}`
        };

        const session = await store.read(req, res);
        expect(session).toEqual({
          createdAt: now,
          user: { sub: '123' }
        });
      });
    });

    describe('configured', () => {
      const store = getStore({
        storeIdToken: true
      });

      test('should store the id_token', async () => {
        const { req, res, setHeaderFn } = getRequestResponse();
        const now = Date.now();

        await store.save(req, res, {
          user: {
            sub: '123'
          },
          createdAt: now,
          idToken: 'my-id-token'
        });

        const [, cookie] = setHeaderFn.mock.calls[0];
        req.headers = {
          cookie: `a0:session=${parse(cookie)['a0:session']}`
        };

        const session = await store.read(req, res);
        expect(session).toEqual({
          createdAt: now,
          idToken: 'my-id-token',
          user: { sub: '123' }
        });
      });
    });
  });

  describe('with storeRefreshToken', () => {
    describe('not configured', () => {
      const store = getStore({});

      test('should not store the refresh_token or expires_at', async () => {
        const { req, res, setHeaderFn } = getRequestResponse();
        const now = Date.now();

        await store.save(req, res, {
          user: {
            sub: '123'
          },
          createdAt: now,
          idToken: 'my-id-token',
          refreshToken: 'my-refresh-token',
          expiresAt: Date.now()
        });

        const [, cookie] = setHeaderFn.mock.calls[0];
        req.headers = {
          cookie: `a0:session=${parse(cookie)['a0:session']}`
        };

        const session = await store.read(req, res);
        expect(session).toEqual({
          createdAt: now,
          user: { sub: '123' }
        });
      });
    });

    describe('configured', () => {
      const store = getStore({
        storeRefreshToken: true,
        storeAccessToken: true
      });

      test('should store the refresh_token and expires_at', async () => {
        const { req, res, setHeaderFn } = getRequestResponse();
        const now = Date.now();

        await store.save(req, res, {
          user: {
            sub: '123'
          },
          createdAt: now,
          idToken: 'my-id-token',
          refreshToken: 'my-refresh-token',
          expiresAt: now
        });

        const [, cookie] = setHeaderFn.mock.calls[0];
        req.headers = {
          cookie: `a0:session=${parse(cookie)['a0:session']}`
        };

        const session = await store.read(req, res);
        expect(session).toEqual({
          createdAt: now,
          refreshToken: 'my-refresh-token',
          user: { sub: '123' },
          expiresAt: now
        });
      });

      test('should refresh the token when it expires', async () => {
        const time = new Date();
        timekeeper.freeze(time);

        discovery(withoutApi);
        jwksEndpoint(withoutApi, keystore.toJWKS());
        refreshToken(withoutApi, 'my-refresh-token', keystore.get(), {
          sub: '123'
        }, 'new-token');

        const { req, res, setHeaderFn } = getRequestResponse();
        const now = Date.now();

        await store.save(req, res, {
          user: {
            sub: '123'
          },
          createdAt: now,
          idToken: 'my-id-token',
          refreshToken: 'my-refresh-token',
          accessToken: 'my-access-token',
          // expires_at is in seconds
          expiresAt: (now / 1000) - 1
        });

        const [, cookie] = setHeaderFn.mock.calls[0];
        req.headers = {
          ...req.headers,
          cookie: `a0:session=${parse(cookie)['a0:session']}`
        };

        const session = await store.read(req, res);
        expect(session).toEqual({
          createdAt: now,
          refreshToken: 'my-refresh-token',
          accessToken: 'new-token',
          user: { sub: '123' },
          expiresAt: now / 1000
        });

        timekeeper.reset();
      })
    });
  });
});<|MERGE_RESOLUTION|>--- conflicted
+++ resolved
@@ -1,32 +1,16 @@
 import { parse } from 'cookie';
-import jose from '@panva/jose';
+
 import getRequestResponse from '../helpers/http';
-import timekeeper from 'timekeeper';
 import CookieStore from '../../src/session/cookie-store';
 import CookieSessionStoreSettings from '../../src/session/cookie-store/settings';
-import { withoutApi } from '../helpers/default-settings';
-import getClient from '../../src/utils/oidc-client';
-import { discovery, jwksEndpoint, refreshToken } from '../helpers/oidc-nocks';
-
-<<<<<<< HEAD
+
 describe('CookieStore', () => {
-=======
-describe('cookie store', () => {
-  let keystore: jose.JWKS.KeyStore;
-
-  beforeAll(() => {
-    keystore = new jose.JWKS.KeyStore();
-    return keystore.generate('RSA');
-  });
-
->>>>>>> 57654cab
   const getStore = (settings = {}): CookieStore => {
     const store = new CookieStore(
       new CookieSessionStoreSettings({
         cookieSecret: 'keyboardcat.keyboardcat.keyboardcat.keyboardcat.keyboardcat.keyboardcat.keyboardcat.keyboardcat',
         ...settings
-      }),
-      getClient(withoutApi)
+      })
     );
     return store;
   };
@@ -168,7 +152,7 @@
           cookie: `a0:session=${parse(cookie)['a0:session']}`
         };
 
-        const session = await store.read(req, res);
+        const session = await store.read(req);
         expect(session).toEqual({
           user: { sub: '123' },
           createdAt: now
@@ -198,7 +182,7 @@
           cookie: `a0:session=${parse(cookie)['a0:session']}`
         };
 
-        const session = await store.read(req, res);
+        const session = await store.read(req);
         expect(session).toEqual({
           user: { sub: '123' },
           createdAt: now,
@@ -231,7 +215,7 @@
           cookie: `a0:session=${parse(cookie)['a0:session']}`
         };
 
-        const session = await store.read(req, res);
+        const session = await store.read(req);
         expect(session).toEqual({
           createdAt: now,
           user: { sub: '123' }
@@ -261,7 +245,7 @@
           cookie: `a0:session=${parse(cookie)['a0:session']}`
         };
 
-        const session = await store.read(req, res);
+        const session = await store.read(req);
         expect(session).toEqual({
           createdAt: now,
           idToken: 'my-id-token',
@@ -275,7 +259,7 @@
     describe('not configured', () => {
       const store = getStore({});
 
-      test('should not store the refresh_token or expires_at', async () => {
+      test('should not store the refresh_token', async () => {
         const { req, res, setHeaderFn } = getRequestResponse();
         const now = Date.now();
 
@@ -285,16 +269,15 @@
           },
           createdAt: now,
           idToken: 'my-id-token',
-          refreshToken: 'my-refresh-token',
-          expiresAt: Date.now()
-        });
-
-        const [, cookie] = setHeaderFn.mock.calls[0];
-        req.headers = {
-          cookie: `a0:session=${parse(cookie)['a0:session']}`
-        };
-
-        const session = await store.read(req, res);
+          refreshToken: 'my-refresh-token'
+        });
+
+        const [, cookie] = setHeaderFn.mock.calls[0];
+        req.headers = {
+          cookie: `a0:session=${parse(cookie)['a0:session']}`
+        };
+
+        const session = await store.read(req);
         expect(session).toEqual({
           createdAt: now,
           user: { sub: '123' }
@@ -304,11 +287,10 @@
 
     describe('configured', () => {
       const store = getStore({
-        storeRefreshToken: true,
-        storeAccessToken: true
-      });
-
-      test('should store the refresh_token and expires_at', async () => {
+        storeRefreshToken: true
+      });
+
+      test('should store the refresh_token', async () => {
         const { req, res, setHeaderFn } = getRequestResponse();
         const now = Date.now();
 
@@ -318,66 +300,22 @@
           },
           createdAt: now,
           idToken: 'my-id-token',
+          refreshToken: 'my-refresh-token'
+        });
+
+        const [, cookie] = setHeaderFn.mock.calls[0];
+        req.headers = {
+          ...req.headers,
+          cookie: `a0:session=${parse(cookie)['a0:session']}`
+        };
+
+        const session = await store.read(req);
+        expect(session).toEqual({
+          createdAt: now,
           refreshToken: 'my-refresh-token',
-          expiresAt: now
-        });
-
-        const [, cookie] = setHeaderFn.mock.calls[0];
-        req.headers = {
-          cookie: `a0:session=${parse(cookie)['a0:session']}`
-        };
-
-        const session = await store.read(req, res);
-        expect(session).toEqual({
-          createdAt: now,
-          refreshToken: 'my-refresh-token',
-          user: { sub: '123' },
-          expiresAt: now
-        });
-      });
-
-      test('should refresh the token when it expires', async () => {
-        const time = new Date();
-        timekeeper.freeze(time);
-
-        discovery(withoutApi);
-        jwksEndpoint(withoutApi, keystore.toJWKS());
-        refreshToken(withoutApi, 'my-refresh-token', keystore.get(), {
-          sub: '123'
-        }, 'new-token');
-
-        const { req, res, setHeaderFn } = getRequestResponse();
-        const now = Date.now();
-
-        await store.save(req, res, {
-          user: {
-            sub: '123'
-          },
-          createdAt: now,
-          idToken: 'my-id-token',
-          refreshToken: 'my-refresh-token',
-          accessToken: 'my-access-token',
-          // expires_at is in seconds
-          expiresAt: (now / 1000) - 1
-        });
-
-        const [, cookie] = setHeaderFn.mock.calls[0];
-        req.headers = {
-          ...req.headers,
-          cookie: `a0:session=${parse(cookie)['a0:session']}`
-        };
-
-        const session = await store.read(req, res);
-        expect(session).toEqual({
-          createdAt: now,
-          refreshToken: 'my-refresh-token',
-          accessToken: 'new-token',
-          user: { sub: '123' },
-          expiresAt: now / 1000
-        });
-
-        timekeeper.reset();
-      })
+          user: { sub: '123' }
+        });
+      });
     });
   });
 });