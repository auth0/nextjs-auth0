import { login, setup, teardown } from '../fixtures/setup';
import { withoutApi } from '../fixtures/default-settings';
import { get, post } from '../auth0-session/fixtures/helpers';
import { CookieJar } from 'tough-cookie';

describe('update-user', () => {
  afterEach(teardown);

  test('should update user', async () => {
    const baseUrl = await setup(withoutApi);
    const cookieJar = await login(baseUrl);
    const user = await get(baseUrl, '/api/auth/me', { cookieJar });
    expect(user).toEqual({ nickname: '__test_nickname__', sub: '__test_sub__' });
    await post(baseUrl, '/api/update-user', { cookieJar, body: { user: { foo: 'bar' } } });
    const updatedUser = await get(baseUrl, '/api/auth/me', { cookieJar });
    expect(updatedUser).toMatchObject({ foo: 'bar' });
  });

  test('should ignore updates if user is not defined', async () => {
    const baseUrl = await setup(withoutApi);
    const cookieJar = await login(baseUrl);
    const user = await get(baseUrl, '/api/auth/me', { cookieJar });
    expect(user).toEqual({ nickname: '__test_nickname__', sub: '__test_sub__' });
    await post(baseUrl, '/api/update-user', { cookieJar, body: { user: undefined } });
    const updatedUser = await get(baseUrl, '/api/auth/me', { cookieJar });
    expect(updatedUser).toEqual({ nickname: '__test_nickname__', sub: '__test_sub__' });
  });

  test('should ignore updates if user is not logged in', async () => {
    const baseUrl = await setup(withoutApi);
<<<<<<< HEAD
    const cookieJar = new CookieJar();
    await expect(get(baseUrl, '/api/auth/me', { cookieJar })).rejects.toThrow('Unauthorized');
    await post(baseUrl, '/api/update-user', { body: { user: { sub: 'foo' } }, cookieJar });
    await expect(get(baseUrl, '/api/auth/me', { cookieJar })).rejects.toThrow('Unauthorized');
=======
    await expect(get(baseUrl, '/api/auth/me')).resolves.toBe('');
    await post(baseUrl, '/api/update-user', { body: { user: { sub: 'foo' } } });
    await expect(get(baseUrl, '/api/auth/me')).resolves.toBe('');
>>>>>>> 2017a4b7
  });
});<|MERGE_RESOLUTION|>--- conflicted
+++ resolved
@@ -28,15 +28,9 @@
 
   test('should ignore updates if user is not logged in', async () => {
     const baseUrl = await setup(withoutApi);
-<<<<<<< HEAD
     const cookieJar = new CookieJar();
-    await expect(get(baseUrl, '/api/auth/me', { cookieJar })).rejects.toThrow('Unauthorized');
+    await expect(get(baseUrl, '/api/auth/me', { cookieJar })).resolves.toBe('');
     await post(baseUrl, '/api/update-user', { body: { user: { sub: 'foo' } }, cookieJar });
-    await expect(get(baseUrl, '/api/auth/me', { cookieJar })).rejects.toThrow('Unauthorized');
-=======
-    await expect(get(baseUrl, '/api/auth/me')).resolves.toBe('');
-    await post(baseUrl, '/api/update-user', { body: { user: { sub: 'foo' } } });
-    await expect(get(baseUrl, '/api/auth/me')).resolves.toBe('');
->>>>>>> 2017a4b7
+    await expect(get(baseUrl, '/api/auth/me', { cookieJar })).resolves.toBe('');
   });
 });