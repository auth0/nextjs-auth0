import nock from 'nock';
import { JSONWebKeySet, JWK } from '@panva/jose';

import createToken from './tokens';
import IAuth0Settings from '../../src/settings';

export function discovery(settings: IAuth0Settings): nock.Scope {
  return nock(`https://${settings.domain}`)
    .get('/.well-known/openid-configuration')
    .reply(200, {
      issuer: `https://${settings.domain}/`,
      authorization_endpoint: `https://${settings.domain}/authorize`,
      token_endpoint: `https://${settings.domain}/oauth/token`,
      userinfo_endpoint: `https://${settings.domain}/userinfo`,
      jwks_uri: `https://${settings.domain}/.well-known/jwks.json`,
      scopes_supported: [
        'openid',
        'profile',
        'offline_access',
        'name',
        'given_name',
        'family_name',
        'nickname',
        'email',
        'email_verified',
        'picture',
        'created_at',
        'identities',
        'phone',
        'address'
      ],
      response_types_supported: ['code'],
      id_token_signing_alg_values_supported: ['RS256'],
      token_endpoint_auth_methods_supported: ['client_secret_basic', 'client_secret_post'],
      claims_supported: [
        'aud',
        'auth_time',
        'created_at',
        'email',
        'email_verified',
        'exp',
        'family_name',
        'given_name',
        'iat',
        'identities',
        'iss',
        'name',
        'nickname',
        'phone_number',
        'picture',
        'sub'
      ]
    });
}

export function userInfoWithDelay(settings: IAuth0Settings, delay: number): nock.Scope {
  return nock(`https://${settings.domain}`)
    .get('/userinfo')
    .reply((_uri, _requestBody, cb) => {
      setTimeout(() => cb(null, [200, {}]), delay);
    });
}

export function jwksEndpoint(settings: IAuth0Settings, keyset: JSONWebKeySet): nock.Scope {
  return nock(`https://${settings.domain}`)
    .get('/.well-known/jwks.json')
    .reply(200, keyset);
}

export function codeExchange(
  settings: IAuth0Settings,
  code: string,
  key: JWK.Key,
  payload: object,
  overrides?: object
): nock.Scope {
  const idToken = createToken(key, {
    iss: `https://${settings.domain}/`,
    aud: settings.clientId,
    ...payload,
    ...(overrides || {})
  });

  return nock(`https://${settings.domain}`)
    .post(
      '/oauth/token',
      `grant_type=authorization_code&code=${code}&redirect_uri=${encodeURIComponent(settings.redirectUri)}`
    )
    .reply(200, {
      access_token: 'eyJz93a...k4laUWw',
      expires_in: 750,
      scope: 'read:foo delete:foo',
      refresh_token: 'GEbRxBN...edjnXbL',
      id_token: idToken,
      token_type: 'Bearer'
    });
}

export function codeExchangeWithTimeout(
  settings: IAuth0Settings,
  code: string,
  key: JWK.Key,
  payload: object,
  overrides?: object
): nock.Scope {
  const idToken = createToken(key, {
    iss: `https://${settings.domain}/`,
    aud: settings.clientId,
    ...payload,
    ...(overrides || {})
  });

  return nock(`https://${settings.domain}`)
    .post(
      '/oauth/token',
      `grant_type=authorization_code&code=${code}&redirect_uri=${encodeURIComponent(settings.redirectUri)}`
    )
    .reply((_uri, _requestBody, cb) => {
      setTimeout(
        () =>
          cb(null, [
            200,
            {
              access_token: 'eyJz93a...k4laUWw',
              expires_in: 750,
              scope: 'read:foo delete:foo',
              refresh_token: 'GEbRxBN...edjnXbL',
              id_token: idToken,
              token_type: 'Bearer'
            }
          ]),
        500
      );
    });
}

export function codeExchangeWithAccessToken(
  settings: IAuth0Settings,
  code: string,
  key: JWK.Key,
  payload: object,
  overrides?: object
): nock.Scope {
  const idToken = createToken(key, {
    iss: `https://${settings.domain}/`,
    aud: settings.clientId,
    ...payload,
    ...(overrides || {})
  });

  return nock(`https://${settings.domain}`)
    .post(
      '/oauth/token',
      `grant_type=authorization_code&code=${code}&redirect_uri=${encodeURIComponent(settings.redirectUri)}`
    )
    .reply(200, {
      access_token: 'an_access_token',
      expires_in: 750,
      scope: 'read:foo delete:foo',
      id_token: idToken,
      token_type: 'Bearer'
    });
}

<<<<<<< HEAD
export function refreshTokenExchange(
=======

export function refreshToken(
>>>>>>> 57654cab
  settings: IAuth0Settings,
  refreshToken: string,
  key: JWK.Key,
  payload: object,
  newToken?: string
): nock.Scope {
  const idToken = createToken(key, {
    iss: `https://${settings.domain}/`,
    aud: settings.clientId,
    ...payload
  });

  return nock(`https://${settings.domain}`)
<<<<<<< HEAD
    .post('/oauth/token', `grant_type=refresh_token&refresh_token=${refreshToken}`)
    .reply(200, {
      access_token: newToken || 'eyJz93a...k4laUWw',
      id_token: idToken,
      token_type: 'Bearer',
      expires_in: 750,
      scope: 'read:foo write:foo'
    });
}

export function refreshTokenRotationExchange(
  settings: IAuth0Settings,
  refreshToken: string,
  key: JWK.Key,
  payload: object,
  newToken?: string
): nock.Scope {
  const idToken = createToken(key, {
    iss: `https://${settings.domain}/`,
    aud: settings.clientId,
    ...payload
  });

  return nock(`https://${settings.domain}`)
    .post('/oauth/token', `grant_type=refresh_token&refresh_token=${refreshToken}`)
    .reply(200, {
      access_token: newToken || 'eyJz93a...k4laUWw',
      refresh_token: 'GEbRxBN...edjnXbL',
      id_token: idToken,
      token_type: 'Bearer',
      expires_in: 750,
      scope: 'read:foo write:foo'
    });
=======
    .post('/oauth/token',
      `grant_type=refresh_token&refresh_token=${refreshToken}`)
    .reply(200, {
      access_token: newToken || 'eyJz93a...k4laUWw',
      refresh_token: 'GEbRxBN...edjnXbL',
      id_token: idToken,
      token_type: 'Bearer',
      expires_at: Date.now() / 1000
    });
}

export function userInfo(
  settings: IAuth0Settings,
  token: string,
  payload: object
): nock.Scope {
  return nock(`https://${settings.domain}`, {
    reqheaders: {
      authorization: `Bearer ${token}`
    }
  }).get('/userinfo').reply(200, payload);

}


export function oauthAuthorizationServer(settings: IAuth0Settings): nock.Scope {
  return nock(`https://${settings.domain}`)
    .get('/.well-known/oauth-authorization-server')
    .reply(200);
>>>>>>> 57654cab
}<|MERGE_RESOLUTION|>--- conflicted
+++ resolved
@@ -162,12 +162,7 @@
     });
 }
 
-<<<<<<< HEAD
 export function refreshTokenExchange(
-=======
-
-export function refreshToken(
->>>>>>> 57654cab
   settings: IAuth0Settings,
   refreshToken: string,
   key: JWK.Key,
@@ -181,7 +176,6 @@
   });
 
   return nock(`https://${settings.domain}`)
-<<<<<<< HEAD
     .post('/oauth/token', `grant_type=refresh_token&refresh_token=${refreshToken}`)
     .reply(200, {
       access_token: newToken || 'eyJz93a...k4laUWw',
@@ -215,35 +209,14 @@
       expires_in: 750,
       scope: 'read:foo write:foo'
     });
-=======
-    .post('/oauth/token',
-      `grant_type=refresh_token&refresh_token=${refreshToken}`)
-    .reply(200, {
-      access_token: newToken || 'eyJz93a...k4laUWw',
-      refresh_token: 'GEbRxBN...edjnXbL',
-      id_token: idToken,
-      token_type: 'Bearer',
-      expires_at: Date.now() / 1000
-    });
-}
-
-export function userInfo(
-  settings: IAuth0Settings,
-  token: string,
-  payload: object
-): nock.Scope {
+}
+
+export function userInfo(settings: IAuth0Settings, token: string, payload: object): nock.Scope {
   return nock(`https://${settings.domain}`, {
     reqheaders: {
       authorization: `Bearer ${token}`
     }
-  }).get('/userinfo').reply(200, payload);
-
-}
-
-
-export function oauthAuthorizationServer(settings: IAuth0Settings): nock.Scope {
-  return nock(`https://${settings.domain}`)
-    .get('/.well-known/oauth-authorization-server')
-    .reply(200);
->>>>>>> 57654cab
+  })
+    .get('/userinfo')
+    .reply(200, payload);
 }