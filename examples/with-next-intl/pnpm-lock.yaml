lockfileVersion: '9.0'

settings:
  autoInstallPeers: true
  excludeLinksFromLockfile: false

importers:

  .:
    dependencies:
      '@auth0/nextjs-auth0':
        specifier: ^4.0.0
<<<<<<< HEAD
        version: 4.0.0(next@15.2.3(react-dom@19.0.0-rc-66855b96-20241106(react@19.0.0-rc-66855b96-20241106))(react@19.0.0-rc-66855b96-20241106))(react-dom@19.0.0-rc-66855b96-20241106(react@19.0.0-rc-66855b96-20241106))(react@19.0.0-rc-66855b96-20241106)
      next:
        specifier: 15.2.3
        version: 15.2.3(react-dom@19.0.0-rc-66855b96-20241106(react@19.0.0-rc-66855b96-20241106))(react@19.0.0-rc-66855b96-20241106)
      next-intl:
        specifier: ^3.25.0
        version: 3.25.0(next@15.2.3(react-dom@19.0.0-rc-66855b96-20241106(react@19.0.0-rc-66855b96-20241106))(react@19.0.0-rc-66855b96-20241106))(react@19.0.0-rc-66855b96-20241106)
=======
        version: 4.0.0(next@15.2.4(react-dom@19.0.0-rc-66855b96-20241106(react@19.0.0-rc-66855b96-20241106))(react@19.0.0-rc-66855b96-20241106))(react-dom@19.0.0-rc-66855b96-20241106(react@19.0.0-rc-66855b96-20241106))(react@19.0.0-rc-66855b96-20241106)
      next:
        specifier: 15.2.4
        version: 15.2.4(react-dom@19.0.0-rc-66855b96-20241106(react@19.0.0-rc-66855b96-20241106))(react@19.0.0-rc-66855b96-20241106)
      next-intl:
        specifier: ^3.25.0
        version: 3.25.0(next@15.2.4(react-dom@19.0.0-rc-66855b96-20241106(react@19.0.0-rc-66855b96-20241106))(react@19.0.0-rc-66855b96-20241106))(react@19.0.0-rc-66855b96-20241106)
>>>>>>> 2c301851
      react:
        specifier: 19.0.0-rc-66855b96-20241106
        version: 19.0.0-rc-66855b96-20241106
      react-dom:
        specifier: 19.0.0-rc-66855b96-20241106
        version: 19.0.0-rc-66855b96-20241106(react@19.0.0-rc-66855b96-20241106)
    devDependencies:
      '@types/node':
        specifier: ^20
        version: 20.17.6
      '@types/react':
        specifier: ^18
        version: 18.3.12
      '@types/react-dom':
        specifier: ^18
        version: 18.3.1
      eslint:
        specifier: ^8
        version: 8.57.1
      eslint-config-next:
        specifier: 15.0.3
        version: 15.0.3(eslint@8.57.1)(typescript@5.6.3)
      postcss:
        specifier: ^8
        version: 8.4.48
      tailwindcss:
        specifier: ^3.4.1
        version: 3.4.14
      typescript:
        specifier: ^5
        version: 5.6.3

packages:

  '@alloc/quick-lru@5.2.0':
    resolution: {integrity: sha512-UrcABB+4bUrFABwbluTIBErXwvbsU/V7TZWfmbgJfbkwiBuziS9gxdODUyuiecfdGQ85jglMW6juS3+z5TsKLw==}
    engines: {node: '>=10'}

  '@auth0/nextjs-auth0@4.0.0':
    resolution: {integrity: sha512-pFnbGXMjNNYRB4jHvjBDOZdvsvYeyIJn0LILD+g8tl8dUStS90spAd3ziPY/YOiaeIejqm5Iy7uYhNlHITJlUg==}
    peerDependencies:
      next: ^14.0.0 || ^15.0.0
      react: ^18.0.0 || ^19.0.0 || ^19.0.0-0
      react-dom: ^18.0.0 || ^19.0.0 || ^19.0.0-0

  '@edge-runtime/cookies@5.0.2':
    resolution: {integrity: sha512-Sd8LcWpZk/SWEeKGE8LT6gMm5MGfX/wm+GPnh1eBEtCpya3vYqn37wYknwAHw92ONoyyREl1hJwxV/Qx2DWNOg==}
    engines: {node: '>=16'}

  '@emnapi/runtime@1.4.0':
    resolution: {integrity: sha512-64WYIf4UYcdLnbKn/umDlNjQDSS8AgZrI/R9+x5ilkUVFxXcA1Ebl+gQLc/6mERA4407Xof0R7wEyEuj091CVw==}

  '@eslint-community/eslint-utils@4.4.1':
    resolution: {integrity: sha512-s3O3waFUrMV8P/XaF/+ZTp1X9XBZW1a4B97ZnjQF2KYWaFD2A8KyFBsrsfSjEmjn3RGWAIuvlneuZm3CUK3jbA==}
    engines: {node: ^12.22.0 || ^14.17.0 || >=16.0.0}
    peerDependencies:
      eslint: ^6.0.0 || ^7.0.0 || >=8.0.0

  '@eslint-community/regexpp@4.12.1':
    resolution: {integrity: sha512-CCZCDJuduB9OUkFkY2IgppNZMi2lBQgD2qzwXkEia16cge2pijY/aXi96CJMquDMn3nJdlPV1A5KrJEXwfLNzQ==}
    engines: {node: ^12.0.0 || ^14.0.0 || >=16.0.0}

  '@eslint/eslintrc@2.1.4':
    resolution: {integrity: sha512-269Z39MS6wVJtsoUl10L60WdkhJVdPG24Q4eZTH3nnF6lpvSShEK3wQjDX9JRWAUPvPh7COouPpU9IrqaZFvtQ==}
    engines: {node: ^12.22.0 || ^14.17.0 || >=16.0.0}

  '@eslint/js@8.57.1':
    resolution: {integrity: sha512-d9zaMRSTIKDLhctzH12MtXvJKSSUhaHcjV+2Z+GK+EEY7XKpP5yR4x+N3TAcHTcu963nIr+TMcCb4DBCYX1z6Q==}
    engines: {node: ^12.22.0 || ^14.17.0 || >=16.0.0}

  '@formatjs/ecma402-abstract@2.2.3':
    resolution: {integrity: sha512-aElGmleuReGnk2wtYOzYFmNWYoiWWmf1pPPCYg0oiIQSJj0mjc4eUfzUXaSOJ4S8WzI/cLqnCTWjqz904FT2OQ==}

  '@formatjs/fast-memoize@2.2.3':
    resolution: {integrity: sha512-3jeJ+HyOfu8osl3GNSL4vVHUuWFXR03Iz9jjgI7RwjG6ysu/Ymdr0JRCPHfF5yGbTE6JCrd63EpvX1/WybYRbA==}

  '@formatjs/icu-messageformat-parser@2.9.3':
    resolution: {integrity: sha512-9L99QsH14XjOCIp4TmbT8wxuffJxGK8uLNO1zNhLtcZaVXvv626N0s4A2qgRCKG3dfYWx9psvGlFmvyVBa6u/w==}

  '@formatjs/icu-skeleton-parser@1.8.7':
    resolution: {integrity: sha512-fI+6SmS2g7h3srfAKSWa5dwreU5zNEfon2uFo99OToiLF6yxGE+WikvFSbsvMAYkscucvVmTYNlWlaDPp0n5HA==}

  '@formatjs/intl-localematcher@0.5.7':
    resolution: {integrity: sha512-GGFtfHGQVFe/niOZp24Kal5b2i36eE2bNL0xi9Sg/yd0TR8aLjcteApZdHmismP5QQax1cMnZM9yWySUUjJteA==}

  '@humanwhocodes/config-array@0.13.0':
    resolution: {integrity: sha512-DZLEEqFWQFiyK6h5YIeynKx7JlvCYWL0cImfSRXZ9l4Sg2efkFGTuFf6vzXjK1cq6IYkU+Eg/JizXw+TD2vRNw==}
    engines: {node: '>=10.10.0'}
    deprecated: Use @eslint/config-array instead

  '@humanwhocodes/module-importer@1.0.1':
    resolution: {integrity: sha512-bxveV4V8v5Yb4ncFTT3rPSgZBOpCkjfK0y4oVVVJwIuDVBRMDXrPyXRL988i5ap9m9bnyEEjWfm5WkBmtffLfA==}
    engines: {node: '>=12.22'}

  '@humanwhocodes/object-schema@2.0.3':
    resolution: {integrity: sha512-93zYdMES/c1D69yZiKDBj0V24vqNzB/koF26KPaagAfd3P/4gUlh3Dys5ogAK+Exi9QyzlD8x/08Zt7wIKcDcA==}
    deprecated: Use @eslint/object-schema instead

  '@img/sharp-darwin-arm64@0.33.5':
    resolution: {integrity: sha512-UT4p+iz/2H4twwAoLCqfA9UH5pI6DggwKEGuaPy7nCVQ8ZsiY5PIcrRvD1DzuY3qYL07NtIQcWnBSY/heikIFQ==}
    engines: {node: ^18.17.0 || ^20.3.0 || >=21.0.0}
    cpu: [arm64]
    os: [darwin]

  '@img/sharp-darwin-x64@0.33.5':
    resolution: {integrity: sha512-fyHac4jIc1ANYGRDxtiqelIbdWkIuQaI84Mv45KvGRRxSAa7o7d1ZKAOBaYbnepLC1WqxfpimdeWfvqqSGwR2Q==}
    engines: {node: ^18.17.0 || ^20.3.0 || >=21.0.0}
    cpu: [x64]
    os: [darwin]

  '@img/sharp-libvips-darwin-arm64@1.0.4':
    resolution: {integrity: sha512-XblONe153h0O2zuFfTAbQYAX2JhYmDHeWikp1LM9Hul9gVPjFY427k6dFEcOL72O01QxQsWi761svJ/ev9xEDg==}
    cpu: [arm64]
    os: [darwin]

  '@img/sharp-libvips-darwin-x64@1.0.4':
    resolution: {integrity: sha512-xnGR8YuZYfJGmWPvmlunFaWJsb9T/AO2ykoP3Fz/0X5XV2aoYBPkX6xqCQvUTKKiLddarLaxpzNe+b1hjeWHAQ==}
    cpu: [x64]
    os: [darwin]

  '@img/sharp-libvips-linux-arm64@1.0.4':
    resolution: {integrity: sha512-9B+taZ8DlyyqzZQnoeIvDVR/2F4EbMepXMc/NdVbkzsJbzkUjhXv/70GQJ7tdLA4YJgNP25zukcxpX2/SueNrA==}
    cpu: [arm64]
    os: [linux]

  '@img/sharp-libvips-linux-arm@1.0.5':
    resolution: {integrity: sha512-gvcC4ACAOPRNATg/ov8/MnbxFDJqf/pDePbBnuBDcjsI8PssmjoKMAz4LtLaVi+OnSb5FK/yIOamqDwGmXW32g==}
    cpu: [arm]
    os: [linux]

  '@img/sharp-libvips-linux-s390x@1.0.4':
    resolution: {integrity: sha512-u7Wz6ntiSSgGSGcjZ55im6uvTrOxSIS8/dgoVMoiGE9I6JAfU50yH5BoDlYA1tcuGS7g/QNtetJnxA6QEsCVTA==}
    cpu: [s390x]
    os: [linux]

  '@img/sharp-libvips-linux-x64@1.0.4':
    resolution: {integrity: sha512-MmWmQ3iPFZr0Iev+BAgVMb3ZyC4KeFc3jFxnNbEPas60e1cIfevbtuyf9nDGIzOaW9PdnDciJm+wFFaTlj5xYw==}
    cpu: [x64]
    os: [linux]

  '@img/sharp-libvips-linuxmusl-arm64@1.0.4':
    resolution: {integrity: sha512-9Ti+BbTYDcsbp4wfYib8Ctm1ilkugkA/uscUn6UXK1ldpC1JjiXbLfFZtRlBhjPZ5o1NCLiDbg8fhUPKStHoTA==}
    cpu: [arm64]
    os: [linux]

  '@img/sharp-libvips-linuxmusl-x64@1.0.4':
    resolution: {integrity: sha512-viYN1KX9m+/hGkJtvYYp+CCLgnJXwiQB39damAO7WMdKWlIhmYTfHjwSbQeUK/20vY154mwezd9HflVFM1wVSw==}
    cpu: [x64]
    os: [linux]

  '@img/sharp-linux-arm64@0.33.5':
    resolution: {integrity: sha512-JMVv+AMRyGOHtO1RFBiJy/MBsgz0x4AWrT6QoEVVTyh1E39TrCUpTRI7mx9VksGX4awWASxqCYLCV4wBZHAYxA==}
    engines: {node: ^18.17.0 || ^20.3.0 || >=21.0.0}
    cpu: [arm64]
    os: [linux]

  '@img/sharp-linux-arm@0.33.5':
    resolution: {integrity: sha512-JTS1eldqZbJxjvKaAkxhZmBqPRGmxgu+qFKSInv8moZ2AmT5Yib3EQ1c6gp493HvrvV8QgdOXdyaIBrhvFhBMQ==}
    engines: {node: ^18.17.0 || ^20.3.0 || >=21.0.0}
    cpu: [arm]
    os: [linux]

  '@img/sharp-linux-s390x@0.33.5':
    resolution: {integrity: sha512-y/5PCd+mP4CA/sPDKl2961b+C9d+vPAveS33s6Z3zfASk2j5upL6fXVPZi7ztePZ5CuH+1kW8JtvxgbuXHRa4Q==}
    engines: {node: ^18.17.0 || ^20.3.0 || >=21.0.0}
    cpu: [s390x]
    os: [linux]

  '@img/sharp-linux-x64@0.33.5':
    resolution: {integrity: sha512-opC+Ok5pRNAzuvq1AG0ar+1owsu842/Ab+4qvU879ippJBHvyY5n2mxF1izXqkPYlGuP/M556uh53jRLJmzTWA==}
    engines: {node: ^18.17.0 || ^20.3.0 || >=21.0.0}
    cpu: [x64]
    os: [linux]

  '@img/sharp-linuxmusl-arm64@0.33.5':
    resolution: {integrity: sha512-XrHMZwGQGvJg2V/oRSUfSAfjfPxO+4DkiRh6p2AFjLQztWUuY/o8Mq0eMQVIY7HJ1CDQUJlxGGZRw1a5bqmd1g==}
    engines: {node: ^18.17.0 || ^20.3.0 || >=21.0.0}
    cpu: [arm64]
    os: [linux]

  '@img/sharp-linuxmusl-x64@0.33.5':
    resolution: {integrity: sha512-WT+d/cgqKkkKySYmqoZ8y3pxx7lx9vVejxW/W4DOFMYVSkErR+w7mf2u8m/y4+xHe7yY9DAXQMWQhpnMuFfScw==}
    engines: {node: ^18.17.0 || ^20.3.0 || >=21.0.0}
    cpu: [x64]
    os: [linux]

  '@img/sharp-wasm32@0.33.5':
    resolution: {integrity: sha512-ykUW4LVGaMcU9lu9thv85CbRMAwfeadCJHRsg2GmeRa/cJxsVY9Rbd57JcMxBkKHag5U/x7TSBpScF4U8ElVzg==}
    engines: {node: ^18.17.0 || ^20.3.0 || >=21.0.0}
    cpu: [wasm32]

  '@img/sharp-win32-ia32@0.33.5':
    resolution: {integrity: sha512-T36PblLaTwuVJ/zw/LaH0PdZkRz5rd3SmMHX8GSmR7vtNSP5Z6bQkExdSK7xGWyxLw4sUknBuugTelgw2faBbQ==}
    engines: {node: ^18.17.0 || ^20.3.0 || >=21.0.0}
    cpu: [ia32]
    os: [win32]

  '@img/sharp-win32-x64@0.33.5':
    resolution: {integrity: sha512-MpY/o8/8kj+EcnxwvrP4aTJSWw/aZ7JIGR4aBeZkZw5B7/Jn+tY9/VNwtcoGmdT7GfggGIU4kygOMSbYnOrAbg==}
    engines: {node: ^18.17.0 || ^20.3.0 || >=21.0.0}
    cpu: [x64]
    os: [win32]

  '@isaacs/cliui@8.0.2':
    resolution: {integrity: sha512-O8jcjabXaleOG9DQ0+ARXWZBTfnP4WNAqzuiJK7ll44AmxGKv/J2M4TPjxjY3znBCfvBXFzucm1twdyFybFqEA==}
    engines: {node: '>=12'}

  '@jridgewell/gen-mapping@0.3.5':
    resolution: {integrity: sha512-IzL8ZoEDIBRWEzlCcRhOaCupYyN5gdIK+Q6fbFdPDg6HqX6jpkItn7DFIpW9LQzXG6Df9sA7+OKnq0qlz/GaQg==}
    engines: {node: '>=6.0.0'}

  '@jridgewell/resolve-uri@3.1.2':
    resolution: {integrity: sha512-bRISgCIjP20/tbWSPWMEi54QVPRZExkuD9lJL+UIxUKtwVJA8wW1Trb1jMs1RFXo1CBTNZ/5hpC9QvmKWdopKw==}
    engines: {node: '>=6.0.0'}

  '@jridgewell/set-array@1.2.1':
    resolution: {integrity: sha512-R8gLRTZeyp03ymzP/6Lil/28tGeGEzhx1q2k703KGWRAI1VdvPIXdG70VJc2pAMw3NA6JKL5hhFu1sJX0Mnn/A==}
    engines: {node: '>=6.0.0'}

  '@jridgewell/sourcemap-codec@1.5.0':
    resolution: {integrity: sha512-gv3ZRaISU3fjPAgNsriBRqGWQL6quFx04YMPW/zD8XMLsU32mhCCbfbO6KZFLjvYpCZ8zyDEgqsgf+PwPaM7GQ==}

  '@jridgewell/trace-mapping@0.3.25':
    resolution: {integrity: sha512-vNk6aEwybGtawWmy/PzwnGDOjCkLWSD2wqvjGGAgOAwCGWySYXfYoxt00IJkTF+8Lb57DwOb3Aa0o9CApepiYQ==}

<<<<<<< HEAD
  '@next/env@15.2.3':
    resolution: {integrity: sha512-a26KnbW9DFEUsSxAxKBORR/uD9THoYoKbkpFywMN/AFvboTt94b8+g/07T8J6ACsdLag8/PDU60ov4rPxRAixw==}
=======
  '@next/env@15.2.4':
    resolution: {integrity: sha512-+SFtMgoiYP3WoSswuNmxJOCwi06TdWE733D+WPjpXIe4LXGULwEaofiiAy6kbS0+XjM5xF5n3lKuBwN2SnqD9g==}
>>>>>>> 2c301851

  '@next/eslint-plugin-next@15.0.3':
    resolution: {integrity: sha512-3Ln/nHq2V+v8uIaxCR6YfYo7ceRgZNXfTd3yW1ukTaFbO+/I8jNakrjYWODvG9BuR2v5kgVtH/C8r0i11quOgw==}

<<<<<<< HEAD
  '@next/swc-darwin-arm64@15.2.3':
    resolution: {integrity: sha512-uaBhA8aLbXLqwjnsHSkxs353WrRgQgiFjduDpc7YXEU0B54IKx3vU+cxQlYwPCyC8uYEEX7THhtQQsfHnvv8dw==}
=======
  '@next/swc-darwin-arm64@15.2.4':
    resolution: {integrity: sha512-1AnMfs655ipJEDC/FHkSr0r3lXBgpqKo4K1kiwfUf3iE68rDFXZ1TtHdMvf7D0hMItgDZ7Vuq3JgNMbt/+3bYw==}
>>>>>>> 2c301851
    engines: {node: '>= 10'}
    cpu: [arm64]
    os: [darwin]

<<<<<<< HEAD
  '@next/swc-darwin-x64@15.2.3':
    resolution: {integrity: sha512-pVwKvJ4Zk7h+4hwhqOUuMx7Ib02u3gDX3HXPKIShBi9JlYllI0nU6TWLbPT94dt7FSi6mSBhfc2JrHViwqbOdw==}
=======
  '@next/swc-darwin-x64@15.2.4':
    resolution: {integrity: sha512-3qK2zb5EwCwxnO2HeO+TRqCubeI/NgCe+kL5dTJlPldV/uwCnUgC7VbEzgmxbfrkbjehL4H9BPztWOEtsoMwew==}
>>>>>>> 2c301851
    engines: {node: '>= 10'}
    cpu: [x64]
    os: [darwin]

<<<<<<< HEAD
  '@next/swc-linux-arm64-gnu@15.2.3':
    resolution: {integrity: sha512-50ibWdn2RuFFkOEUmo9NCcQbbV9ViQOrUfG48zHBCONciHjaUKtHcYFiCwBVuzD08fzvzkWuuZkd4AqbvKO7UQ==}
=======
  '@next/swc-linux-arm64-gnu@15.2.4':
    resolution: {integrity: sha512-HFN6GKUcrTWvem8AZN7tT95zPb0GUGv9v0d0iyuTb303vbXkkbHDp/DxufB04jNVD+IN9yHy7y/6Mqq0h0YVaQ==}
>>>>>>> 2c301851
    engines: {node: '>= 10'}
    cpu: [arm64]
    os: [linux]

<<<<<<< HEAD
  '@next/swc-linux-arm64-musl@15.2.3':
    resolution: {integrity: sha512-2gAPA7P652D3HzR4cLyAuVYwYqjG0mt/3pHSWTCyKZq/N/dJcUAEoNQMyUmwTZWCJRKofB+JPuDVP2aD8w2J6Q==}
=======
  '@next/swc-linux-arm64-musl@15.2.4':
    resolution: {integrity: sha512-Oioa0SORWLwi35/kVB8aCk5Uq+5/ZIumMK1kJV+jSdazFm2NzPDztsefzdmzzpx5oGCJ6FkUC7vkaUseNTStNA==}
>>>>>>> 2c301851
    engines: {node: '>= 10'}
    cpu: [arm64]
    os: [linux]

<<<<<<< HEAD
  '@next/swc-linux-x64-gnu@15.2.3':
    resolution: {integrity: sha512-ODSKvrdMgAJOVU4qElflYy1KSZRM3M45JVbeZu42TINCMG3anp7YCBn80RkISV6bhzKwcUqLBAmOiWkaGtBA9w==}
=======
  '@next/swc-linux-x64-gnu@15.2.4':
    resolution: {integrity: sha512-yb5WTRaHdkgOqFOZiu6rHV1fAEK0flVpaIN2HB6kxHVSy/dIajWbThS7qON3W9/SNOH2JWkVCyulgGYekMePuw==}
>>>>>>> 2c301851
    engines: {node: '>= 10'}
    cpu: [x64]
    os: [linux]

<<<<<<< HEAD
  '@next/swc-linux-x64-musl@15.2.3':
    resolution: {integrity: sha512-ZR9kLwCWrlYxwEoytqPi1jhPd1TlsSJWAc+H/CJHmHkf2nD92MQpSRIURR1iNgA/kuFSdxB8xIPt4p/T78kwsg==}
=======
  '@next/swc-linux-x64-musl@15.2.4':
    resolution: {integrity: sha512-Dcdv/ix6srhkM25fgXiyOieFUkz+fOYkHlydWCtB0xMST6X9XYI3yPDKBZt1xuhOytONsIFJFB08xXYsxUwJLw==}
>>>>>>> 2c301851
    engines: {node: '>= 10'}
    cpu: [x64]
    os: [linux]

<<<<<<< HEAD
  '@next/swc-win32-arm64-msvc@15.2.3':
    resolution: {integrity: sha512-+G2FrDcfm2YDbhDiObDU/qPriWeiz/9cRR0yMWJeTLGGX6/x8oryO3tt7HhodA1vZ8r2ddJPCjtLcpaVl7TE2Q==}
=======
  '@next/swc-win32-arm64-msvc@15.2.4':
    resolution: {integrity: sha512-dW0i7eukvDxtIhCYkMrZNQfNicPDExt2jPb9AZPpL7cfyUo7QSNl1DjsHjmmKp6qNAqUESyT8YFl/Aw91cNJJg==}
>>>>>>> 2c301851
    engines: {node: '>= 10'}
    cpu: [arm64]
    os: [win32]

<<<<<<< HEAD
  '@next/swc-win32-x64-msvc@15.2.3':
    resolution: {integrity: sha512-gHYS9tc+G2W0ZC8rBL+H6RdtXIyk40uLiaos0yj5US85FNhbFEndMA2nW3z47nzOWiSvXTZ5kBClc3rD0zJg0w==}
=======
  '@next/swc-win32-x64-msvc@15.2.4':
    resolution: {integrity: sha512-SbnWkJmkS7Xl3kre8SdMF6F/XDh1DTFEhp0jRTj/uB8iPKoU2bb2NDfcu+iifv1+mxQEd1g2vvSxcZbXSKyWiQ==}
>>>>>>> 2c301851
    engines: {node: '>= 10'}
    cpu: [x64]
    os: [win32]

  '@nodelib/fs.scandir@2.1.5':
    resolution: {integrity: sha512-vq24Bq3ym5HEQm2NKCr3yXDwjc7vTsEThRDnkp2DK9p1uqLR+DHurm/NOTo0KG7HYHU7eppKZj3MyqYuMBf62g==}
    engines: {node: '>= 8'}

  '@nodelib/fs.stat@2.0.5':
    resolution: {integrity: sha512-RkhPPp2zrqDAQA/2jNhnztcPAlv64XdhIp7a7454A5ovI7Bukxgt7MX7udwAu3zg1DcpPU0rz3VV1SeaqvY4+A==}
    engines: {node: '>= 8'}

  '@nodelib/fs.walk@1.2.8':
    resolution: {integrity: sha512-oGB+UxlgWcgQkgwo8GcEGwemoTFt3FIO9ababBmaGwXIoBKZ+GTy0pP185beGg7Llih/NSHSV2XAs1lnznocSg==}
    engines: {node: '>= 8'}

  '@nolyfill/is-core-module@1.0.39':
    resolution: {integrity: sha512-nn5ozdjYQpUCZlWGuxcJY/KpxkWQs4DcbMCmKojjyrYDEAGy4Ce19NN4v5MduafTwJlbKc99UA8YhSVqq9yPZA==}
    engines: {node: '>=12.4.0'}

  '@panva/hkdf@1.2.1':
    resolution: {integrity: sha512-6oclG6Y3PiDFcoyk8srjLfVKyMfVCKJ27JwNPViuXziFpmdz+MZnZN/aKY0JGXgYuO/VghU0jcOAZgWXZ1Dmrw==}

  '@pkgjs/parseargs@0.11.0':
    resolution: {integrity: sha512-+1VkjdD0QBLPodGrJUeqarH8VAIvQODIbwh9XpP5Syisf7YoQgsJKPNFoqqLQlu+VQ/tVSshMR6loPMn8U+dPg==}
    engines: {node: '>=14'}

  '@rtsao/scc@1.1.0':
    resolution: {integrity: sha512-zt6OdqaDoOnJ1ZYsCYGt9YmWzDXl4vQdKTyJev62gFhRGKdx7mcT54V9KIjg+d2wi9EXsPvAPKe7i7WjfVWB8g==}

  '@rushstack/eslint-patch@1.10.4':
    resolution: {integrity: sha512-WJgX9nzTqknM393q1QJDJmoW28kUfEnybeTfVNcNAPnIx210RXm2DiXiHzfNPJNIUUb1tJnz/l4QGtJ30PgWmA==}

  '@swc/counter@0.1.3':
    resolution: {integrity: sha512-e2BR4lsJkkRlKZ/qCHPw9ZaSxc0MVUd7gtbtaB7aMvHeJVYe8sOB8DBZkP2DtISHGSku9sCK6T6cnY0CtXrOCQ==}

  '@swc/helpers@0.5.15':
    resolution: {integrity: sha512-JQ5TuMi45Owi4/BIMAJBoSQoOJu12oOk/gADqlcUL9JEdHB8vyjUSsxqeNXnmXHjYKMi2WcYtezGEEhqUI/E2g==}

  '@types/json5@0.0.29':
    resolution: {integrity: sha512-dRLjCWHYg4oaA77cxO64oO+7JwCwnIzkZPdrrC71jQmQtlhM556pwKo5bUzqvZndkVbeFLIIi+9TC40JNF5hNQ==}

  '@types/node@20.17.6':
    resolution: {integrity: sha512-VEI7OdvK2wP7XHnsuXbAJnEpEkF6NjSN45QJlL4VGqZSXsnicpesdTWsg9RISeSdYd3yeRj/y3k5KGjUXYnFwQ==}

  '@types/prop-types@15.7.13':
    resolution: {integrity: sha512-hCZTSvwbzWGvhqxp/RqVqwU999pBf2vp7hzIjiYOsl8wqOmUxkQ6ddw1cV3l8811+kdUFus/q4d1Y3E3SyEifA==}

  '@types/react-dom@18.3.1':
    resolution: {integrity: sha512-qW1Mfv8taImTthu4KoXgDfLuk4bydU6Q/TkADnDWWHwi4NX4BR+LWfTp2sVmTqRrsHvyDDTelgelxJ+SsejKKQ==}

  '@types/react@18.3.12':
    resolution: {integrity: sha512-D2wOSq/d6Agt28q7rSI3jhU7G6aiuzljDGZ2hTZHIkrTLUI+AF3WMeKkEZ9nN2fkBAlcktT6vcZjDFiIhMYEQw==}

  '@typescript-eslint/eslint-plugin@8.13.0':
    resolution: {integrity: sha512-nQtBLiZYMUPkclSeC3id+x4uVd1SGtHuElTxL++SfP47jR0zfkZBJHc+gL4qPsgTuypz0k8Y2GheaDYn6Gy3rg==}
    engines: {node: ^18.18.0 || ^20.9.0 || >=21.1.0}
    peerDependencies:
      '@typescript-eslint/parser': ^8.0.0 || ^8.0.0-alpha.0
      eslint: ^8.57.0 || ^9.0.0
      typescript: '*'
    peerDependenciesMeta:
      typescript:
        optional: true

  '@typescript-eslint/parser@8.13.0':
    resolution: {integrity: sha512-w0xp+xGg8u/nONcGw1UXAr6cjCPU1w0XVyBs6Zqaj5eLmxkKQAByTdV/uGgNN5tVvN/kKpoQlP2cL7R+ajZZIQ==}
    engines: {node: ^18.18.0 || ^20.9.0 || >=21.1.0}
    peerDependencies:
      eslint: ^8.57.0 || ^9.0.0
      typescript: '*'
    peerDependenciesMeta:
      typescript:
        optional: true

  '@typescript-eslint/scope-manager@8.13.0':
    resolution: {integrity: sha512-XsGWww0odcUT0gJoBZ1DeulY1+jkaHUciUq4jKNv4cpInbvvrtDoyBH9rE/n2V29wQJPk8iCH1wipra9BhmiMA==}
    engines: {node: ^18.18.0 || ^20.9.0 || >=21.1.0}

  '@typescript-eslint/type-utils@8.13.0':
    resolution: {integrity: sha512-Rqnn6xXTR316fP4D2pohZenJnp+NwQ1mo7/JM+J1LWZENSLkJI8ID8QNtlvFeb0HnFSK94D6q0cnMX6SbE5/vA==}
    engines: {node: ^18.18.0 || ^20.9.0 || >=21.1.0}
    peerDependencies:
      typescript: '*'
    peerDependenciesMeta:
      typescript:
        optional: true

  '@typescript-eslint/types@8.13.0':
    resolution: {integrity: sha512-4cyFErJetFLckcThRUFdReWJjVsPCqyBlJTi6IDEpc1GWCIIZRFxVppjWLIMcQhNGhdWJJRYFHpHoDWvMlDzng==}
    engines: {node: ^18.18.0 || ^20.9.0 || >=21.1.0}

  '@typescript-eslint/typescript-estree@8.13.0':
    resolution: {integrity: sha512-v7SCIGmVsRK2Cy/LTLGN22uea6SaUIlpBcO/gnMGT/7zPtxp90bphcGf4fyrCQl3ZtiBKqVTG32hb668oIYy1g==}
    engines: {node: ^18.18.0 || ^20.9.0 || >=21.1.0}
    peerDependencies:
      typescript: '*'
    peerDependenciesMeta:
      typescript:
        optional: true

  '@typescript-eslint/utils@8.13.0':
    resolution: {integrity: sha512-A1EeYOND6Uv250nybnLZapeXpYMl8tkzYUxqmoKAWnI4sei3ihf2XdZVd+vVOmHGcp3t+P7yRrNsyyiXTvShFQ==}
    engines: {node: ^18.18.0 || ^20.9.0 || >=21.1.0}
    peerDependencies:
      eslint: ^8.57.0 || ^9.0.0

  '@typescript-eslint/visitor-keys@8.13.0':
    resolution: {integrity: sha512-7N/+lztJqH4Mrf0lb10R/CbI1EaAMMGyF5y0oJvFoAhafwgiRA7TXyd8TFn8FC8k5y2dTsYogg238qavRGNnlw==}
    engines: {node: ^18.18.0 || ^20.9.0 || >=21.1.0}

  '@ungap/structured-clone@1.2.0':
    resolution: {integrity: sha512-zuVdFrMJiuCDQUMCzQaD6KL28MjnqqN8XnAqiEq9PNm/hCPTSGfrXCOfwj1ow4LFb/tNymJPwsNbVePc1xFqrQ==}

  acorn-jsx@5.3.2:
    resolution: {integrity: sha512-rq9s+JNhf0IChjtDXxllJ7g41oZk5SlXtp0LHwyA5cejwn7vKmKp4pPri6YEePv2PU65sAsegbXtIinmDFDXgQ==}
    peerDependencies:
      acorn: ^6.0.0 || ^7.0.0 || ^8.0.0

  acorn@8.14.0:
    resolution: {integrity: sha512-cl669nCJTZBsL97OF4kUQm5g5hC2uihk0NxY3WENAC0TYdILVkAyHymAntgxGkl7K+t0cXIrH5siy5S4XkFycA==}
    engines: {node: '>=0.4.0'}
    hasBin: true

  ajv@6.12.6:
    resolution: {integrity: sha512-j3fVLgvTo527anyYyJOGTYJbG+vnnQYvE0m5mmkc1TK+nxAppkCLMIL0aZ4dblVCNoGShhm+kzE4ZUykBoMg4g==}

  ansi-regex@5.0.1:
    resolution: {integrity: sha512-quJQXlTSUGL2LH9SUXo8VwsY4soanhgo6LNSm84E1LBcE8s3O0wpdiRzyR9z/ZZJMlMWv37qOOb9pdJlMUEKFQ==}
    engines: {node: '>=8'}

  ansi-regex@6.1.0:
    resolution: {integrity: sha512-7HSX4QQb4CspciLpVFwyRe79O3xsIZDDLER21kERQ71oaPodF8jL725AgJMFAYbooIqolJoRLuM81SpeUkpkvA==}
    engines: {node: '>=12'}

  ansi-styles@4.3.0:
    resolution: {integrity: sha512-zbB9rCJAT1rbjiVDb2hqKFHNYLxgtk8NURxZ3IZwD3F6NtxbXZQCnnSi1Lkx+IDohdPlFp222wVALIheZJQSEg==}
    engines: {node: '>=8'}

  ansi-styles@6.2.1:
    resolution: {integrity: sha512-bN798gFfQX+viw3R7yrGWRqnrN2oRkEkUjjl4JNn4E8GxxbjtG3FbrEIIY3l8/hrwUwIeCZvi4QuOTP4MErVug==}
    engines: {node: '>=12'}

  any-promise@1.3.0:
    resolution: {integrity: sha512-7UvmKalWRt1wgjL1RrGxoSJW/0QZFIegpeGvZG9kjp8vrRu55XTHbwnqq2GpXm9uLbcuhxm3IqX9OB4MZR1b2A==}

  anymatch@3.1.3:
    resolution: {integrity: sha512-KMReFUr0B4t+D+OBkjR3KYqvocp2XaSzO55UcB6mgQMd3KbcE+mWTyvVV7D/zsdEbNnV6acZUutkiHQXvTr1Rw==}
    engines: {node: '>= 8'}

  arg@5.0.2:
    resolution: {integrity: sha512-PYjyFOLKQ9y57JvQ6QLo8dAgNqswh8M1RMJYdQduT6xbWSgK36P/Z/v+p888pM69jMMfS8Xd8F6I1kQ/I9HUGg==}

  argparse@2.0.1:
    resolution: {integrity: sha512-8+9WqebbFzpX9OR+Wa6O29asIogeRMzcGtAINdpMHHyAg10f05aSFVBbcEqGf/PXw1EjAZ+q2/bEBg3DvurK3Q==}

  aria-query@5.3.2:
    resolution: {integrity: sha512-COROpnaoap1E2F000S62r6A60uHZnmlvomhfyT2DlTcrY1OrBKn2UhH7qn5wTC9zMvD0AY7csdPSNwKP+7WiQw==}
    engines: {node: '>= 0.4'}

  array-buffer-byte-length@1.0.1:
    resolution: {integrity: sha512-ahC5W1xgou+KTXix4sAO8Ki12Q+jf4i0+tmk3sC+zgcynshkHxzpXdImBehiUYKKKDwvfFiJl1tZt6ewscS1Mg==}
    engines: {node: '>= 0.4'}

  array-includes@3.1.8:
    resolution: {integrity: sha512-itaWrbYbqpGXkGhZPGUulwnhVf5Hpy1xiCFsGqyIGglbBxmG5vSjxQen3/WGOjPpNEv1RtBLKxbmVXm8HpJStQ==}
    engines: {node: '>= 0.4'}

  array.prototype.findlast@1.2.5:
    resolution: {integrity: sha512-CVvd6FHg1Z3POpBLxO6E6zr+rSKEQ9L6rZHAaY7lLfhKsWYUBBOuMs0e9o24oopj6H+geRCX0YJ+TJLBK2eHyQ==}
    engines: {node: '>= 0.4'}

  array.prototype.findlastindex@1.2.5:
    resolution: {integrity: sha512-zfETvRFA8o7EiNn++N5f/kaCw221hrpGsDmcpndVupkPzEc1Wuf3VgC0qby1BbHs7f5DVYjgtEU2LLh5bqeGfQ==}
    engines: {node: '>= 0.4'}

  array.prototype.flat@1.3.2:
    resolution: {integrity: sha512-djYB+Zx2vLewY8RWlNCUdHjDXs2XOgm602S9E7P/UpHgfeHL00cRiIF+IN/G/aUJ7kGPb6yO/ErDI5V2s8iycA==}
    engines: {node: '>= 0.4'}

  array.prototype.flatmap@1.3.2:
    resolution: {integrity: sha512-Ewyx0c9PmpcsByhSW4r+9zDU7sGjFc86qf/kKtuSCRdhfbk0SNLLkaT5qvcHnRGgc5NP/ly/y+qkXkqONX54CQ==}
    engines: {node: '>= 0.4'}

  array.prototype.tosorted@1.1.4:
    resolution: {integrity: sha512-p6Fx8B7b7ZhL/gmUsAy0D15WhvDccw3mnGNbZpi3pmeJdxtWsj2jEaI4Y6oo3XiHfzuSgPwKc04MYt6KgvC/wA==}
    engines: {node: '>= 0.4'}

  arraybuffer.prototype.slice@1.0.3:
    resolution: {integrity: sha512-bMxMKAjg13EBSVscxTaYA4mRc5t1UAXa2kXiGTNfZ079HIWXEkKmkgFrh/nJqamaLSrXO5H4WFFkPEaLJWbs3A==}
    engines: {node: '>= 0.4'}

  ast-types-flow@0.0.8:
    resolution: {integrity: sha512-OH/2E5Fg20h2aPrbe+QL8JZQFko0YZaF+j4mnQ7BGhfavO7OpSLa8a0y9sBwomHdSbkhTS8TQNayBfnW5DwbvQ==}

  available-typed-arrays@1.0.7:
    resolution: {integrity: sha512-wvUjBtSGN7+7SjNpq/9M2Tg350UZD3q62IFZLbRAR1bSMlCo1ZaeW+BJ+D090e4hIIZLBcTDWe4Mh4jvUDajzQ==}
    engines: {node: '>= 0.4'}

  axe-core@4.10.2:
    resolution: {integrity: sha512-RE3mdQ7P3FRSe7eqCWoeQ/Z9QXrtniSjp1wUjt5nRC3WIpz5rSCve6o3fsZ2aCpJtrZjSZgjwXAoTO5k4tEI0w==}
    engines: {node: '>=4'}

  axobject-query@4.1.0:
    resolution: {integrity: sha512-qIj0G9wZbMGNLjLmg1PT6v2mE9AH2zlnADJD/2tC6E00hgmhUOfEB6greHPAfLRSufHqROIUTkw6E+M3lH0PTQ==}
    engines: {node: '>= 0.4'}

  balanced-match@1.0.2:
    resolution: {integrity: sha512-3oSeUO0TMV67hN1AmbXsK4yaqU7tjiHlbxRDZOpH0KW9+CeX4bRAaX0Anxt0tx2MrpRpWwQaPwIlISEJhYU5Pw==}

  binary-extensions@2.3.0:
    resolution: {integrity: sha512-Ceh+7ox5qe7LJuLHoY0feh3pHuUDHAcRUeyL2VYghZwfpkNIy/+8Ocg0a3UuSoYzavmylwuLWQOf3hl0jjMMIw==}
    engines: {node: '>=8'}

  brace-expansion@1.1.11:
    resolution: {integrity: sha512-iCuPHDFgrHX7H2vEI/5xpz07zSHB00TpugqhmYtVmMO6518mCuRMoOYFldEBl0g187ufozdaHgWKcYFb61qGiA==}

  brace-expansion@2.0.1:
    resolution: {integrity: sha512-XnAIvQ8eM+kC6aULx6wuQiwVsnzsi9d3WxzV3FpWTGA19F621kwdbsAcFKXgKUHZWsy+mY6iL1sHTxWEFCytDA==}

  braces@3.0.3:
    resolution: {integrity: sha512-yQbXgO/OSZVD2IsiLlro+7Hf6Q18EJrKSEsdoMzKePKXct3gvD8oLcOQdIzGupr5Fj+EDe8gO/lxc1BzfMpxvA==}
    engines: {node: '>=8'}

  busboy@1.6.0:
    resolution: {integrity: sha512-8SFQbg/0hQ9xy3UNTB0YEnsNBbWfhf7RtnzpL7TkBiTBRfrQ9Fxcnz7VJsleJpyp6rVLvXiuORqjlHi5q+PYuA==}
    engines: {node: '>=10.16.0'}

  call-bind@1.0.7:
    resolution: {integrity: sha512-GHTSNSYICQ7scH7sZ+M2rFopRoLh8t2bLSW6BbgrtLsahOIB5iyAVJf9GjWK3cYTDaMj4XdBpM1cA6pIS0Kv2w==}
    engines: {node: '>= 0.4'}

  callsites@3.1.0:
    resolution: {integrity: sha512-P8BjAsXvZS+VIDUI11hHCQEv74YT67YUi5JJFNWIqL235sBmjX4+qx9Muvls5ivyNENctx46xQLQ3aTuE7ssaQ==}
    engines: {node: '>=6'}

  camelcase-css@2.0.1:
    resolution: {integrity: sha512-QOSvevhslijgYwRx6Rv7zKdMF8lbRmx+uQGx2+vDc+KI/eBnsy9kit5aj23AgGu3pa4t9AgwbnXWqS+iOY+2aA==}
    engines: {node: '>= 6'}

  caniuse-lite@1.0.30001707:
    resolution: {integrity: sha512-3qtRjw/HQSMlDWf+X79N206fepf4SOOU6SQLMaq/0KkZLmSjPxAkBOQQ+FxbHKfHmYLZFfdWsO3KA90ceHPSnw==}

  chalk@4.1.2:
    resolution: {integrity: sha512-oKnbhFyRIXpUuez8iBMmyEa4nbj4IOQyuhc/wy9kY7/WVPcwIO9VA668Pu8RkO7+0G76SLROeyw9CpQ061i4mA==}
    engines: {node: '>=10'}

  chokidar@3.6.0:
    resolution: {integrity: sha512-7VT13fmjotKpGipCW9JEQAusEPE+Ei8nl6/g4FBAmIm0GOOLMua9NDDo/DWp0ZAxCr3cPq5ZpBqmPAQgDda2Pw==}
    engines: {node: '>= 8.10.0'}

  client-only@0.0.1:
    resolution: {integrity: sha512-IV3Ou0jSMzZrd3pZ48nLkT9DA7Ag1pnPzaiQhpW7c3RbcqqzvzzVu+L8gfqMp/8IM2MQtSiqaCxrrcfu8I8rMA==}

  color-convert@2.0.1:
    resolution: {integrity: sha512-RRECPsj7iu/xb5oKYcsFHSppFNnsj/52OVTRKb4zP5onXwVF3zVmmToNcOfGC+CRDpfK/U584fMg38ZHCaElKQ==}
    engines: {node: '>=7.0.0'}

  color-name@1.1.4:
    resolution: {integrity: sha512-dOy+3AuW3a2wNbZHIuMZpTcgjGuLU/uBL/ubcZF9OXbDo8ff4O8yVp5Bf0efS8uEoYo5q4Fx7dY9OgQGXgAsQA==}

  color-string@1.9.1:
    resolution: {integrity: sha512-shrVawQFojnZv6xM40anx4CkoDP+fZsw/ZerEMsW/pyzsRbElpsL/DBVW7q3ExxwusdNXI3lXpuhEZkzs8p5Eg==}

  color@4.2.3:
    resolution: {integrity: sha512-1rXeuUUiGGrykh+CeBdu5Ie7OJwinCgQY0bc7GCRxy5xVHy+moaqkpL/jqQq0MtQOeYcrqEz4abc5f0KtU7W4A==}
    engines: {node: '>=12.5.0'}

  commander@4.1.1:
    resolution: {integrity: sha512-NOKm8xhkzAjzFx8B2v5OAHT+u5pRQc2UCa2Vq9jYL/31o2wi9mxBA7LIFs3sV5VSC49z6pEhfbMULvShKj26WA==}
    engines: {node: '>= 6'}

  concat-map@0.0.1:
    resolution: {integrity: sha512-/Srv4dswyQNBfohGpz9o6Yb3Gz3SrUDqBH5rTuhGR7ahtlbYKnVxw2bCFMRljaA7EXHaXZ8wsHdodFvbkhKmqg==}

  cross-spawn@7.0.5:
    resolution: {integrity: sha512-ZVJrKKYunU38/76t0RMOulHOnUcbU9GbpWKAOZ0mhjr7CX6FVrH+4FrAapSOekrgFQ3f/8gwMEuIft0aKq6Hug==}
    engines: {node: '>= 8'}

  cssesc@3.0.0:
    resolution: {integrity: sha512-/Tb/JcjK111nNScGob5MNtsntNM1aCNUDipB/TkwZFhyDrrE47SOx/18wF2bbjgc3ZzCSKW1T5nt5EbFoAz/Vg==}
    engines: {node: '>=4'}
    hasBin: true

  csstype@3.1.3:
    resolution: {integrity: sha512-M1uQkMl8rQK/szD0LNhtqxIPLpimGm8sOBwU7lLnCpSbTyY3yeU1Vc7l4KT5zT4s/yOxHH5O7tIuuLOCnLADRw==}

  damerau-levenshtein@1.0.8:
    resolution: {integrity: sha512-sdQSFB7+llfUcQHUQO3+B8ERRj0Oa4w9POWMI/puGtuf7gFywGmkaLCElnudfTiKZV+NvHqL0ifzdrI8Ro7ESA==}

  data-view-buffer@1.0.1:
    resolution: {integrity: sha512-0lht7OugA5x3iJLOWFhWK/5ehONdprk0ISXqVFn/NFrDu+cuc8iADFrGQz5BnRK7LLU3JmkbXSxaqX+/mXYtUA==}
    engines: {node: '>= 0.4'}

  data-view-byte-length@1.0.1:
    resolution: {integrity: sha512-4J7wRJD3ABAzr8wP+OcIcqq2dlUKp4DVflx++hs5h5ZKydWMI6/D/fAot+yh6g2tHh8fLFTvNOaVN357NvSrOQ==}
    engines: {node: '>= 0.4'}

  data-view-byte-offset@1.0.0:
    resolution: {integrity: sha512-t/Ygsytq+R995EJ5PZlD4Cu56sWa8InXySaViRzw9apusqsOO2bQP+SbYzAhR0pFKoB+43lYy8rWban9JSuXnA==}
    engines: {node: '>= 0.4'}

  debug@3.2.7:
    resolution: {integrity: sha512-CFjzYYAi4ThfiQvizrFQevTTXHtnCqWfe7x1AhgEscTz6ZbLbfoLRLPugTQyBth6f8ZERVUSyWHFD/7Wu4t1XQ==}
    peerDependencies:
      supports-color: '*'
    peerDependenciesMeta:
      supports-color:
        optional: true

  debug@4.3.7:
    resolution: {integrity: sha512-Er2nc/H7RrMXZBFCEim6TCmMk02Z8vLC2Rbi1KEBggpo0fS6l0S1nnapwmIi3yW/+GOJap1Krg4w0Hg80oCqgQ==}
    engines: {node: '>=6.0'}
    peerDependencies:
      supports-color: '*'
    peerDependenciesMeta:
      supports-color:
        optional: true

  deep-is@0.1.4:
    resolution: {integrity: sha512-oIPzksmTg4/MriiaYGO+okXDT7ztn/w3Eptv/+gSIdMdKsJo0u4CfYNFJPy+4SKMuCqGw2wxnA+URMg3t8a/bQ==}

  define-data-property@1.1.4:
    resolution: {integrity: sha512-rBMvIzlpA8v6E+SJZoo++HAYqsLrkg7MSfIinMPFhmkorw7X+dOXVJQs+QT69zGkzMyfDnIMN2Wid1+NbL3T+A==}
    engines: {node: '>= 0.4'}

  define-properties@1.2.1:
    resolution: {integrity: sha512-8QmQKqEASLd5nx0U1B1okLElbUuuttJ/AnYmRXbbbGDWh6uS208EjD4Xqq/I9wK7u0v6O08XhTWnt5XtEbR6Dg==}
    engines: {node: '>= 0.4'}

  detect-libc@2.0.3:
    resolution: {integrity: sha512-bwy0MGW55bG41VqxxypOsdSdGqLwXPI/focwgTYCFMbdUiBAxLg9CFzG08sz2aqzknwiX7Hkl0bQENjg8iLByw==}
    engines: {node: '>=8'}

  didyoumean@1.2.2:
    resolution: {integrity: sha512-gxtyfqMg7GKyhQmb056K7M3xszy/myH8w+B4RT+QXBQsvAOdc3XymqDDPHx1BgPgsdAA5SIifona89YtRATDzw==}

  dlv@1.1.3:
    resolution: {integrity: sha512-+HlytyjlPKnIG8XuRG8WvmBP8xs8P71y+SKKS6ZXWoEgLuePxtDoUEiH7WkdePWrQ5JBpE6aoVqfZfJUQkjXwA==}

  doctrine@2.1.0:
    resolution: {integrity: sha512-35mSku4ZXK0vfCuHEDAwt55dg2jNajHZ1odvF+8SSr82EsZY4QmXfuWso8oEd8zRhVObSN18aM0CjSdoBX7zIw==}
    engines: {node: '>=0.10.0'}

  doctrine@3.0.0:
    resolution: {integrity: sha512-yS+Q5i3hBf7GBkd4KG8a7eBNNWNGLTaEwwYWUijIYM7zrlYDM0BFXHjjPWlWZ1Rg7UaddZeIDmi9jF3HmqiQ2w==}
    engines: {node: '>=6.0.0'}

  eastasianwidth@0.2.0:
    resolution: {integrity: sha512-I88TYZWc9XiYHRQ4/3c5rjjfgkjhLyW2luGIheGERbNQ6OY7yTybanSpDXZa8y7VUP9YmDcYa+eyq4ca7iLqWA==}

  emoji-regex@8.0.0:
    resolution: {integrity: sha512-MSjYzcWNOA0ewAHpz0MxpYFvwg6yjy1NG3xteoqz644VCo/RPgnr1/GGt+ic3iJTzQ8Eu3TdM14SawnVUmGE6A==}

  emoji-regex@9.2.2:
    resolution: {integrity: sha512-L18DaJsXSUk2+42pv8mLs5jJT2hqFkFE4j21wOmgbUqsZ2hL72NsUU785g9RXgo3s0ZNgVl42TiHp3ZtOv/Vyg==}

  enhanced-resolve@5.17.1:
    resolution: {integrity: sha512-LMHl3dXhTcfv8gM4kEzIUeTQ+7fpdA0l2tUf34BddXPkz2A5xJ5L/Pchd5BL6rdccM9QGvu0sWZzK1Z1t4wwyg==}
    engines: {node: '>=10.13.0'}

  es-abstract@1.23.3:
    resolution: {integrity: sha512-e+HfNH61Bj1X9/jLc5v1owaLYuHdeHHSQlkhCBiTK8rBvKaULl/beGMxwrMXjpYrv4pz22BlY570vVePA2ho4A==}
    engines: {node: '>= 0.4'}

  es-define-property@1.0.0:
    resolution: {integrity: sha512-jxayLKShrEqqzJ0eumQbVhTYQM27CfT1T35+gCgDFoL82JLsXqTJ76zv6A0YLOgEnLUMvLzsDsGIrl8NFpT2gQ==}
    engines: {node: '>= 0.4'}

  es-errors@1.3.0:
    resolution: {integrity: sha512-Zf5H2Kxt2xjTvbJvP2ZWLEICxA6j+hAmMzIlypy4xcBg1vKVnx89Wy0GbS+kf5cwCVFFzdCFh2XSCFNULS6csw==}
    engines: {node: '>= 0.4'}

  es-iterator-helpers@1.2.0:
    resolution: {integrity: sha512-tpxqxncxnpw3c93u8n3VOzACmRFoVmWJqbWXvX/JfKbkhBw1oslgPrUfeSt2psuqyEJFD6N/9lg5i7bsKpoq+Q==}
    engines: {node: '>= 0.4'}

  es-object-atoms@1.0.0:
    resolution: {integrity: sha512-MZ4iQ6JwHOBQjahnjwaC1ZtIBH+2ohjamzAO3oaHcXYup7qxjF2fixyH+Q71voWHeOkI2q/TnJao/KfXYIZWbw==}
    engines: {node: '>= 0.4'}

  es-set-tostringtag@2.0.3:
    resolution: {integrity: sha512-3T8uNMC3OQTHkFUsFq8r/BwAXLHvU/9O9mE0fBc/MY5iq/8H7ncvO947LmYA6ldWw9Uh8Yhf25zu6n7nML5QWQ==}
    engines: {node: '>= 0.4'}

  es-shim-unscopables@1.0.2:
    resolution: {integrity: sha512-J3yBRXCzDu4ULnQwxyToo/OjdMx6akgVC7K6few0a7F/0wLtmKKN7I73AH5T2836UuXRqN7Qg+IIUw/+YJksRw==}

  es-to-primitive@1.2.1:
    resolution: {integrity: sha512-QCOllgZJtaUo9miYBcLChTUaHNjJF3PYs1VidD7AwiEj1kYxKeQTctLAezAOH5ZKRH0g2IgPn6KwB4IT8iRpvA==}
    engines: {node: '>= 0.4'}

  escape-string-regexp@4.0.0:
    resolution: {integrity: sha512-TtpcNJ3XAzx3Gq8sWRzJaVajRs0uVxA2YAkdb1jm2YkPz4G6egUFAyA3n5vtEIZefPk5Wa4UXbKuS5fKkJWdgA==}
    engines: {node: '>=10'}

  eslint-config-next@15.0.3:
    resolution: {integrity: sha512-IGP2DdQQrgjcr4mwFPve4DrCqo7CVVez1WoYY47XwKSrYO4hC0Dlb+iJA60i0YfICOzgNADIb8r28BpQ5Zs0wg==}
    peerDependencies:
      eslint: ^7.23.0 || ^8.0.0 || ^9.0.0
      typescript: '>=3.3.1'
    peerDependenciesMeta:
      typescript:
        optional: true

  eslint-import-resolver-node@0.3.9:
    resolution: {integrity: sha512-WFj2isz22JahUv+B788TlO3N6zL3nNJGU8CcZbPZvVEkBPaJdCV4vy5wyghty5ROFbCRnm132v8BScu5/1BQ8g==}

  eslint-import-resolver-typescript@3.6.3:
    resolution: {integrity: sha512-ud9aw4szY9cCT1EWWdGv1L1XR6hh2PaRWif0j2QjQ0pgTY/69iw+W0Z4qZv5wHahOl8isEr+k/JnyAqNQkLkIA==}
    engines: {node: ^14.18.0 || >=16.0.0}
    peerDependencies:
      eslint: '*'
      eslint-plugin-import: '*'
      eslint-plugin-import-x: '*'
    peerDependenciesMeta:
      eslint-plugin-import:
        optional: true
      eslint-plugin-import-x:
        optional: true

  eslint-module-utils@2.12.0:
    resolution: {integrity: sha512-wALZ0HFoytlyh/1+4wuZ9FJCD/leWHQzzrxJ8+rebyReSLk7LApMyd3WJaLVoN+D5+WIdJyDK1c6JnE65V4Zyg==}
    engines: {node: '>=4'}
    peerDependencies:
      '@typescript-eslint/parser': '*'
      eslint: '*'
      eslint-import-resolver-node: '*'
      eslint-import-resolver-typescript: '*'
      eslint-import-resolver-webpack: '*'
    peerDependenciesMeta:
      '@typescript-eslint/parser':
        optional: true
      eslint:
        optional: true
      eslint-import-resolver-node:
        optional: true
      eslint-import-resolver-typescript:
        optional: true
      eslint-import-resolver-webpack:
        optional: true

  eslint-plugin-import@2.31.0:
    resolution: {integrity: sha512-ixmkI62Rbc2/w8Vfxyh1jQRTdRTF52VxwRVHl/ykPAmqG+Nb7/kNn+byLP0LxPgI7zWA16Jt82SybJInmMia3A==}
    engines: {node: '>=4'}
    peerDependencies:
      '@typescript-eslint/parser': '*'
      eslint: ^2 || ^3 || ^4 || ^5 || ^6 || ^7.2.0 || ^8 || ^9
    peerDependenciesMeta:
      '@typescript-eslint/parser':
        optional: true

  eslint-plugin-jsx-a11y@6.10.2:
    resolution: {integrity: sha512-scB3nz4WmG75pV8+3eRUQOHZlNSUhFNq37xnpgRkCCELU3XMvXAxLk1eqWWyE22Ki4Q01Fnsw9BA3cJHDPgn2Q==}
    engines: {node: '>=4.0'}
    peerDependencies:
      eslint: ^3 || ^4 || ^5 || ^6 || ^7 || ^8 || ^9

  eslint-plugin-react-hooks@5.0.0:
    resolution: {integrity: sha512-hIOwI+5hYGpJEc4uPRmz2ulCjAGD/N13Lukkh8cLV0i2IRk/bdZDYjgLVHj+U9Z704kLIdIO6iueGvxNur0sgw==}
    engines: {node: '>=10'}
    peerDependencies:
      eslint: ^3.0.0 || ^4.0.0 || ^5.0.0 || ^6.0.0 || ^7.0.0 || ^8.0.0-0 || ^9.0.0

  eslint-plugin-react@7.37.2:
    resolution: {integrity: sha512-EsTAnj9fLVr/GZleBLFbj/sSuXeWmp1eXIN60ceYnZveqEaUCyW4X+Vh4WTdUhCkW4xutXYqTXCUSyqD4rB75w==}
    engines: {node: '>=4'}
    peerDependencies:
      eslint: ^3 || ^4 || ^5 || ^6 || ^7 || ^8 || ^9.7

  eslint-scope@7.2.2:
    resolution: {integrity: sha512-dOt21O7lTMhDM+X9mB4GX+DZrZtCUJPL/wlcTqxyrx5IvO0IYtILdtrQGQp+8n5S0gwSVmOf9NQrjMOgfQZlIg==}
    engines: {node: ^12.22.0 || ^14.17.0 || >=16.0.0}

  eslint-visitor-keys@3.4.3:
    resolution: {integrity: sha512-wpc+LXeiyiisxPlEkUzU6svyS1frIO3Mgxj1fdy7Pm8Ygzguax2N3Fa/D/ag1WqbOprdI+uY6wMUl8/a2G+iag==}
    engines: {node: ^12.22.0 || ^14.17.0 || >=16.0.0}

  eslint@8.57.1:
    resolution: {integrity: sha512-ypowyDxpVSYpkXr9WPv2PAZCtNip1Mv5KTW0SCurXv/9iOpcrH9PaqUElksqEB6pChqHGDRCFTyrZlGhnLNGiA==}
    engines: {node: ^12.22.0 || ^14.17.0 || >=16.0.0}
    deprecated: This version is no longer supported. Please see https://eslint.org/version-support for other options.
    hasBin: true

  espree@9.6.1:
    resolution: {integrity: sha512-oruZaFkjorTpF32kDSI5/75ViwGeZginGGy2NoOSg3Q9bnwlnmDm4HLnkl0RE3n+njDXR037aY1+x58Z/zFdwQ==}
    engines: {node: ^12.22.0 || ^14.17.0 || >=16.0.0}

  esquery@1.6.0:
    resolution: {integrity: sha512-ca9pw9fomFcKPvFLXhBKUK90ZvGibiGOvRJNbjljY7s7uq/5YO4BOzcYtJqExdx99rF6aAcnRxHmcUHcz6sQsg==}
    engines: {node: '>=0.10'}

  esrecurse@4.3.0:
    resolution: {integrity: sha512-KmfKL3b6G+RXvP8N1vr3Tq1kL/oCFgn2NYXEtqP8/L3pKapUA4G8cFVaoF3SU323CD4XypR/ffioHmkti6/Tag==}
    engines: {node: '>=4.0'}

  estraverse@5.3.0:
    resolution: {integrity: sha512-MMdARuVEQziNTeJD8DgMqmhwR11BRQ/cBP+pLtYdSTnf3MIO8fFeiINEbX36ZdNlfU/7A9f3gUw49B3oQsvwBA==}
    engines: {node: '>=4.0'}

  esutils@2.0.3:
    resolution: {integrity: sha512-kVscqXk4OCp68SZ0dkgEKVi6/8ij300KBWTJq32P/dYeWTSwK41WyTxalN1eRmA5Z9UU/LX9D7FWSmV9SAYx6g==}
    engines: {node: '>=0.10.0'}

  fast-deep-equal@3.1.3:
    resolution: {integrity: sha512-f3qQ9oQy9j2AhBe/H9VC91wLmKBCCU/gDOnKNAYG5hswO7BLKj09Hc5HYNz9cGI++xlpDCIgDaitVs03ATR84Q==}

  fast-glob@3.3.1:
    resolution: {integrity: sha512-kNFPyjhh5cKjrUltxs+wFx+ZkbRaxxmZ+X0ZU31SOsxCEtP9VPgtq2teZw1DebupL5GmDaNQ6yKMMVcM41iqDg==}
    engines: {node: '>=8.6.0'}

  fast-glob@3.3.2:
    resolution: {integrity: sha512-oX2ruAFQwf/Orj8m737Y5adxDQO0LAB7/S5MnxCdTNDd4p6BsyIVsv9JQsATbTSq8KHRpLwIHbVlUNatxd+1Ow==}
    engines: {node: '>=8.6.0'}

  fast-json-stable-stringify@2.1.0:
    resolution: {integrity: sha512-lhd/wF+Lk98HZoTCtlVraHtfh5XYijIjalXck7saUtuanSDyLMxnHhSXEDJqHxD7msR8D0uCmqlkwjCV8xvwHw==}

  fast-levenshtein@2.0.6:
    resolution: {integrity: sha512-DCXu6Ifhqcks7TZKY3Hxp3y6qphY5SJZmrWMDrKcERSOXWQdMhU9Ig/PYrzyw/ul9jOIyh0N4M0tbC5hodg8dw==}

  fastq@1.17.1:
    resolution: {integrity: sha512-sRVD3lWVIXWg6By68ZN7vho9a1pQcN/WBFaAAsDDFzlJjvoGx0P8z7V1t72grFJfJhu3YPZBuu25f7Kaw2jN1w==}

  file-entry-cache@6.0.1:
    resolution: {integrity: sha512-7Gps/XWymbLk2QLYK4NzpMOrYjMhdIxXuIvy2QBsLE6ljuodKvdkWs/cpyJJ3CVIVpH0Oi1Hvg1ovbMzLdFBBg==}
    engines: {node: ^10.12.0 || >=12.0.0}

  fill-range@7.1.1:
    resolution: {integrity: sha512-YsGpe3WHLK8ZYi4tWDg2Jy3ebRz2rXowDxnld4bkQB00cc/1Zw9AWnC0i9ztDJitivtQvaI9KaLyKrc+hBW0yg==}
    engines: {node: '>=8'}

  find-up@5.0.0:
    resolution: {integrity: sha512-78/PXT1wlLLDgTzDs7sjq9hzz0vXD+zn+7wypEe4fXQxCmdmqfGsEPQxmiCSQI3ajFV91bVSsvNtrJRiW6nGng==}
    engines: {node: '>=10'}

  flat-cache@3.2.0:
    resolution: {integrity: sha512-CYcENa+FtcUKLmhhqyctpclsq7QF38pKjZHsGNiSQF5r4FtoKDWabFDl3hzaEQMvT1LHEysw5twgLvpYYb4vbw==}
    engines: {node: ^10.12.0 || >=12.0.0}

  flatted@3.3.1:
    resolution: {integrity: sha512-X8cqMLLie7KsNUDSdzeN8FYK9rEt4Dt67OsG/DNGnYTSDBG4uFAJFBnUeiV+zCVAvwFy56IjM9sH51jVaEhNxw==}

  for-each@0.3.3:
    resolution: {integrity: sha512-jqYfLp7mo9vIyQf8ykW2v7A+2N4QjeCeI5+Dz9XraiO1ign81wjiH7Fb9vSOWvQfNtmSa4H2RoQTrrXivdUZmw==}

  foreground-child@3.3.0:
    resolution: {integrity: sha512-Ld2g8rrAyMYFXBhEqMz8ZAHBi4J4uS1i/CxGMDnjyFWddMXLVcDp051DZfu+t7+ab7Wv6SMqpWmyFIj5UbfFvg==}
    engines: {node: '>=14'}

  fs.realpath@1.0.0:
    resolution: {integrity: sha512-OO0pH2lK6a0hZnAdau5ItzHPI6pUlvI7jMVnxUQRtw4owF2wk8lOSabtGDCTP4Ggrg2MbGnWO9X8K1t4+fGMDw==}

  fsevents@2.3.3:
    resolution: {integrity: sha512-5xoDfX+fL7faATnagmWPpbFtwh/R77WmMMqqHGS65C3vvB0YHrgF+B1YmZ3441tMj5n63k0212XNoJwzlhffQw==}
    engines: {node: ^8.16.0 || ^10.6.0 || >=11.0.0}
    os: [darwin]

  function-bind@1.1.2:
    resolution: {integrity: sha512-7XHNxH7qX9xG5mIwxkhumTox/MIRNcOgDrxWsMt2pAr23WHp6MrRlN7FBSFpCpr+oVO0F744iUgR82nJMfG2SA==}

  function.prototype.name@1.1.6:
    resolution: {integrity: sha512-Z5kx79swU5P27WEayXM1tBi5Ze/lbIyiNgU3qyXUOf9b2rgXYyF9Dy9Cx+IQv/Lc8WCG6L82zwUPpSS9hGehIg==}
    engines: {node: '>= 0.4'}

  functions-have-names@1.2.3:
    resolution: {integrity: sha512-xckBUXyTIqT97tq2x2AMb+g163b5JFysYk0x4qxNFwbfQkmNZoiRHb6sPzI9/QV33WeuvVYBUIiD4NzNIyqaRQ==}

  get-intrinsic@1.2.4:
    resolution: {integrity: sha512-5uYhsJH8VJBTv7oslg4BznJYhDoRI6waYCxMmCdnTrcCrHA/fCFKoTFz2JKKE0HdDFUF7/oQuhzumXJK7paBRQ==}
    engines: {node: '>= 0.4'}

  get-symbol-description@1.0.2:
    resolution: {integrity: sha512-g0QYk1dZBxGwk+Ngc+ltRH2IBp2f7zBkBMBJZCDerh6EhlhSR6+9irMCuT/09zD6qkarHUSn529sK/yL4S27mg==}
    engines: {node: '>= 0.4'}

  get-tsconfig@4.8.1:
    resolution: {integrity: sha512-k9PN+cFBmaLWtVz29SkUoqU5O0slLuHJXt/2P+tMVFT+phsSGXGkp9t3rQIqdz0e+06EHNGs3oM6ZX1s2zHxRg==}

  glob-parent@5.1.2:
    resolution: {integrity: sha512-AOIgSQCepiJYwP3ARnGx+5VnTu2HBYdzbGP45eLw1vr3zB3vZLeyed1sC9hnbcOc9/SrMyM5RPQrkGz4aS9Zow==}
    engines: {node: '>= 6'}

  glob-parent@6.0.2:
    resolution: {integrity: sha512-XxwI8EOhVQgWp6iDL+3b0r86f4d6AX6zSU55HfB4ydCEuXLXc5FcYeOu+nnGftS4TEju/11rt4KJPTMgbfmv4A==}
    engines: {node: '>=10.13.0'}

  glob@10.4.5:
    resolution: {integrity: sha512-7Bv8RF0k6xjo7d4A/PxYLbUCfb6c+Vpd2/mB2yRDlew7Jb5hEXiCD9ibfO7wpk8i4sevK6DFny9h7EYbM3/sHg==}
    hasBin: true

  glob@7.2.3:
    resolution: {integrity: sha512-nFR0zLpU2YCaRxwoCJvL6UvCH2JFyFVIvwTLsIf21AuHlMskA1hhTdk+LlYJtOlYt9v6dvszD2BGRqBL+iQK9Q==}
    deprecated: Glob versions prior to v9 are no longer supported

  globals@13.24.0:
    resolution: {integrity: sha512-AhO5QUcj8llrbG09iWhPU2B204J1xnPeL8kQmVorSsy+Sjj1sk8gIyh6cUocGmH4L0UuhAJy+hJMRA4mgA4mFQ==}
    engines: {node: '>=8'}

  globalthis@1.0.4:
    resolution: {integrity: sha512-DpLKbNU4WylpxJykQujfCcwYWiV/Jhm50Goo0wrVILAv5jOr9d+H+UR3PhSCD2rCCEIg0uc+G+muBTwD54JhDQ==}
    engines: {node: '>= 0.4'}

  gopd@1.0.1:
    resolution: {integrity: sha512-d65bNlIadxvpb/A2abVdlqKqV563juRnZ1Wtk6s1sIR8uNsXR70xqIzVqxVf1eTqDunwT2MkczEeaezCKTZhwA==}

  graceful-fs@4.2.11:
    resolution: {integrity: sha512-RbJ5/jmFcNNCcDV5o9eTnBLJ/HszWV0P73bc+Ff4nS/rJj+YaS6IGyiOL0VoBYX+l1Wrl3k63h/KrH+nhJ0XvQ==}

  graphemer@1.4.0:
    resolution: {integrity: sha512-EtKwoO6kxCL9WO5xipiHTZlSzBm7WLT627TqC/uVRd0HKmq8NXyebnNYxDoBi7wt8eTWrUrKXCOVaFq9x1kgag==}

  has-bigints@1.0.2:
    resolution: {integrity: sha512-tSvCKtBr9lkF0Ex0aQiP9N+OpV4zi2r/Nee5VkRDbaqv35RLYMzbwQfFSZZH0kR+Rd6302UJZ2p/bJCEoR3VoQ==}

  has-flag@4.0.0:
    resolution: {integrity: sha512-EykJT/Q1KjTWctppgIAgfSO0tKVuZUjhgMr17kqTumMl6Afv3EISleU7qZUzoXDFTAHTDC4NOoG/ZxU3EvlMPQ==}
    engines: {node: '>=8'}

  has-property-descriptors@1.0.2:
    resolution: {integrity: sha512-55JNKuIW+vq4Ke1BjOTjM2YctQIvCT7GFzHwmfZPGo5wnrgkid0YQtnAleFSqumZm4az3n2BS+erby5ipJdgrg==}

  has-proto@1.0.3:
    resolution: {integrity: sha512-SJ1amZAJUiZS+PhsVLf5tGydlaVB8EdFpaSO4gmiUKUOxk8qzn5AIy4ZeJUmh22znIdk/uMAUT2pl3FxzVUH+Q==}
    engines: {node: '>= 0.4'}

  has-symbols@1.0.3:
    resolution: {integrity: sha512-l3LCuF6MgDNwTDKkdYGEihYjt5pRPbEg46rtlmnSPlUbgmB8LOIrKJbYYFBSbnPaJexMKtiPO8hmeRjRz2Td+A==}
    engines: {node: '>= 0.4'}

  has-tostringtag@1.0.2:
    resolution: {integrity: sha512-NqADB8VjPFLM2V0VvHUewwwsw0ZWBaIdgo+ieHtK3hasLz4qeCRjYcqfB6AQrBggRKppKF8L52/VqdVsO47Dlw==}
    engines: {node: '>= 0.4'}

  hasown@2.0.2:
    resolution: {integrity: sha512-0hJU9SCPvmMzIBdZFqNPXWa6dqh7WdH0cII9y+CyS8rG3nL48Bclra9HmKhVVUHyPWNH5Y7xDwAB7bfgSjkUMQ==}
    engines: {node: '>= 0.4'}

  ignore@5.3.2:
    resolution: {integrity: sha512-hsBTNUqQTDwkWtcdYI2i06Y/nUBEsNEDJKjWdigLvegy8kDuJAS8uRlpkkcQpyEXL0Z/pjDy5HBmMjRCJ2gq+g==}
    engines: {node: '>= 4'}

  import-fresh@3.3.0:
    resolution: {integrity: sha512-veYYhQa+D1QBKznvhUHxb8faxlrwUnxseDAbAp457E0wLNio2bOSKnjYDhMj+YiAq61xrMGhQk9iXVk5FzgQMw==}
    engines: {node: '>=6'}

  imurmurhash@0.1.4:
    resolution: {integrity: sha512-JmXMZ6wuvDmLiHEml9ykzqO6lwFbof0GG4IkcGaENdCRDDmMVnny7s5HsIgHCbaq0w2MyPhDqkhTUgS2LU2PHA==}
    engines: {node: '>=0.8.19'}

  inflight@1.0.6:
    resolution: {integrity: sha512-k92I/b08q4wvFscXCLvqfsHCrjrF7yiXsQuIVvVE7N82W3+aqpzuUdBbfhWcy/FZR3/4IgflMgKLOsvPDrGCJA==}
    deprecated: This module is not supported, and leaks memory. Do not use it. Check out lru-cache if you want a good and tested way to coalesce async requests by a key value, which is much more comprehensive and powerful.

  inherits@2.0.4:
    resolution: {integrity: sha512-k/vGaX4/Yla3WzyMCvTQOXYeIHvqOKtnqBduzTHpzpQZzAskKMhZ2K+EnBiSM9zGSoIFeMpXKxa4dYeZIQqewQ==}

  internal-slot@1.0.7:
    resolution: {integrity: sha512-NGnrKwXzSms2qUUih/ILZ5JBqNTSa1+ZmP6flaIp6KmSElgE9qdndzS3cqjrDovwFdmwsGsLdeFgB6suw+1e9g==}
    engines: {node: '>= 0.4'}

  intl-messageformat@10.7.6:
    resolution: {integrity: sha512-IsMU/hqyy3FJwNJ0hxDfY2heJ7MteSuFvcnCebxRp67di4Fhx1gKKE+qS0bBwUF8yXkX9SsPUhLeX/B6h5SKUA==}

  is-array-buffer@3.0.4:
    resolution: {integrity: sha512-wcjaerHw0ydZwfhiKbXJWLDY8A7yV7KhjQOpb83hGgGfId/aQa4TOvwyzn2PuswW2gPCYEL/nEAiSVpdOj1lXw==}
    engines: {node: '>= 0.4'}

  is-arrayish@0.3.2:
    resolution: {integrity: sha512-eVRqCvVlZbuw3GrM63ovNSNAeA1K16kaR/LRY/92w0zxQ5/1YzwblUX652i4Xs9RwAGjW9d9y6X88t8OaAJfWQ==}

  is-async-function@2.0.0:
    resolution: {integrity: sha512-Y1JXKrfykRJGdlDwdKlLpLyMIiWqWvuSd17TvZk68PLAOGOoF4Xyav1z0Xhoi+gCYjZVeC5SI+hYFOfvXmGRCA==}
    engines: {node: '>= 0.4'}

  is-bigint@1.0.4:
    resolution: {integrity: sha512-zB9CruMamjym81i2JZ3UMn54PKGsQzsJeo6xvN3HJJ4CAsQNB6iRutp2To77OfCNuoxspsIhzaPoO1zyCEhFOg==}

  is-binary-path@2.1.0:
    resolution: {integrity: sha512-ZMERYes6pDydyuGidse7OsHxtbI7WVeUEozgR/g7rd0xUimYNlvZRE/K2MgZTjWy725IfelLeVcEM97mmtRGXw==}
    engines: {node: '>=8'}

  is-boolean-object@1.1.2:
    resolution: {integrity: sha512-gDYaKHJmnj4aWxyj6YHyXVpdQawtVLHU5cb+eztPGczf6cjuTdwve5ZIEfgXqH4e57An1D1AKf8CZ3kYrQRqYA==}
    engines: {node: '>= 0.4'}

  is-bun-module@1.2.1:
    resolution: {integrity: sha512-AmidtEM6D6NmUiLOvvU7+IePxjEjOzra2h0pSrsfSAcXwl/83zLLXDByafUJy9k/rKK0pvXMLdwKwGHlX2Ke6Q==}

  is-callable@1.2.7:
    resolution: {integrity: sha512-1BC0BVFhS/p0qtw6enp8e+8OD0UrK0oFLztSjNzhcKA3WDuJxxAPXzPuPtKkjEY9UUoEWlX/8fgKeu2S8i9JTA==}
    engines: {node: '>= 0.4'}

  is-core-module@2.15.1:
    resolution: {integrity: sha512-z0vtXSwucUJtANQWldhbtbt7BnL0vxiFjIdDLAatwhDYty2bad6s+rijD6Ri4YuYJubLzIJLUidCh09e1djEVQ==}
    engines: {node: '>= 0.4'}

  is-data-view@1.0.1:
    resolution: {integrity: sha512-AHkaJrsUVW6wq6JS8y3JnM/GJF/9cf+k20+iDzlSaJrinEo5+7vRiteOSwBhHRiAyQATN1AmY4hwzxJKPmYf+w==}
    engines: {node: '>= 0.4'}

  is-date-object@1.0.5:
    resolution: {integrity: sha512-9YQaSxsAiSwcvS33MBk3wTCVnWK+HhF8VZR2jRxehM16QcVOdHqPn4VPHmRK4lSr38n9JriurInLcP90xsYNfQ==}
    engines: {node: '>= 0.4'}

  is-extglob@2.1.1:
    resolution: {integrity: sha512-SbKbANkN603Vi4jEZv49LeVJMn4yGwsbzZworEoyEiutsN3nJYdbO36zfhGJ6QEDpOZIFkDtnq5JRxmvl3jsoQ==}
    engines: {node: '>=0.10.0'}

  is-finalizationregistry@1.0.2:
    resolution: {integrity: sha512-0by5vtUJs8iFQb5TYUHHPudOR+qXYIMKtiUzvLIZITZUjknFmziyBJuLhVRc+Ds0dREFlskDNJKYIdIzu/9pfw==}

  is-fullwidth-code-point@3.0.0:
    resolution: {integrity: sha512-zymm5+u+sCsSWyD9qNaejV3DFvhCKclKdizYaJUuHA83RLjb7nSuGnddCHGv0hk+KY7BMAlsWeK4Ueg6EV6XQg==}
    engines: {node: '>=8'}

  is-generator-function@1.0.10:
    resolution: {integrity: sha512-jsEjy9l3yiXEQ+PsXdmBwEPcOxaXWLspKdplFUVI9vq1iZgIekeC0L167qeu86czQaxed3q/Uzuw0swL0irL8A==}
    engines: {node: '>= 0.4'}

  is-glob@4.0.3:
    resolution: {integrity: sha512-xelSayHH36ZgE7ZWhli7pW34hNbNl8Ojv5KVmkJD4hBdD3th8Tfk9vYasLM+mXWOZhFkgZfxhLSnrwRr4elSSg==}
    engines: {node: '>=0.10.0'}

  is-map@2.0.3:
    resolution: {integrity: sha512-1Qed0/Hr2m+YqxnM09CjA2d/i6YZNfF6R2oRAOj36eUdS6qIV/huPJNSEpKbupewFs+ZsJlxsjjPbc0/afW6Lw==}
    engines: {node: '>= 0.4'}

  is-negative-zero@2.0.3:
    resolution: {integrity: sha512-5KoIu2Ngpyek75jXodFvnafB6DJgr3u8uuK0LEZJjrU19DrMD3EVERaR8sjz8CCGgpZvxPl9SuE1GMVPFHx1mw==}
    engines: {node: '>= 0.4'}

  is-number-object@1.0.7:
    resolution: {integrity: sha512-k1U0IRzLMo7ZlYIfzRu23Oh6MiIFasgpb9X76eqfFZAqwH44UI4KTBvBYIZ1dSL9ZzChTB9ShHfLkR4pdW5krQ==}
    engines: {node: '>= 0.4'}

  is-number@7.0.0:
    resolution: {integrity: sha512-41Cifkg6e8TylSpdtTpeLVMqvSBEVzTttHvERD741+pnZ8ANv0004MRL43QKPDlK9cGvNp6NZWZUBlbGXYxxng==}
    engines: {node: '>=0.12.0'}

  is-path-inside@3.0.3:
    resolution: {integrity: sha512-Fd4gABb+ycGAmKou8eMftCupSir5lRxqf4aD/vd0cD2qc4HL07OjCeuHMr8Ro4CoMaeCKDB0/ECBOVWjTwUvPQ==}
    engines: {node: '>=8'}

  is-regex@1.1.4:
    resolution: {integrity: sha512-kvRdxDsxZjhzUX07ZnLydzS1TU/TJlTUHHY4YLL87e37oUA49DfkLqgy+VjFocowy29cKvcSiu+kIv728jTTVg==}
    engines: {node: '>= 0.4'}

  is-set@2.0.3:
    resolution: {integrity: sha512-iPAjerrse27/ygGLxw+EBR9agv9Y6uLeYVJMu+QNCoouJ1/1ri0mGrcWpfCqFZuzzx3WjtwxG098X+n4OuRkPg==}
    engines: {node: '>= 0.4'}

  is-shared-array-buffer@1.0.3:
    resolution: {integrity: sha512-nA2hv5XIhLR3uVzDDfCIknerhx8XUKnstuOERPNNIinXG7v9u+ohXF67vxm4TPTEPU6lm61ZkwP3c9PCB97rhg==}
    engines: {node: '>= 0.4'}

  is-string@1.0.7:
    resolution: {integrity: sha512-tE2UXzivje6ofPW7l23cjDOMa09gb7xlAqG6jG5ej6uPV32TlWP3NKPigtaGeHNu9fohccRYvIiZMfOOnOYUtg==}
    engines: {node: '>= 0.4'}

  is-symbol@1.0.4:
    resolution: {integrity: sha512-C/CPBqKWnvdcxqIARxyOh4v1UUEOCHpgDa0WYgpKDFMszcrPcffg5uhwSgPCLD2WWxmq6isisz87tzT01tuGhg==}
    engines: {node: '>= 0.4'}

  is-typed-array@1.1.13:
    resolution: {integrity: sha512-uZ25/bUAlUY5fR4OKT4rZQEBrzQWYV9ZJYGGsUmEJ6thodVJ1HX64ePQ6Z0qPWP+m+Uq6e9UugrE38jeYsDSMw==}
    engines: {node: '>= 0.4'}

  is-weakmap@2.0.2:
    resolution: {integrity: sha512-K5pXYOm9wqY1RgjpL3YTkF39tni1XajUIkawTLUo9EZEVUFga5gSQJF8nNS7ZwJQ02y+1YCNYcMh+HIf1ZqE+w==}
    engines: {node: '>= 0.4'}

  is-weakref@1.0.2:
    resolution: {integrity: sha512-qctsuLZmIQ0+vSSMfoVvyFe2+GSEvnmZ2ezTup1SBse9+twCCeial6EEi3Nc2KFcf6+qz2FBPnjXsk8xhKSaPQ==}

  is-weakset@2.0.3:
    resolution: {integrity: sha512-LvIm3/KWzS9oRFHugab7d+M/GcBXuXX5xZkzPmN+NxihdQlZUQ4dWuSV1xR/sq6upL1TJEDrfBgRepHFdBtSNQ==}
    engines: {node: '>= 0.4'}

  isarray@2.0.5:
    resolution: {integrity: sha512-xHjhDr3cNBK0BzdUJSPXZntQUx/mwMS5Rw4A7lPJ90XGAO6ISP/ePDNuo0vhqOZU+UD5JoodwCAAoZQd3FeAKw==}

  isexe@2.0.0:
    resolution: {integrity: sha512-RHxMLp9lnKHGHRng9QFhRCMbYAcVpn69smSGcq3f36xjgVVWThj4qqLbTLlq7Ssj8B+fIQ1EuCEGI2lKsyQeIw==}

  iterator.prototype@1.1.3:
    resolution: {integrity: sha512-FW5iMbeQ6rBGm/oKgzq2aW4KvAGpxPzYES8N4g4xNXUKpL1mclMvOe+76AcLDTvD+Ze+sOpVhgdAQEKF4L9iGQ==}
    engines: {node: '>= 0.4'}

  jackspeak@3.4.3:
    resolution: {integrity: sha512-OGlZQpz2yfahA/Rd1Y8Cd9SIEsqvXkLVoSw/cgwhnhFMDbsQFeZYoJJ7bIZBS9BcamUW96asq/npPWugM+RQBw==}

  jiti@1.21.6:
    resolution: {integrity: sha512-2yTgeWTWzMWkHu6Jp9NKgePDaYHbntiwvYuuJLbbN9vl7DC9DvXKOB2BC3ZZ92D3cvV/aflH0osDfwpHepQ53w==}
    hasBin: true

  jose@5.9.6:
    resolution: {integrity: sha512-AMlnetc9+CV9asI19zHmrgS/WYsWUwCn2R7RzlbJWD7F9eWYUTGyBmU9o6PxngtLGOiDGPRu+Uc4fhKzbpteZQ==}

  js-tokens@4.0.0:
    resolution: {integrity: sha512-RdJUflcE3cUzKiMqQgsCu06FPu9UdIJO0beYbPhHN4k6apgJtifcoCtT9bcxOpYBtpD2kCM6Sbzg4CausW/PKQ==}

  js-yaml@4.1.0:
    resolution: {integrity: sha512-wpxZs9NoxZaJESJGIZTyDEaYpl0FKSA+FB9aJiyemKhMwkxQg63h4T1KJgUGHpTqPDNRcmmYLugrRjJlBtWvRA==}
    hasBin: true

  json-buffer@3.0.1:
    resolution: {integrity: sha512-4bV5BfR2mqfQTJm+V5tPPdf+ZpuhiIvTuAB5g8kcrXOZpTT/QwwVRWBywX1ozr6lEuPdbHxwaJlm9G6mI2sfSQ==}

  json-schema-traverse@0.4.1:
    resolution: {integrity: sha512-xbbCH5dCYU5T8LcEhhuh7HJ88HXuW3qsI3Y0zOZFKfZEHcpWiHU/Jxzk629Brsab/mMiHQti9wMP+845RPe3Vg==}

  json-stable-stringify-without-jsonify@1.0.1:
    resolution: {integrity: sha512-Bdboy+l7tA3OGW6FjyFHWkP5LuByj1Tk33Ljyq0axyzdk9//JSi2u3fP1QSmd1KNwq6VOKYGlAu87CisVir6Pw==}

  json5@1.0.2:
    resolution: {integrity: sha512-g1MWMLBiz8FKi1e4w0UyVL3w+iJceWAFBAaBnnGKOpNa5f8TLktkbre1+s6oICydWAm+HRUGTmI+//xv2hvXYA==}
    hasBin: true

  jsx-ast-utils@3.3.5:
    resolution: {integrity: sha512-ZZow9HBI5O6EPgSJLUb8n2NKgmVWTwCvHGwFuJlMjvLFqlGG6pjirPhtdsseaLZjSibD8eegzmYpUZwoIlj2cQ==}
    engines: {node: '>=4.0'}

  keyv@4.5.4:
    resolution: {integrity: sha512-oxVHkHR/EJf2CNXnWxRLW6mg7JyCCUcG0DtEGmL2ctUo1PNTin1PUil+r/+4r5MpVgC/fn1kjsx7mjSujKqIpw==}

  language-subtag-registry@0.3.23:
    resolution: {integrity: sha512-0K65Lea881pHotoGEa5gDlMxt3pctLi2RplBb7Ezh4rRdLEOtgi7n4EwK9lamnUCkKBqaeKRVebTq6BAxSkpXQ==}

  language-tags@1.0.9:
    resolution: {integrity: sha512-MbjN408fEndfiQXbFQ1vnd+1NoLDsnQW41410oQBXiyXDMYH5z505juWa4KUE1LqxRC7DgOgZDbKLxHIwm27hA==}
    engines: {node: '>=0.10'}

  levn@0.4.1:
    resolution: {integrity: sha512-+bT2uH4E5LGE7h/n3evcS/sQlJXCpIp6ym8OWJ5eV6+67Dsql/LaaT7qJBAt2rzfoa/5QBGBhxDix1dMt2kQKQ==}
    engines: {node: '>= 0.8.0'}

  lilconfig@2.1.0:
    resolution: {integrity: sha512-utWOt/GHzuUxnLKxB6dk81RoOeoNeHgbrXiuGk4yyF5qlRz+iIVWu56E2fqGHFrXz0QNUhLB/8nKqvRH66JKGQ==}
    engines: {node: '>=10'}

  lilconfig@3.1.2:
    resolution: {integrity: sha512-eop+wDAvpItUys0FWkHIKeC9ybYrTGbU41U5K7+bttZZeohvnY7M9dZ5kB21GNWiFT2q1OoPTvncPCgSOVO5ow==}
    engines: {node: '>=14'}

  lines-and-columns@1.2.4:
    resolution: {integrity: sha512-7ylylesZQ/PV29jhEDl3Ufjo6ZX7gCqJr5F7PKrqc93v7fzSymt1BpwEU8nAUXs8qzzvqhbjhK5QZg6Mt/HkBg==}

  locate-path@6.0.0:
    resolution: {integrity: sha512-iPZK6eYjbxRu3uB4/WZ3EsEIMJFMqAoopl3R+zuq0UjcAm/MO6KCweDgPfP3elTztoKP3KtnVHxTn2NHBSDVUw==}
    engines: {node: '>=10'}

  lodash.merge@4.6.2:
    resolution: {integrity: sha512-0KpjqXRVvrYyCsX1swR/XTK0va6VQkQM6MNo7PqW77ByjAhoARA8EfrP1N4+KlKj8YS0ZUCtRT/YUuhyYDujIQ==}

  loose-envify@1.4.0:
    resolution: {integrity: sha512-lyuxPGr/Wfhrlem2CL/UcnUc1zcqKAImBDzukY7Y5F/yQiNdko6+fRLevlw1HgMySw7f611UIY408EtxRSoK3Q==}
    hasBin: true

  lru-cache@10.4.3:
    resolution: {integrity: sha512-JNAzZcXrCt42VGLuYz0zfAzDfAvJWW6AfYlDBQyDV5DClI2m5sAmK+OIO7s59XfsRsWHp02jAJrRadPRGTt6SQ==}

  merge2@1.4.1:
    resolution: {integrity: sha512-8q7VEgMJW4J8tcfVPy8g09NcQwZdbwFEqhe/WZkoIzjn/3TGDwtOCYtXGxA3O8tPzpczCCDgv+P2P5y00ZJOOg==}
    engines: {node: '>= 8'}

  micromatch@4.0.8:
    resolution: {integrity: sha512-PXwfBhYu0hBCPw8Dn0E+WDYb7af3dSLVWKi3HGv84IdF4TyFoC0ysxFd0Goxw7nSv4T/PzEJQxsYsEiFCKo2BA==}
    engines: {node: '>=8.6'}

  minimatch@3.1.2:
    resolution: {integrity: sha512-J7p63hRiAjw1NDEww1W7i37+ByIrOWO5XQQAzZ3VOcL0PNybwpfmV/N05zFAzwQ9USyEcX6t3UO+K5aqBQOIHw==}

  minimatch@9.0.5:
    resolution: {integrity: sha512-G6T0ZX48xgozx7587koeX9Ys2NYy6Gmv//P89sEte9V9whIapMNF4idKxnW2QtCcLiTWlb/wfCabAtAFWhhBow==}
    engines: {node: '>=16 || 14 >=14.17'}

  minimist@1.2.8:
    resolution: {integrity: sha512-2yyAR8qBkN3YuheJanUpWC5U3bb5osDywNB8RzDVlDwDHbocAJveqqj1u8+SVD7jkWT4yvsHCpWqqWqAxb0zCA==}

  minipass@7.1.2:
    resolution: {integrity: sha512-qOOzS1cBTWYF4BH8fVePDBOO9iptMnGUEZwNc/cMWnTV2nVLZ7VoNWEPHkYczZA0pdoA7dl6e7FL659nX9S2aw==}
    engines: {node: '>=16 || 14 >=14.17'}

  ms@2.1.3:
    resolution: {integrity: sha512-6FlzubTLZG3J2a/NVCAleEhjzq5oxgHyaCU9yYXvcLsvoVaHJq/s5xXI6/XXP6tz7R9xAOtHnSO/tXtF3WRTlA==}

  mz@2.7.0:
    resolution: {integrity: sha512-z81GNO7nnYMEhrGh9LeymoE4+Yr0Wn5McHIZMK5cfQCl+NDX08sCZgUc9/6MHni9IWuFLm1Z3HTCXu2z9fN62Q==}

  nanoid@3.3.11:
    resolution: {integrity: sha512-N8SpfPUnUp1bK+PMYW8qSWdl9U+wwNWI4QKxOYDy9JAro3WMX7p2OeVRF9v+347pnakNevPmiHhNmZ2HbFA76w==}
    engines: {node: ^10 || ^12 || ^13.7 || ^14 || >=15.0.1}
    hasBin: true

  nanoid@3.3.7:
    resolution: {integrity: sha512-eSRppjcPIatRIMC1U6UngP8XFcz8MQWGQdt1MTBQ7NaAmvXDfvNxbvWV3x2y6CdEUciCSsDHDQZbhYaB8QEo2g==}
    engines: {node: ^10 || ^12 || ^13.7 || ^14 || >=15.0.1}
    hasBin: true

  natural-compare@1.4.0:
    resolution: {integrity: sha512-OWND8ei3VtNC9h7V60qff3SVobHr996CTwgxubgyQYEpg290h9J0buyECNNJexkFm5sOajh5G116RYA1c8ZMSw==}

  negotiator@1.0.0:
    resolution: {integrity: sha512-8Ofs/AUQh8MaEcrlq5xOX0CQ9ypTF5dl78mjlMNfOK08fzpgTHQRQPBxcPlEtIw0yRpws+Zo/3r+5WRby7u3Gg==}
    engines: {node: '>= 0.6'}

  next-intl@3.25.0:
    resolution: {integrity: sha512-xjHNqYyW6LS2Mwmld4Q7tBhyv6g2zO7BtclOAQXe6Fgl5hEsWCv8KNZc0jumud1qnNr8erzmYz8KepJZtXPA4Q==}
    peerDependencies:
      next: ^10.0.0 || ^11.0.0 || ^12.0.0 || ^13.0.0 || ^14.0.0 || ^15.0.0
      react: ^16.8.0 || ^17.0.0 || ^18.0.0 || >=19.0.0-rc <19.0.0

<<<<<<< HEAD
  next@15.2.3:
    resolution: {integrity: sha512-x6eDkZxk2rPpu46E1ZVUWIBhYCLszmUY6fvHBFcbzJ9dD+qRX6vcHusaqqDlnY+VngKzKbAiG2iRCkPbmi8f7w==}
=======
  next@15.2.4:
    resolution: {integrity: sha512-VwL+LAaPSxEkd3lU2xWbgEOtrM8oedmyhBqaVNmgKB+GvZlCy9rgaEc+y2on0wv+l0oSFqLtYD6dcC1eAedUaQ==}
>>>>>>> 2c301851
    engines: {node: ^18.18.0 || ^19.8.0 || >= 20.0.0}
    hasBin: true
    peerDependencies:
      '@opentelemetry/api': ^1.1.0
      '@playwright/test': ^1.41.2
      babel-plugin-react-compiler: '*'
      react: ^18.2.0 || 19.0.0-rc-de68d2f4-20241204 || ^19.0.0
      react-dom: ^18.2.0 || 19.0.0-rc-de68d2f4-20241204 || ^19.0.0
      sass: ^1.3.0
    peerDependenciesMeta:
      '@opentelemetry/api':
        optional: true
      '@playwright/test':
        optional: true
      babel-plugin-react-compiler:
        optional: true
      sass:
        optional: true

  normalize-path@3.0.0:
    resolution: {integrity: sha512-6eZs5Ls3WtCisHWp9S2GUy8dqkpGi4BVSz3GaqiE6ezub0512ESztXUwUB6C6IKbQkY2Pnb/mD4WYojCRwcwLA==}
    engines: {node: '>=0.10.0'}

  oauth4webapi@3.1.2:
    resolution: {integrity: sha512-KQZkNU+xn02lWrFu5Vjqg9E81yPtDSxUZorRHlLWVoojD+H/0GFbH59kcnz5Thdjj7c4/mYMBPj/mhvGe/kKXA==}

  object-assign@4.1.1:
    resolution: {integrity: sha512-rJgTQnkUnH1sFw8yT6VSU3zD3sWmu6sZhIseY8VX+GRu3P6F7Fu+JNDoXfklElbLJSnc3FUQHVe4cU5hj+BcUg==}
    engines: {node: '>=0.10.0'}

  object-hash@3.0.0:
    resolution: {integrity: sha512-RSn9F68PjH9HqtltsSnqYC1XXoWe9Bju5+213R98cNGttag9q9yAOTzdbsqvIa7aNm5WffBZFpWYr2aWrklWAw==}
    engines: {node: '>= 6'}

  object-inspect@1.13.3:
    resolution: {integrity: sha512-kDCGIbxkDSXE3euJZZXzc6to7fCrKHNI/hSRQnRuQ+BWjFNzZwiFF8fj/6o2t2G9/jTj8PSIYTfCLelLZEeRpA==}
    engines: {node: '>= 0.4'}

  object-keys@1.1.1:
    resolution: {integrity: sha512-NuAESUOUMrlIXOfHKzD6bpPu3tYt3xvjNdRIQ+FeT0lNb4K8WR70CaDxhuNguS2XG+GjkyMwOzsN5ZktImfhLA==}
    engines: {node: '>= 0.4'}

  object.assign@4.1.5:
    resolution: {integrity: sha512-byy+U7gp+FVwmyzKPYhW2h5l3crpmGsxl7X2s8y43IgxvG4g3QZ6CffDtsNQy1WsmZpQbO+ybo0AlW7TY6DcBQ==}
    engines: {node: '>= 0.4'}

  object.entries@1.1.8:
    resolution: {integrity: sha512-cmopxi8VwRIAw/fkijJohSfpef5PdN0pMQJN6VC/ZKvn0LIknWD8KtgY6KlQdEc4tIjcQ3HxSMmnvtzIscdaYQ==}
    engines: {node: '>= 0.4'}

  object.fromentries@2.0.8:
    resolution: {integrity: sha512-k6E21FzySsSK5a21KRADBd/NGneRegFO5pLHfdQLpRDETUNJueLXs3WCzyQ3tFRDYgbq3KHGXfTbi2bs8WQ6rQ==}
    engines: {node: '>= 0.4'}

  object.groupby@1.0.3:
    resolution: {integrity: sha512-+Lhy3TQTuzXI5hevh8sBGqbmurHbbIjAi0Z4S63nthVLmLxfbj4T54a4CfZrXIrt9iP4mVAPYMo/v99taj3wjQ==}
    engines: {node: '>= 0.4'}

  object.values@1.2.0:
    resolution: {integrity: sha512-yBYjY9QX2hnRmZHAjG/f13MzmBzxzYgQhFrke06TTyKY5zSTEqkOeukBzIdVA3j3ulu8Qa3MbVFShV7T2RmGtQ==}
    engines: {node: '>= 0.4'}

  once@1.4.0:
    resolution: {integrity: sha512-lNaJgI+2Q5URQBkccEKHTQOPaXdUxnZZElQTZY0MFUAuaEqe1E+Nyvgdz/aIyNi6Z9MzO5dv1H8n58/GELp3+w==}

  optionator@0.9.4:
    resolution: {integrity: sha512-6IpQ7mKUxRcZNLIObR0hz7lxsapSSIYNZJwXPGeF0mTVqGKFIXj1DQcMoT22S3ROcLyY/rz0PWaWZ9ayWmad9g==}
    engines: {node: '>= 0.8.0'}

  p-limit@3.1.0:
    resolution: {integrity: sha512-TYOanM3wGwNGsZN2cVTYPArw454xnXj5qmWF1bEoAc4+cU/ol7GVh7odevjp1FNHduHc3KZMcFduxU5Xc6uJRQ==}
    engines: {node: '>=10'}

  p-locate@5.0.0:
    resolution: {integrity: sha512-LaNjtRWUBY++zB5nE/NwcaoMylSPk+S+ZHNB1TzdbMJMny6dynpAGt7X/tl/QYq3TIeE6nxHppbo2LGymrG5Pw==}
    engines: {node: '>=10'}

  package-json-from-dist@1.0.1:
    resolution: {integrity: sha512-UEZIS3/by4OC8vL3P2dTXRETpebLI2NiI5vIrjaD/5UtrkFX/tNbwjTSRAGC/+7CAo2pIcBaRgWmcBBHcsaCIw==}

  parent-module@1.0.1:
    resolution: {integrity: sha512-GQ2EWRpQV8/o+Aw8YqtfZZPfNRWZYkbidE9k5rpl/hC3vtHHBfGm2Ifi6qWV+coDGkrUKZAxE3Lot5kcsRlh+g==}
    engines: {node: '>=6'}

  path-exists@4.0.0:
    resolution: {integrity: sha512-ak9Qy5Q7jYb2Wwcey5Fpvg2KoAc/ZIhLSLOSBmRmygPsGwkVVt0fZa0qrtMz+m6tJTAHfZQ8FnmB4MG4LWy7/w==}
    engines: {node: '>=8'}

  path-is-absolute@1.0.1:
    resolution: {integrity: sha512-AVbw3UJ2e9bq64vSaS9Am0fje1Pa8pbGqTTsmXfaIiMpnr5DlDhfJOuLj9Sf95ZPVDAUerDfEk88MPmPe7UCQg==}
    engines: {node: '>=0.10.0'}

  path-key@3.1.1:
    resolution: {integrity: sha512-ojmeN0qd+y0jszEtoY48r0Peq5dwMEkIlCOu6Q5f41lfkswXuKtYrhgoTpLnyIcHm24Uhqx+5Tqm2InSwLhE6Q==}
    engines: {node: '>=8'}

  path-parse@1.0.7:
    resolution: {integrity: sha512-LDJzPVEEEPR+y48z93A0Ed0yXb8pAByGWo/k5YYdYgpY2/2EsOsksJrq7lOHxryrVOn1ejG6oAp8ahvOIQD8sw==}

  path-scurry@1.11.1:
    resolution: {integrity: sha512-Xa4Nw17FS9ApQFJ9umLiJS4orGjm7ZzwUrwamcGQuHSzDyth9boKDaycYdDcZDuqYATXw4HFXgaqWTctW/v1HA==}
    engines: {node: '>=16 || 14 >=14.18'}

  picocolors@1.1.1:
    resolution: {integrity: sha512-xceH2snhtb5M9liqDsmEw56le376mTZkEX/jEb/RxNFyegNul7eNslCXP9FDj/Lcu0X8KEyMceP2ntpaHrDEVA==}

  picomatch@2.3.1:
    resolution: {integrity: sha512-JU3teHTNjmE2VCGFzuY8EXzCDVwEqB2a8fsIvwaStHhAWJEeVd1o1QD80CU6+ZdEXXSLbSsuLwJjkCBWqRQUVA==}
    engines: {node: '>=8.6'}

  pify@2.3.0:
    resolution: {integrity: sha512-udgsAY+fTnvv7kI7aaxbqwWNb0AHiB0qBO89PZKPkoTmGOgdbrHDKD+0B2X4uTfJ/FT1R09r9gTsjUjNJotuog==}
    engines: {node: '>=0.10.0'}

  pirates@4.0.6:
    resolution: {integrity: sha512-saLsH7WeYYPiD25LDuLRRY/i+6HaPYr6G1OUlN39otzkSTxKnubR9RTxS3/Kk50s1g2JTgFwWQDQyplC5/SHZg==}
    engines: {node: '>= 6'}

  possible-typed-array-names@1.0.0:
    resolution: {integrity: sha512-d7Uw+eZoloe0EHDIYoe+bQ5WXnGMOpmiZFTuMWCwpjzzkL2nTjcKiAk4hh8TjnGye2TwWOk3UXucZ+3rbmBa8Q==}
    engines: {node: '>= 0.4'}

  postcss-import@15.1.0:
    resolution: {integrity: sha512-hpr+J05B2FVYUAXHeK1YyI267J/dDDhMU6B6civm8hSY1jYJnBXxzKDKDswzJmtLHryrjhnDjqqp/49t8FALew==}
    engines: {node: '>=14.0.0'}
    peerDependencies:
      postcss: ^8.0.0

  postcss-js@4.0.1:
    resolution: {integrity: sha512-dDLF8pEO191hJMtlHFPRa8xsizHaM82MLfNkUHdUtVEV3tgTp5oj+8qbEqYM57SLfc74KSbw//4SeJma2LRVIw==}
    engines: {node: ^12 || ^14 || >= 16}
    peerDependencies:
      postcss: ^8.4.21

  postcss-load-config@4.0.2:
    resolution: {integrity: sha512-bSVhyJGL00wMVoPUzAVAnbEoWyqRxkjv64tUl427SKnPrENtq6hJwUojroMz2VB+Q1edmi4IfrAPpami5VVgMQ==}
    engines: {node: '>= 14'}
    peerDependencies:
      postcss: '>=8.0.9'
      ts-node: '>=9.0.0'
    peerDependenciesMeta:
      postcss:
        optional: true
      ts-node:
        optional: true

  postcss-nested@6.2.0:
    resolution: {integrity: sha512-HQbt28KulC5AJzG+cZtj9kvKB93CFCdLvog1WFLf1D+xmMvPGlBstkpTEZfK5+AN9hfJocyBFCNiqyS48bpgzQ==}
    engines: {node: '>=12.0'}
    peerDependencies:
      postcss: ^8.2.14

  postcss-selector-parser@6.1.2:
    resolution: {integrity: sha512-Q8qQfPiZ+THO/3ZrOrO0cJJKfpYCagtMUkXbnEfmgUjwXg6z/WBeOyS9APBBPCTSiDV+s4SwQGu8yFsiMRIudg==}
    engines: {node: '>=4'}

  postcss-value-parser@4.2.0:
    resolution: {integrity: sha512-1NNCs6uurfkVbeXG4S8JFT9t19m45ICnif8zWLd5oPSZ50QnwMfK+H3jv408d4jw/7Bttv5axS5IiHoLaVNHeQ==}

  postcss@8.4.31:
    resolution: {integrity: sha512-PS08Iboia9mts/2ygV3eLpY5ghnUcfLV/EXTOW1E2qYxJKGGBUtNjN76FYHnMs36RmARn41bC0AZmn+rR0OVpQ==}
    engines: {node: ^10 || ^12 || >=14}

  postcss@8.4.48:
    resolution: {integrity: sha512-GCRK8F6+Dl7xYniR5a4FYbpBzU8XnZVeowqsQFYdcXuSbChgiks7qybSkbvnaeqv0G0B+dd9/jJgH8kkLDQeEA==}
    engines: {node: ^10 || ^12 || >=14}

  prelude-ls@1.2.1:
    resolution: {integrity: sha512-vkcDPrRZo1QZLbn5RLGPpg/WmIQ65qoWWhcGKf/b5eplkkarX0m9z8ppCat4mlOqUsWpyNuYgO3VRyrYHSzX5g==}
    engines: {node: '>= 0.8.0'}

  prop-types@15.8.1:
    resolution: {integrity: sha512-oj87CgZICdulUohogVAR7AjlC0327U4el4L6eAvOqCeudMDVU0NThNaV+b9Df4dXgSP1gXMTnPdhfe/2qDH5cg==}

  punycode@2.3.1:
    resolution: {integrity: sha512-vYt7UD1U9Wg6138shLtLOvdAu+8DsC/ilFtEVHcH+wydcSpNE20AfSOduf6MkRFahL5FY7X1oU7nKVZFtfq8Fg==}
    engines: {node: '>=6'}

  queue-microtask@1.2.3:
    resolution: {integrity: sha512-NuaNSa6flKT5JaSYQzJok04JzTL1CA6aGhv5rfLW3PgqA+M2ChpZQnAC8h8i4ZFkBS8X5RqkDBHA7r4hej3K9A==}

  react-dom@19.0.0-rc-66855b96-20241106:
    resolution: {integrity: sha512-D25vdaytZ1wFIRiwNU98NPQ/upS2P8Co4/oNoa02PzHbh8deWdepjm5qwZM/46OdSiGv4WSWwxP55RO9obqJEQ==}
    peerDependencies:
      react: 19.0.0-rc-66855b96-20241106

  react-is@16.13.1:
    resolution: {integrity: sha512-24e6ynE2H+OKt4kqsOvNd8kBpV65zoxbA4BVsEOB3ARVWQki/DHzaUoC5KuON/BiccDaCCTZBuOcfZs70kR8bQ==}

  react@19.0.0-rc-66855b96-20241106:
    resolution: {integrity: sha512-klH7xkT71SxRCx4hb1hly5FJB21Hz0ACyxbXYAECEqssUjtJeFUAaI2U1DgJAzkGEnvEm3DkxuBchMC/9K4ipg==}
    engines: {node: '>=0.10.0'}

  read-cache@1.0.0:
    resolution: {integrity: sha512-Owdv/Ft7IjOgm/i0xvNDZ1LrRANRfew4b2prF3OWMQLxLfu3bS8FVhCsrSCMK4lR56Y9ya+AThoTpDCTxCmpRA==}

  readdirp@3.6.0:
    resolution: {integrity: sha512-hOS089on8RduqdbhvQ5Z37A0ESjsqz6qnRcffsMU3495FuTdqSm+7bhJ29JvIOsBDEEnan5DPu9t3To9VRlMzA==}
    engines: {node: '>=8.10.0'}

  reflect.getprototypeof@1.0.6:
    resolution: {integrity: sha512-fmfw4XgoDke3kdI6h4xcUz1dG8uaiv5q9gcEwLS4Pnth2kxT+GZ7YehS1JTMGBQmtV7Y4GFGbs2re2NqhdozUg==}
    engines: {node: '>= 0.4'}

  regexp.prototype.flags@1.5.3:
    resolution: {integrity: sha512-vqlC04+RQoFalODCbCumG2xIOvapzVMHwsyIGM/SIE8fRhFFsXeH8/QQ+s0T0kDAhKc4k30s73/0ydkHQz6HlQ==}
    engines: {node: '>= 0.4'}

  resolve-from@4.0.0:
    resolution: {integrity: sha512-pb/MYmXstAkysRFx8piNI1tGFNQIFA3vkE3Gq4EuA1dF6gHp/+vgZqsCGJapvy8N3Q+4o7FwvquPJcnZ7RYy4g==}
    engines: {node: '>=4'}

  resolve-pkg-maps@1.0.0:
    resolution: {integrity: sha512-seS2Tj26TBVOC2NIc2rOe2y2ZO7efxITtLZcGSOnHHNOQ7CkiUBfw0Iw2ck6xkIhPwLhKNLS8BO+hEpngQlqzw==}

  resolve@1.22.8:
    resolution: {integrity: sha512-oKWePCxqpd6FlLvGV1VU0x7bkPmmCNolxzjMf4NczoDnQcIWrAF+cPtZn5i6n+RfD2d9i0tzpKnG6Yk168yIyw==}
    hasBin: true

  resolve@2.0.0-next.5:
    resolution: {integrity: sha512-U7WjGVG9sH8tvjW5SmGbQuui75FiyjAX72HX15DwBBwF9dNiQZRQAg9nnPhYy+TUnE0+VcrttuvNI8oSxZcocA==}
    hasBin: true

  reusify@1.0.4:
    resolution: {integrity: sha512-U9nH88a3fc/ekCF1l0/UP1IosiuIjyTh7hBvXVMHYgVcfGvt897Xguj2UOLDeI5BG2m7/uwyaLVT6fbtCwTyzw==}
    engines: {iojs: '>=1.0.0', node: '>=0.10.0'}

  rimraf@3.0.2:
    resolution: {integrity: sha512-JZkJMZkAGFFPP2YqXZXPbMlMBgsxzE8ILs4lMIX/2o0L9UBw9O/Y3o6wFw/i9YLapcUJWwqbi3kdxIPdC62TIA==}
    deprecated: Rimraf versions prior to v4 are no longer supported
    hasBin: true

  run-parallel@1.2.0:
    resolution: {integrity: sha512-5l4VyZR86LZ/lDxZTR6jqL8AFE2S0IFLMP26AbjsLVADxHdhB/c0GUsH+y39UfCi3dzz8OlQuPmnaJOMoDHQBA==}

  safe-array-concat@1.1.2:
    resolution: {integrity: sha512-vj6RsCsWBCf19jIeHEfkRMw8DPiBb+DMXklQ/1SGDHOMlHdPUkZXFQ2YdplS23zESTijAcurb1aSgJA3AgMu1Q==}
    engines: {node: '>=0.4'}

  safe-regex-test@1.0.3:
    resolution: {integrity: sha512-CdASjNJPvRa7roO6Ra/gLYBTzYzzPyyBXxIMdGW3USQLyjWEls2RgW5UBTXaQVp+OrpeCK3bLem8smtmheoRuw==}
    engines: {node: '>= 0.4'}

  scheduler@0.25.0-rc-66855b96-20241106:
    resolution: {integrity: sha512-HQXp/Mnp/MMRSXMQF7urNFla+gmtXW/Gr1KliuR0iboTit4KvZRY8KYaq5ccCTAOJiUqQh2rE2F3wgUekmgdlA==}

  semver@6.3.1:
    resolution: {integrity: sha512-BR7VvDCVHO+q2xBEWskxS6DJE1qRnb7DxzUrogb71CWoSficBxYsiAGd+Kl0mmq/MprG9yArRkyrQxTO6XjMzA==}
    hasBin: true

  semver@7.7.1:
    resolution: {integrity: sha512-hlq8tAfn0m/61p4BVRcPzIGr6LKiMwo4VM6dGi6pt4qcRkmNzTcWq6eCEjEh+qXjkMDvPlOFFSGwQjoEa6gyMA==}
    engines: {node: '>=10'}
    hasBin: true

  set-function-length@1.2.2:
    resolution: {integrity: sha512-pgRc4hJ4/sNjWCSS9AmnS40x3bNMDTknHgL5UaMBTMyJnU90EgWh1Rz+MC9eFu4BuN/UwZjKQuY/1v3rM7HMfg==}
    engines: {node: '>= 0.4'}

  set-function-name@2.0.2:
    resolution: {integrity: sha512-7PGFlmtwsEADb0WYyvCMa1t+yke6daIG4Wirafur5kcf+MhUnPms1UeR0CKQdTZD81yESwMHbtn+TR+dMviakQ==}
    engines: {node: '>= 0.4'}

  sharp@0.33.5:
    resolution: {integrity: sha512-haPVm1EkS9pgvHrQ/F3Xy+hgcuMV0Wm9vfIBSiwZ05k+xgb0PkBQpGsAA/oWdDobNaZTH5ppvHtzCFbnSEwHVw==}
    engines: {node: ^18.17.0 || ^20.3.0 || >=21.0.0}

  shebang-command@2.0.0:
    resolution: {integrity: sha512-kHxr2zZpYtdmrN1qDjrrX/Z1rR1kG8Dx+gkpK1G4eXmvXswmcE1hTWBWYUzlraYw1/yZp6YuDY77YtvbN0dmDA==}
    engines: {node: '>=8'}

  shebang-regex@3.0.0:
    resolution: {integrity: sha512-7++dFhtcx3353uBaq8DDR4NuxBetBzC7ZQOhmTQInHEd6bSrXdiEyzCvG07Z44UYdLShWUyXt5M/yhz8ekcb1A==}
    engines: {node: '>=8'}

  side-channel@1.0.6:
    resolution: {integrity: sha512-fDW/EZ6Q9RiO8eFG8Hj+7u/oW+XrPTIChwCOM2+th2A6OblDtYYIpve9m+KvI9Z4C9qSEXlaGR6bTEYHReuglA==}
    engines: {node: '>= 0.4'}

  signal-exit@4.1.0:
    resolution: {integrity: sha512-bzyZ1e88w9O1iNJbKnOlvYTrWPDl46O1bG0D3XInv+9tkPrxrN8jUUTiFlDkkmKWgn1M6CfIA13SuGqOa9Korw==}
    engines: {node: '>=14'}

  simple-swizzle@0.2.2:
    resolution: {integrity: sha512-JA//kQgZtbuY83m+xT+tXJkmJncGMTFT+C+g2h2R9uxkYIrE2yy9sgmcLhCnw57/WSD+Eh3J97FPEDFnbXnDUg==}

  source-map-js@1.2.1:
    resolution: {integrity: sha512-UXWMKhLOwVKb728IUtQPXxfYU+usdybtUrK/8uGE8CQMvrhOpwvzDBwj0QhSL7MQc7vIsISBG8VQ8+IDQxpfQA==}
    engines: {node: '>=0.10.0'}

  streamsearch@1.1.0:
    resolution: {integrity: sha512-Mcc5wHehp9aXz1ax6bZUyY5afg9u2rv5cqQI3mRrYkGC8rW2hM02jWuwjtL++LS5qinSyhj2QfLyNsuc+VsExg==}
    engines: {node: '>=10.0.0'}

  string-width@4.2.3:
    resolution: {integrity: sha512-wKyQRQpjJ0sIp62ErSZdGsjMJWsap5oRNihHhu6G7JVO/9jIB6UyevL+tXuOqrng8j/cxKTWyWUwvSTriiZz/g==}
    engines: {node: '>=8'}

  string-width@5.1.2:
    resolution: {integrity: sha512-HnLOCR3vjcY8beoNLtcjZ5/nxn2afmME6lhrDrebokqMap+XbeW8n9TXpPDOqdGK5qcI3oT0GKTW6wC7EMiVqA==}
    engines: {node: '>=12'}

  string.prototype.includes@2.0.1:
    resolution: {integrity: sha512-o7+c9bW6zpAdJHTtujeePODAhkuicdAryFsfVKwA+wGw89wJ4GTY484WTucM9hLtDEOpOvI+aHnzqnC5lHp4Rg==}
    engines: {node: '>= 0.4'}

  string.prototype.matchall@4.0.11:
    resolution: {integrity: sha512-NUdh0aDavY2og7IbBPenWqR9exH+E26Sv8e0/eTe1tltDGZL+GtBkDAnnyBtmekfK6/Dq3MkcGtzXFEd1LQrtg==}
    engines: {node: '>= 0.4'}

  string.prototype.repeat@1.0.0:
    resolution: {integrity: sha512-0u/TldDbKD8bFCQ/4f5+mNRrXwZ8hg2w7ZR8wa16e8z9XpePWl3eGEcUD0OXpEH/VJH/2G3gjUtR3ZOiBe2S/w==}

  string.prototype.trim@1.2.9:
    resolution: {integrity: sha512-klHuCNxiMZ8MlsOihJhJEBJAiMVqU3Z2nEXWfWnIqjN0gEFS9J9+IxKozWWtQGcgoa1WUZzLjKPTr4ZHNFTFxw==}
    engines: {node: '>= 0.4'}

  string.prototype.trimend@1.0.8:
    resolution: {integrity: sha512-p73uL5VCHCO2BZZ6krwwQE3kCzM7NKmis8S//xEC6fQonchbum4eP6kR4DLEjQFO3Wnj3Fuo8NM0kOSjVdHjZQ==}

  string.prototype.trimstart@1.0.8:
    resolution: {integrity: sha512-UXSH262CSZY1tfu3G3Secr6uGLCFVPMhIqHjlgCUtCCcgihYc/xKs9djMTMUOb2j1mVSeU8EU6NWc/iQKU6Gfg==}
    engines: {node: '>= 0.4'}

  strip-ansi@6.0.1:
    resolution: {integrity: sha512-Y38VPSHcqkFrCpFnQ9vuSXmquuv5oXOKpGeT6aGrr3o3Gc9AlVa6JBfUSOCnbxGGZF+/0ooI7KrPuUSztUdU5A==}
    engines: {node: '>=8'}

  strip-ansi@7.1.0:
    resolution: {integrity: sha512-iq6eVVI64nQQTRYq2KtEg2d2uU7LElhTJwsH4YzIHZshxlgZms/wIc4VoDQTlG/IvVIrBKG06CrZnp0qv7hkcQ==}
    engines: {node: '>=12'}

  strip-bom@3.0.0:
    resolution: {integrity: sha512-vavAMRXOgBVNF6nyEEmL3DBK19iRpDcoIwW+swQ+CbGiu7lju6t+JklA1MHweoWtadgt4ISVUsXLyDq34ddcwA==}
    engines: {node: '>=4'}

  strip-json-comments@3.1.1:
    resolution: {integrity: sha512-6fPc+R4ihwqP6N/aIv2f1gMH8lOVtWQHoqC4yK6oSDVVocumAsfCqjkXnqiYMhmMwS/mEHLp7Vehlt3ql6lEig==}
    engines: {node: '>=8'}

  styled-jsx@5.1.6:
    resolution: {integrity: sha512-qSVyDTeMotdvQYoHWLNGwRFJHC+i+ZvdBRYosOFgC+Wg1vx4frN2/RG/NA7SYqqvKNLf39P2LSRA2pu6n0XYZA==}
    engines: {node: '>= 12.0.0'}
    peerDependencies:
      '@babel/core': '*'
      babel-plugin-macros: '*'
      react: '>= 16.8.0 || 17.x.x || ^18.0.0-0 || ^19.0.0-0'
    peerDependenciesMeta:
      '@babel/core':
        optional: true
      babel-plugin-macros:
        optional: true

  sucrase@3.35.0:
    resolution: {integrity: sha512-8EbVDiu9iN/nESwxeSxDKe0dunta1GOlHufmSSXxMD2z2/tMZpDMpvXQGsc+ajGo8y2uYUmixaSRUc/QPoQ0GA==}
    engines: {node: '>=16 || 14 >=14.17'}
    hasBin: true

  supports-color@7.2.0:
    resolution: {integrity: sha512-qpCAvRl9stuOHveKsn7HncJRvv501qIacKzQlO/+Lwxc9+0q2wLyv4Dfvt80/DPn2pqOBsJdDiogXGR9+OvwRw==}
    engines: {node: '>=8'}

  supports-preserve-symlinks-flag@1.0.0:
    resolution: {integrity: sha512-ot0WnXS9fgdkgIcePe6RHNk1WA8+muPa6cSjeR3V8K27q9BB1rTE3R1p7Hv0z1ZyAc8s6Vvv8DIyWf681MAt0w==}
    engines: {node: '>= 0.4'}

  swr@2.2.5:
    resolution: {integrity: sha512-QtxqyclFeAsxEUeZIYmsaQ0UjimSq1RZ9Un7I68/0ClKK/U3LoyQunwkQfJZr2fc22DfIXLNDc2wFyTEikCUpg==}
    peerDependencies:
      react: ^16.11.0 || ^17.0.0 || ^18.0.0

  tailwindcss@3.4.14:
    resolution: {integrity: sha512-IcSvOcTRcUtQQ7ILQL5quRDg7Xs93PdJEk1ZLbhhvJc7uj/OAhYOnruEiwnGgBvUtaUAJ8/mhSw1o8L2jCiENA==}
    engines: {node: '>=14.0.0'}
    hasBin: true

  tapable@2.2.1:
    resolution: {integrity: sha512-GNzQvQTOIP6RyTfE2Qxb8ZVlNmw0n88vp1szwWRimP02mnTsx3Wtn5qRdqY9w2XduFNUgvOwhNnQsjwCp+kqaQ==}
    engines: {node: '>=6'}

  text-table@0.2.0:
    resolution: {integrity: sha512-N+8UisAXDGk8PFXP4HAzVR9nbfmVJ3zYLAWiTIoqC5v5isinhr+r5uaO8+7r3BMfuNIufIsA7RdpVgacC2cSpw==}

  thenify-all@1.6.0:
    resolution: {integrity: sha512-RNxQH/qI8/t3thXJDwcstUO4zeqo64+Uy/+sNVRBx4Xn2OX+OZ9oP+iJnNFqplFra2ZUVeKCSa2oVWi3T4uVmA==}
    engines: {node: '>=0.8'}

  thenify@3.3.1:
    resolution: {integrity: sha512-RVZSIV5IG10Hk3enotrhvz0T9em6cyHBLkH/YAZuKqd8hRkKhSfCGIcP2KUY0EPxndzANBmNllzWPwak+bheSw==}

  to-regex-range@5.0.1:
    resolution: {integrity: sha512-65P7iz6X5yEr1cwcgvQxbbIw7Uk3gOy5dIdtZ4rDveLqhrdJP+Li/Hx6tyK0NEb+2GCyneCMJiGqrADCSNk8sQ==}
    engines: {node: '>=8.0'}

  ts-api-utils@1.4.0:
    resolution: {integrity: sha512-032cPxaEKwM+GT3vA5JXNzIaizx388rhsSW79vGRNGXfRRAdEAn2mvk36PvK5HnOchyWZ7afLEXqYCvPCrzuzQ==}
    engines: {node: '>=16'}
    peerDependencies:
      typescript: '>=4.2.0'

  ts-interface-checker@0.1.13:
    resolution: {integrity: sha512-Y/arvbn+rrz3JCKl9C4kVNfTfSm2/mEp5FSz5EsZSANGPSlQrpRI5M4PKF+mJnE52jOO90PnPSc3Ur3bTQw0gA==}

  tsconfig-paths@3.15.0:
    resolution: {integrity: sha512-2Ac2RgzDe/cn48GvOe3M+o82pEFewD3UPbyoUHHdKasHwJKjds4fLXWf/Ux5kATBKN20oaFGu+jbElp1pos0mg==}

  tslib@2.8.1:
    resolution: {integrity: sha512-oJFu94HQb+KVduSUQL7wnpmqnfmLsOA/nAh6b6EH0wCEoK0/mPeXU6c3wKDV83MkOuHPRHtSXKKU99IBazS/2w==}

  type-check@0.4.0:
    resolution: {integrity: sha512-XleUoc9uwGXqjWwXaUTZAmzMcFZ5858QA2vvx1Ur5xIcixXIP+8LnFDgRplU30us6teqdlskFfu+ae4K79Ooew==}
    engines: {node: '>= 0.8.0'}

  type-fest@0.20.2:
    resolution: {integrity: sha512-Ne+eE4r0/iWnpAxD852z3A+N0Bt5RN//NjJwRd2VFHEmrywxf5vsZlh4R6lixl6B+wz/8d+maTSAkN1FIkI3LQ==}
    engines: {node: '>=10'}

  typed-array-buffer@1.0.2:
    resolution: {integrity: sha512-gEymJYKZtKXzzBzM4jqa9w6Q1Jjm7x2d+sh19AdsD4wqnMPDYyvwpsIc2Q/835kHuo3BEQ7CjelGhfTsoBb2MQ==}
    engines: {node: '>= 0.4'}

  typed-array-byte-length@1.0.1:
    resolution: {integrity: sha512-3iMJ9q0ao7WE9tWcaYKIptkNBuOIcZCCT0d4MRvuuH88fEoEH62IuQe0OtraD3ebQEoTRk8XCBoknUNc1Y67pw==}
    engines: {node: '>= 0.4'}

  typed-array-byte-offset@1.0.2:
    resolution: {integrity: sha512-Ous0vodHa56FviZucS2E63zkgtgrACj7omjwd/8lTEMEPFFyjfixMZ1ZXenpgCFBBt4EC1J2XsyVS2gkG0eTFA==}
    engines: {node: '>= 0.4'}

  typed-array-length@1.0.6:
    resolution: {integrity: sha512-/OxDN6OtAk5KBpGb28T+HZc2M+ADtvRxXrKKbUwtsLgdoxgX13hyy7ek6bFRl5+aBs2yZzB0c4CnQfAtVypW/g==}
    engines: {node: '>= 0.4'}

  typescript@5.6.3:
    resolution: {integrity: sha512-hjcS1mhfuyi4WW8IWtjP7brDrG2cuDZukyrYrSauoXGNgx0S7zceP07adYkJycEr56BOUTNPzbInooiN3fn1qw==}
    engines: {node: '>=14.17'}
    hasBin: true

  unbox-primitive@1.0.2:
    resolution: {integrity: sha512-61pPlCD9h51VoreyJ0BReideM3MDKMKnh6+V9L08331ipq6Q8OFXZYiqP6n/tbHx4s5I9uRhcye6BrbkizkBDw==}

  undici-types@6.19.8:
    resolution: {integrity: sha512-ve2KP6f/JnbPBFyobGHuerC9g1FYGn/F8n1LWTwNxCEzd6IfqTwUQcNXgEtmmQ6DlRrC1hrSrBnCZPokRrDHjw==}

  uri-js@4.4.1:
    resolution: {integrity: sha512-7rKUyy33Q1yc98pQ1DAmLtwX109F7TIfWlW1Ydo8Wl1ii1SeHieeh0HHfPeL2fMXK6z0s8ecKs9frCuLJvndBg==}

  use-intl@3.25.0:
    resolution: {integrity: sha512-e9nfJm18rM+naT14oZZYR3FNWd2mRDmNFQJC4R9qh4vhfabDwl0Kd/B6PodYst7U/0oT3qeKKjlz7qG3BvXAaQ==}
    peerDependencies:
      react: ^16.8.0 || ^17.0.0 || ^18.0.0 || >=19.0.0-rc <19.0.0

  use-sync-external-store@1.2.2:
    resolution: {integrity: sha512-PElTlVMwpblvbNqQ82d2n6RjStvdSoNe9FG28kNfz3WiXilJm4DdNkEzRhCZuIDwY8U08WVihhGR5iRqAwfDiw==}
    peerDependencies:
      react: ^16.8.0 || ^17.0.0 || ^18.0.0

  util-deprecate@1.0.2:
    resolution: {integrity: sha512-EPD5q1uXyFxJpCrLnCc1nHnq3gOa6DZBocAIiI2TaSCA7VCJ1UJDMagCzIkXNsUYfD1daK//LTEQ8xiIbrHtcw==}

  which-boxed-primitive@1.0.2:
    resolution: {integrity: sha512-bwZdv0AKLpplFY2KZRX6TvyuN7ojjr7lwkg6ml0roIy9YeuSr7JS372qlNW18UQYzgYK9ziGcerWqZOmEn9VNg==}

  which-builtin-type@1.1.4:
    resolution: {integrity: sha512-bppkmBSsHFmIMSl8BO9TbsyzsvGjVoppt8xUiGzwiu/bhDCGxnpOKCxgqj6GuyHE0mINMDecBFPlOm2hzY084w==}
    engines: {node: '>= 0.4'}

  which-collection@1.0.2:
    resolution: {integrity: sha512-K4jVyjnBdgvc86Y6BkaLZEN933SwYOuBFkdmBu9ZfkcAbdVbpITnDmjvZ/aQjRXQrv5EPkTnD1s39GiiqbngCw==}
    engines: {node: '>= 0.4'}

  which-typed-array@1.1.15:
    resolution: {integrity: sha512-oV0jmFtUky6CXfkqehVvBP/LSWJ2sy4vWMioiENyJLePrBO/yKyV9OyJySfAKosh+RYkIl5zJCNZ8/4JncrpdA==}
    engines: {node: '>= 0.4'}

  which@2.0.2:
    resolution: {integrity: sha512-BLI3Tl1TW3Pvl70l3yq3Y64i+awpwXqsGBYWkkqMtnbXgrMD+yj7rhW0kuEDxzJaYXGjEW5ogapKNMEKNMjibA==}
    engines: {node: '>= 8'}
    hasBin: true

  word-wrap@1.2.5:
    resolution: {integrity: sha512-BN22B5eaMMI9UMtjrGd5g5eCYPpCPDUy0FJXbYsaT5zYxjFOckS53SQDE3pWkVoWpHXVb3BrYcEN4Twa55B5cA==}
    engines: {node: '>=0.10.0'}

  wrap-ansi@7.0.0:
    resolution: {integrity: sha512-YVGIj2kamLSTxw6NsZjoBxfSwsn0ycdesmc4p+Q21c5zPuZ1pl+NfxVdxPtdHvmNVOQ6XSYG4AUtyt/Fi7D16Q==}
    engines: {node: '>=10'}

  wrap-ansi@8.1.0:
    resolution: {integrity: sha512-si7QWI6zUMq56bESFvagtmzMdGOtoxfR+Sez11Mobfc7tm+VkUckk9bW2UeffTGVUbOksxmSw0AA2gs8g71NCQ==}
    engines: {node: '>=12'}

  wrappy@1.0.2:
    resolution: {integrity: sha512-l4Sp/DRseor9wL6EvV2+TuQn63dMkPjZ/sp9XkghTEbV9KlPS1xUsZ3u7/IQO4wxtcFB4bgpQPRcR3QCvezPcQ==}

  yaml@2.6.0:
    resolution: {integrity: sha512-a6ae//JvKDEra2kdi1qzCyrJW/WZCgFi8ydDV+eXExl95t+5R+ijnqHJbz9tmMh8FUjx3iv2fCQ4dclAQlO2UQ==}
    engines: {node: '>= 14'}
    hasBin: true

  yocto-queue@0.1.0:
    resolution: {integrity: sha512-rVksvsnNCdJ/ohGc6xgPwyN8eheCxsiLM8mxuE/t/mOVqJewPuO1miLpTHQiRgTKCLexL4MeAFVagts7HmNZ2Q==}
    engines: {node: '>=10'}

snapshots:

  '@alloc/quick-lru@5.2.0': {}

<<<<<<< HEAD
  '@auth0/nextjs-auth0@4.0.0(next@15.2.3(react-dom@19.0.0-rc-66855b96-20241106(react@19.0.0-rc-66855b96-20241106))(react@19.0.0-rc-66855b96-20241106))(react-dom@19.0.0-rc-66855b96-20241106(react@19.0.0-rc-66855b96-20241106))(react@19.0.0-rc-66855b96-20241106)':
=======
  '@auth0/nextjs-auth0@4.0.0(next@15.2.4(react-dom@19.0.0-rc-66855b96-20241106(react@19.0.0-rc-66855b96-20241106))(react@19.0.0-rc-66855b96-20241106))(react-dom@19.0.0-rc-66855b96-20241106(react@19.0.0-rc-66855b96-20241106))(react@19.0.0-rc-66855b96-20241106)':
>>>>>>> 2c301851
    dependencies:
      '@edge-runtime/cookies': 5.0.2
      '@panva/hkdf': 1.2.1
      jose: 5.9.6
<<<<<<< HEAD
      next: 15.2.3(react-dom@19.0.0-rc-66855b96-20241106(react@19.0.0-rc-66855b96-20241106))(react@19.0.0-rc-66855b96-20241106)
=======
      next: 15.2.4(react-dom@19.0.0-rc-66855b96-20241106(react@19.0.0-rc-66855b96-20241106))(react@19.0.0-rc-66855b96-20241106)
>>>>>>> 2c301851
      oauth4webapi: 3.1.2
      react: 19.0.0-rc-66855b96-20241106
      react-dom: 19.0.0-rc-66855b96-20241106(react@19.0.0-rc-66855b96-20241106)
      swr: 2.2.5(react@19.0.0-rc-66855b96-20241106)

  '@edge-runtime/cookies@5.0.2': {}

  '@emnapi/runtime@1.4.0':
    dependencies:
      tslib: 2.8.1
    optional: true

  '@eslint-community/eslint-utils@4.4.1(eslint@8.57.1)':
    dependencies:
      eslint: 8.57.1
      eslint-visitor-keys: 3.4.3

  '@eslint-community/regexpp@4.12.1': {}

  '@eslint/eslintrc@2.1.4':
    dependencies:
      ajv: 6.12.6
      debug: 4.3.7
      espree: 9.6.1
      globals: 13.24.0
      ignore: 5.3.2
      import-fresh: 3.3.0
      js-yaml: 4.1.0
      minimatch: 3.1.2
      strip-json-comments: 3.1.1
    transitivePeerDependencies:
      - supports-color

  '@eslint/js@8.57.1': {}

  '@formatjs/ecma402-abstract@2.2.3':
    dependencies:
      '@formatjs/fast-memoize': 2.2.3
      '@formatjs/intl-localematcher': 0.5.7
      tslib: 2.8.1

  '@formatjs/fast-memoize@2.2.3':
    dependencies:
      tslib: 2.8.1

  '@formatjs/icu-messageformat-parser@2.9.3':
    dependencies:
      '@formatjs/ecma402-abstract': 2.2.3
      '@formatjs/icu-skeleton-parser': 1.8.7
      tslib: 2.8.1

  '@formatjs/icu-skeleton-parser@1.8.7':
    dependencies:
      '@formatjs/ecma402-abstract': 2.2.3
      tslib: 2.8.1

  '@formatjs/intl-localematcher@0.5.7':
    dependencies:
      tslib: 2.8.1

  '@humanwhocodes/config-array@0.13.0':
    dependencies:
      '@humanwhocodes/object-schema': 2.0.3
      debug: 4.3.7
      minimatch: 3.1.2
    transitivePeerDependencies:
      - supports-color

  '@humanwhocodes/module-importer@1.0.1': {}

  '@humanwhocodes/object-schema@2.0.3': {}

  '@img/sharp-darwin-arm64@0.33.5':
    optionalDependencies:
      '@img/sharp-libvips-darwin-arm64': 1.0.4
    optional: true

  '@img/sharp-darwin-x64@0.33.5':
    optionalDependencies:
      '@img/sharp-libvips-darwin-x64': 1.0.4
    optional: true

  '@img/sharp-libvips-darwin-arm64@1.0.4':
    optional: true

  '@img/sharp-libvips-darwin-x64@1.0.4':
    optional: true

  '@img/sharp-libvips-linux-arm64@1.0.4':
    optional: true

  '@img/sharp-libvips-linux-arm@1.0.5':
    optional: true

  '@img/sharp-libvips-linux-s390x@1.0.4':
    optional: true

  '@img/sharp-libvips-linux-x64@1.0.4':
    optional: true

  '@img/sharp-libvips-linuxmusl-arm64@1.0.4':
    optional: true

  '@img/sharp-libvips-linuxmusl-x64@1.0.4':
    optional: true

  '@img/sharp-linux-arm64@0.33.5':
    optionalDependencies:
      '@img/sharp-libvips-linux-arm64': 1.0.4
    optional: true

  '@img/sharp-linux-arm@0.33.5':
    optionalDependencies:
      '@img/sharp-libvips-linux-arm': 1.0.5
    optional: true

  '@img/sharp-linux-s390x@0.33.5':
    optionalDependencies:
      '@img/sharp-libvips-linux-s390x': 1.0.4
    optional: true

  '@img/sharp-linux-x64@0.33.5':
    optionalDependencies:
      '@img/sharp-libvips-linux-x64': 1.0.4
    optional: true

  '@img/sharp-linuxmusl-arm64@0.33.5':
    optionalDependencies:
      '@img/sharp-libvips-linuxmusl-arm64': 1.0.4
    optional: true

  '@img/sharp-linuxmusl-x64@0.33.5':
    optionalDependencies:
      '@img/sharp-libvips-linuxmusl-x64': 1.0.4
    optional: true

  '@img/sharp-wasm32@0.33.5':
    dependencies:
      '@emnapi/runtime': 1.4.0
    optional: true

  '@img/sharp-win32-ia32@0.33.5':
    optional: true

  '@img/sharp-win32-x64@0.33.5':
    optional: true

  '@isaacs/cliui@8.0.2':
    dependencies:
      string-width: 5.1.2
      string-width-cjs: string-width@4.2.3
      strip-ansi: 7.1.0
      strip-ansi-cjs: strip-ansi@6.0.1
      wrap-ansi: 8.1.0
      wrap-ansi-cjs: wrap-ansi@7.0.0

  '@jridgewell/gen-mapping@0.3.5':
    dependencies:
      '@jridgewell/set-array': 1.2.1
      '@jridgewell/sourcemap-codec': 1.5.0
      '@jridgewell/trace-mapping': 0.3.25

  '@jridgewell/resolve-uri@3.1.2': {}

  '@jridgewell/set-array@1.2.1': {}

  '@jridgewell/sourcemap-codec@1.5.0': {}

  '@jridgewell/trace-mapping@0.3.25':
    dependencies:
      '@jridgewell/resolve-uri': 3.1.2
      '@jridgewell/sourcemap-codec': 1.5.0

<<<<<<< HEAD
  '@next/env@15.2.3': {}
=======
  '@next/env@15.2.4': {}
>>>>>>> 2c301851

  '@next/eslint-plugin-next@15.0.3':
    dependencies:
      fast-glob: 3.3.1

<<<<<<< HEAD
  '@next/swc-darwin-arm64@15.2.3':
    optional: true

  '@next/swc-darwin-x64@15.2.3':
    optional: true

  '@next/swc-linux-arm64-gnu@15.2.3':
    optional: true

  '@next/swc-linux-arm64-musl@15.2.3':
    optional: true

  '@next/swc-linux-x64-gnu@15.2.3':
    optional: true

  '@next/swc-linux-x64-musl@15.2.3':
    optional: true

  '@next/swc-win32-arm64-msvc@15.2.3':
    optional: true

  '@next/swc-win32-x64-msvc@15.2.3':
=======
  '@next/swc-darwin-arm64@15.2.4':
    optional: true

  '@next/swc-darwin-x64@15.2.4':
    optional: true

  '@next/swc-linux-arm64-gnu@15.2.4':
    optional: true

  '@next/swc-linux-arm64-musl@15.2.4':
    optional: true

  '@next/swc-linux-x64-gnu@15.2.4':
    optional: true

  '@next/swc-linux-x64-musl@15.2.4':
    optional: true

  '@next/swc-win32-arm64-msvc@15.2.4':
    optional: true

  '@next/swc-win32-x64-msvc@15.2.4':
>>>>>>> 2c301851
    optional: true

  '@nodelib/fs.scandir@2.1.5':
    dependencies:
      '@nodelib/fs.stat': 2.0.5
      run-parallel: 1.2.0

  '@nodelib/fs.stat@2.0.5': {}

  '@nodelib/fs.walk@1.2.8':
    dependencies:
      '@nodelib/fs.scandir': 2.1.5
      fastq: 1.17.1

  '@nolyfill/is-core-module@1.0.39': {}

  '@panva/hkdf@1.2.1': {}

  '@pkgjs/parseargs@0.11.0':
    optional: true

  '@rtsao/scc@1.1.0': {}

  '@rushstack/eslint-patch@1.10.4': {}

  '@swc/counter@0.1.3': {}

  '@swc/helpers@0.5.15':
    dependencies:
      tslib: 2.8.1

  '@types/json5@0.0.29': {}

  '@types/node@20.17.6':
    dependencies:
      undici-types: 6.19.8

  '@types/prop-types@15.7.13': {}

  '@types/react-dom@18.3.1':
    dependencies:
      '@types/react': 18.3.12

  '@types/react@18.3.12':
    dependencies:
      '@types/prop-types': 15.7.13
      csstype: 3.1.3

  '@typescript-eslint/eslint-plugin@8.13.0(@typescript-eslint/parser@8.13.0(eslint@8.57.1)(typescript@5.6.3))(eslint@8.57.1)(typescript@5.6.3)':
    dependencies:
      '@eslint-community/regexpp': 4.12.1
      '@typescript-eslint/parser': 8.13.0(eslint@8.57.1)(typescript@5.6.3)
      '@typescript-eslint/scope-manager': 8.13.0
      '@typescript-eslint/type-utils': 8.13.0(eslint@8.57.1)(typescript@5.6.3)
      '@typescript-eslint/utils': 8.13.0(eslint@8.57.1)(typescript@5.6.3)
      '@typescript-eslint/visitor-keys': 8.13.0
      eslint: 8.57.1
      graphemer: 1.4.0
      ignore: 5.3.2
      natural-compare: 1.4.0
      ts-api-utils: 1.4.0(typescript@5.6.3)
    optionalDependencies:
      typescript: 5.6.3
    transitivePeerDependencies:
      - supports-color

  '@typescript-eslint/parser@8.13.0(eslint@8.57.1)(typescript@5.6.3)':
    dependencies:
      '@typescript-eslint/scope-manager': 8.13.0
      '@typescript-eslint/types': 8.13.0
      '@typescript-eslint/typescript-estree': 8.13.0(typescript@5.6.3)
      '@typescript-eslint/visitor-keys': 8.13.0
      debug: 4.3.7
      eslint: 8.57.1
    optionalDependencies:
      typescript: 5.6.3
    transitivePeerDependencies:
      - supports-color

  '@typescript-eslint/scope-manager@8.13.0':
    dependencies:
      '@typescript-eslint/types': 8.13.0
      '@typescript-eslint/visitor-keys': 8.13.0

  '@typescript-eslint/type-utils@8.13.0(eslint@8.57.1)(typescript@5.6.3)':
    dependencies:
      '@typescript-eslint/typescript-estree': 8.13.0(typescript@5.6.3)
      '@typescript-eslint/utils': 8.13.0(eslint@8.57.1)(typescript@5.6.3)
      debug: 4.3.7
      ts-api-utils: 1.4.0(typescript@5.6.3)
    optionalDependencies:
      typescript: 5.6.3
    transitivePeerDependencies:
      - eslint
      - supports-color

  '@typescript-eslint/types@8.13.0': {}

  '@typescript-eslint/typescript-estree@8.13.0(typescript@5.6.3)':
    dependencies:
      '@typescript-eslint/types': 8.13.0
      '@typescript-eslint/visitor-keys': 8.13.0
      debug: 4.3.7
      fast-glob: 3.3.2
      is-glob: 4.0.3
      minimatch: 9.0.5
      semver: 7.7.1
      ts-api-utils: 1.4.0(typescript@5.6.3)
    optionalDependencies:
      typescript: 5.6.3
    transitivePeerDependencies:
      - supports-color

  '@typescript-eslint/utils@8.13.0(eslint@8.57.1)(typescript@5.6.3)':
    dependencies:
      '@eslint-community/eslint-utils': 4.4.1(eslint@8.57.1)
      '@typescript-eslint/scope-manager': 8.13.0
      '@typescript-eslint/types': 8.13.0
      '@typescript-eslint/typescript-estree': 8.13.0(typescript@5.6.3)
      eslint: 8.57.1
    transitivePeerDependencies:
      - supports-color
      - typescript

  '@typescript-eslint/visitor-keys@8.13.0':
    dependencies:
      '@typescript-eslint/types': 8.13.0
      eslint-visitor-keys: 3.4.3

  '@ungap/structured-clone@1.2.0': {}

  acorn-jsx@5.3.2(acorn@8.14.0):
    dependencies:
      acorn: 8.14.0

  acorn@8.14.0: {}

  ajv@6.12.6:
    dependencies:
      fast-deep-equal: 3.1.3
      fast-json-stable-stringify: 2.1.0
      json-schema-traverse: 0.4.1
      uri-js: 4.4.1

  ansi-regex@5.0.1: {}

  ansi-regex@6.1.0: {}

  ansi-styles@4.3.0:
    dependencies:
      color-convert: 2.0.1

  ansi-styles@6.2.1: {}

  any-promise@1.3.0: {}

  anymatch@3.1.3:
    dependencies:
      normalize-path: 3.0.0
      picomatch: 2.3.1

  arg@5.0.2: {}

  argparse@2.0.1: {}

  aria-query@5.3.2: {}

  array-buffer-byte-length@1.0.1:
    dependencies:
      call-bind: 1.0.7
      is-array-buffer: 3.0.4

  array-includes@3.1.8:
    dependencies:
      call-bind: 1.0.7
      define-properties: 1.2.1
      es-abstract: 1.23.3
      es-object-atoms: 1.0.0
      get-intrinsic: 1.2.4
      is-string: 1.0.7

  array.prototype.findlast@1.2.5:
    dependencies:
      call-bind: 1.0.7
      define-properties: 1.2.1
      es-abstract: 1.23.3
      es-errors: 1.3.0
      es-object-atoms: 1.0.0
      es-shim-unscopables: 1.0.2

  array.prototype.findlastindex@1.2.5:
    dependencies:
      call-bind: 1.0.7
      define-properties: 1.2.1
      es-abstract: 1.23.3
      es-errors: 1.3.0
      es-object-atoms: 1.0.0
      es-shim-unscopables: 1.0.2

  array.prototype.flat@1.3.2:
    dependencies:
      call-bind: 1.0.7
      define-properties: 1.2.1
      es-abstract: 1.23.3
      es-shim-unscopables: 1.0.2

  array.prototype.flatmap@1.3.2:
    dependencies:
      call-bind: 1.0.7
      define-properties: 1.2.1
      es-abstract: 1.23.3
      es-shim-unscopables: 1.0.2

  array.prototype.tosorted@1.1.4:
    dependencies:
      call-bind: 1.0.7
      define-properties: 1.2.1
      es-abstract: 1.23.3
      es-errors: 1.3.0
      es-shim-unscopables: 1.0.2

  arraybuffer.prototype.slice@1.0.3:
    dependencies:
      array-buffer-byte-length: 1.0.1
      call-bind: 1.0.7
      define-properties: 1.2.1
      es-abstract: 1.23.3
      es-errors: 1.3.0
      get-intrinsic: 1.2.4
      is-array-buffer: 3.0.4
      is-shared-array-buffer: 1.0.3

  ast-types-flow@0.0.8: {}

  available-typed-arrays@1.0.7:
    dependencies:
      possible-typed-array-names: 1.0.0

  axe-core@4.10.2: {}

  axobject-query@4.1.0: {}

  balanced-match@1.0.2: {}

  binary-extensions@2.3.0: {}

  brace-expansion@1.1.11:
    dependencies:
      balanced-match: 1.0.2
      concat-map: 0.0.1

  brace-expansion@2.0.1:
    dependencies:
      balanced-match: 1.0.2

  braces@3.0.3:
    dependencies:
      fill-range: 7.1.1

  busboy@1.6.0:
    dependencies:
      streamsearch: 1.1.0

  call-bind@1.0.7:
    dependencies:
      es-define-property: 1.0.0
      es-errors: 1.3.0
      function-bind: 1.1.2
      get-intrinsic: 1.2.4
      set-function-length: 1.2.2

  callsites@3.1.0: {}

  camelcase-css@2.0.1: {}

  caniuse-lite@1.0.30001707: {}

  chalk@4.1.2:
    dependencies:
      ansi-styles: 4.3.0
      supports-color: 7.2.0

  chokidar@3.6.0:
    dependencies:
      anymatch: 3.1.3
      braces: 3.0.3
      glob-parent: 5.1.2
      is-binary-path: 2.1.0
      is-glob: 4.0.3
      normalize-path: 3.0.0
      readdirp: 3.6.0
    optionalDependencies:
      fsevents: 2.3.3

  client-only@0.0.1: {}

  color-convert@2.0.1:
    dependencies:
      color-name: 1.1.4

  color-name@1.1.4: {}

  color-string@1.9.1:
    dependencies:
      color-name: 1.1.4
      simple-swizzle: 0.2.2
    optional: true

  color@4.2.3:
    dependencies:
      color-convert: 2.0.1
      color-string: 1.9.1
    optional: true

  commander@4.1.1: {}

  concat-map@0.0.1: {}

  cross-spawn@7.0.5:
    dependencies:
      path-key: 3.1.1
      shebang-command: 2.0.0
      which: 2.0.2

  cssesc@3.0.0: {}

  csstype@3.1.3: {}

  damerau-levenshtein@1.0.8: {}

  data-view-buffer@1.0.1:
    dependencies:
      call-bind: 1.0.7
      es-errors: 1.3.0
      is-data-view: 1.0.1

  data-view-byte-length@1.0.1:
    dependencies:
      call-bind: 1.0.7
      es-errors: 1.3.0
      is-data-view: 1.0.1

  data-view-byte-offset@1.0.0:
    dependencies:
      call-bind: 1.0.7
      es-errors: 1.3.0
      is-data-view: 1.0.1

  debug@3.2.7:
    dependencies:
      ms: 2.1.3

  debug@4.3.7:
    dependencies:
      ms: 2.1.3

  deep-is@0.1.4: {}

  define-data-property@1.1.4:
    dependencies:
      es-define-property: 1.0.0
      es-errors: 1.3.0
      gopd: 1.0.1

  define-properties@1.2.1:
    dependencies:
      define-data-property: 1.1.4
      has-property-descriptors: 1.0.2
      object-keys: 1.1.1

  detect-libc@2.0.3:
    optional: true

  didyoumean@1.2.2: {}

  dlv@1.1.3: {}

  doctrine@2.1.0:
    dependencies:
      esutils: 2.0.3

  doctrine@3.0.0:
    dependencies:
      esutils: 2.0.3

  eastasianwidth@0.2.0: {}

  emoji-regex@8.0.0: {}

  emoji-regex@9.2.2: {}

  enhanced-resolve@5.17.1:
    dependencies:
      graceful-fs: 4.2.11
      tapable: 2.2.1

  es-abstract@1.23.3:
    dependencies:
      array-buffer-byte-length: 1.0.1
      arraybuffer.prototype.slice: 1.0.3
      available-typed-arrays: 1.0.7
      call-bind: 1.0.7
      data-view-buffer: 1.0.1
      data-view-byte-length: 1.0.1
      data-view-byte-offset: 1.0.0
      es-define-property: 1.0.0
      es-errors: 1.3.0
      es-object-atoms: 1.0.0
      es-set-tostringtag: 2.0.3
      es-to-primitive: 1.2.1
      function.prototype.name: 1.1.6
      get-intrinsic: 1.2.4
      get-symbol-description: 1.0.2
      globalthis: 1.0.4
      gopd: 1.0.1
      has-property-descriptors: 1.0.2
      has-proto: 1.0.3
      has-symbols: 1.0.3
      hasown: 2.0.2
      internal-slot: 1.0.7
      is-array-buffer: 3.0.4
      is-callable: 1.2.7
      is-data-view: 1.0.1
      is-negative-zero: 2.0.3
      is-regex: 1.1.4
      is-shared-array-buffer: 1.0.3
      is-string: 1.0.7
      is-typed-array: 1.1.13
      is-weakref: 1.0.2
      object-inspect: 1.13.3
      object-keys: 1.1.1
      object.assign: 4.1.5
      regexp.prototype.flags: 1.5.3
      safe-array-concat: 1.1.2
      safe-regex-test: 1.0.3
      string.prototype.trim: 1.2.9
      string.prototype.trimend: 1.0.8
      string.prototype.trimstart: 1.0.8
      typed-array-buffer: 1.0.2
      typed-array-byte-length: 1.0.1
      typed-array-byte-offset: 1.0.2
      typed-array-length: 1.0.6
      unbox-primitive: 1.0.2
      which-typed-array: 1.1.15

  es-define-property@1.0.0:
    dependencies:
      get-intrinsic: 1.2.4

  es-errors@1.3.0: {}

  es-iterator-helpers@1.2.0:
    dependencies:
      call-bind: 1.0.7
      define-properties: 1.2.1
      es-abstract: 1.23.3
      es-errors: 1.3.0
      es-set-tostringtag: 2.0.3
      function-bind: 1.1.2
      get-intrinsic: 1.2.4
      globalthis: 1.0.4
      gopd: 1.0.1
      has-property-descriptors: 1.0.2
      has-proto: 1.0.3
      has-symbols: 1.0.3
      internal-slot: 1.0.7
      iterator.prototype: 1.1.3
      safe-array-concat: 1.1.2

  es-object-atoms@1.0.0:
    dependencies:
      es-errors: 1.3.0

  es-set-tostringtag@2.0.3:
    dependencies:
      get-intrinsic: 1.2.4
      has-tostringtag: 1.0.2
      hasown: 2.0.2

  es-shim-unscopables@1.0.2:
    dependencies:
      hasown: 2.0.2

  es-to-primitive@1.2.1:
    dependencies:
      is-callable: 1.2.7
      is-date-object: 1.0.5
      is-symbol: 1.0.4

  escape-string-regexp@4.0.0: {}

  eslint-config-next@15.0.3(eslint@8.57.1)(typescript@5.6.3):
    dependencies:
      '@next/eslint-plugin-next': 15.0.3
      '@rushstack/eslint-patch': 1.10.4
      '@typescript-eslint/eslint-plugin': 8.13.0(@typescript-eslint/parser@8.13.0(eslint@8.57.1)(typescript@5.6.3))(eslint@8.57.1)(typescript@5.6.3)
      '@typescript-eslint/parser': 8.13.0(eslint@8.57.1)(typescript@5.6.3)
      eslint: 8.57.1
      eslint-import-resolver-node: 0.3.9
      eslint-import-resolver-typescript: 3.6.3(@typescript-eslint/parser@8.13.0(eslint@8.57.1)(typescript@5.6.3))(eslint-import-resolver-node@0.3.9)(eslint-plugin-import@2.31.0)(eslint@8.57.1)
      eslint-plugin-import: 2.31.0(@typescript-eslint/parser@8.13.0(eslint@8.57.1)(typescript@5.6.3))(eslint-import-resolver-typescript@3.6.3)(eslint@8.57.1)
      eslint-plugin-jsx-a11y: 6.10.2(eslint@8.57.1)
      eslint-plugin-react: 7.37.2(eslint@8.57.1)
      eslint-plugin-react-hooks: 5.0.0(eslint@8.57.1)
    optionalDependencies:
      typescript: 5.6.3
    transitivePeerDependencies:
      - eslint-import-resolver-webpack
      - eslint-plugin-import-x
      - supports-color

  eslint-import-resolver-node@0.3.9:
    dependencies:
      debug: 3.2.7
      is-core-module: 2.15.1
      resolve: 1.22.8
    transitivePeerDependencies:
      - supports-color

  eslint-import-resolver-typescript@3.6.3(@typescript-eslint/parser@8.13.0(eslint@8.57.1)(typescript@5.6.3))(eslint-import-resolver-node@0.3.9)(eslint-plugin-import@2.31.0)(eslint@8.57.1):
    dependencies:
      '@nolyfill/is-core-module': 1.0.39
      debug: 4.3.7
      enhanced-resolve: 5.17.1
      eslint: 8.57.1
      eslint-module-utils: 2.12.0(@typescript-eslint/parser@8.13.0(eslint@8.57.1)(typescript@5.6.3))(eslint-import-resolver-node@0.3.9)(eslint-import-resolver-typescript@3.6.3)(eslint@8.57.1)
      fast-glob: 3.3.2
      get-tsconfig: 4.8.1
      is-bun-module: 1.2.1
      is-glob: 4.0.3
    optionalDependencies:
      eslint-plugin-import: 2.31.0(@typescript-eslint/parser@8.13.0(eslint@8.57.1)(typescript@5.6.3))(eslint-import-resolver-typescript@3.6.3)(eslint@8.57.1)
    transitivePeerDependencies:
      - '@typescript-eslint/parser'
      - eslint-import-resolver-node
      - eslint-import-resolver-webpack
      - supports-color

  eslint-module-utils@2.12.0(@typescript-eslint/parser@8.13.0(eslint@8.57.1)(typescript@5.6.3))(eslint-import-resolver-node@0.3.9)(eslint-import-resolver-typescript@3.6.3)(eslint@8.57.1):
    dependencies:
      debug: 3.2.7
    optionalDependencies:
      '@typescript-eslint/parser': 8.13.0(eslint@8.57.1)(typescript@5.6.3)
      eslint: 8.57.1
      eslint-import-resolver-node: 0.3.9
      eslint-import-resolver-typescript: 3.6.3(@typescript-eslint/parser@8.13.0(eslint@8.57.1)(typescript@5.6.3))(eslint-import-resolver-node@0.3.9)(eslint-plugin-import@2.31.0)(eslint@8.57.1)
    transitivePeerDependencies:
      - supports-color

  eslint-plugin-import@2.31.0(@typescript-eslint/parser@8.13.0(eslint@8.57.1)(typescript@5.6.3))(eslint-import-resolver-typescript@3.6.3)(eslint@8.57.1):
    dependencies:
      '@rtsao/scc': 1.1.0
      array-includes: 3.1.8
      array.prototype.findlastindex: 1.2.5
      array.prototype.flat: 1.3.2
      array.prototype.flatmap: 1.3.2
      debug: 3.2.7
      doctrine: 2.1.0
      eslint: 8.57.1
      eslint-import-resolver-node: 0.3.9
      eslint-module-utils: 2.12.0(@typescript-eslint/parser@8.13.0(eslint@8.57.1)(typescript@5.6.3))(eslint-import-resolver-node@0.3.9)(eslint-import-resolver-typescript@3.6.3)(eslint@8.57.1)
      hasown: 2.0.2
      is-core-module: 2.15.1
      is-glob: 4.0.3
      minimatch: 3.1.2
      object.fromentries: 2.0.8
      object.groupby: 1.0.3
      object.values: 1.2.0
      semver: 6.3.1
      string.prototype.trimend: 1.0.8
      tsconfig-paths: 3.15.0
    optionalDependencies:
      '@typescript-eslint/parser': 8.13.0(eslint@8.57.1)(typescript@5.6.3)
    transitivePeerDependencies:
      - eslint-import-resolver-typescript
      - eslint-import-resolver-webpack
      - supports-color

  eslint-plugin-jsx-a11y@6.10.2(eslint@8.57.1):
    dependencies:
      aria-query: 5.3.2
      array-includes: 3.1.8
      array.prototype.flatmap: 1.3.2
      ast-types-flow: 0.0.8
      axe-core: 4.10.2
      axobject-query: 4.1.0
      damerau-levenshtein: 1.0.8
      emoji-regex: 9.2.2
      eslint: 8.57.1
      hasown: 2.0.2
      jsx-ast-utils: 3.3.5
      language-tags: 1.0.9
      minimatch: 3.1.2
      object.fromentries: 2.0.8
      safe-regex-test: 1.0.3
      string.prototype.includes: 2.0.1

  eslint-plugin-react-hooks@5.0.0(eslint@8.57.1):
    dependencies:
      eslint: 8.57.1

  eslint-plugin-react@7.37.2(eslint@8.57.1):
    dependencies:
      array-includes: 3.1.8
      array.prototype.findlast: 1.2.5
      array.prototype.flatmap: 1.3.2
      array.prototype.tosorted: 1.1.4
      doctrine: 2.1.0
      es-iterator-helpers: 1.2.0
      eslint: 8.57.1
      estraverse: 5.3.0
      hasown: 2.0.2
      jsx-ast-utils: 3.3.5
      minimatch: 3.1.2
      object.entries: 1.1.8
      object.fromentries: 2.0.8
      object.values: 1.2.0
      prop-types: 15.8.1
      resolve: 2.0.0-next.5
      semver: 6.3.1
      string.prototype.matchall: 4.0.11
      string.prototype.repeat: 1.0.0

  eslint-scope@7.2.2:
    dependencies:
      esrecurse: 4.3.0
      estraverse: 5.3.0

  eslint-visitor-keys@3.4.3: {}

  eslint@8.57.1:
    dependencies:
      '@eslint-community/eslint-utils': 4.4.1(eslint@8.57.1)
      '@eslint-community/regexpp': 4.12.1
      '@eslint/eslintrc': 2.1.4
      '@eslint/js': 8.57.1
      '@humanwhocodes/config-array': 0.13.0
      '@humanwhocodes/module-importer': 1.0.1
      '@nodelib/fs.walk': 1.2.8
      '@ungap/structured-clone': 1.2.0
      ajv: 6.12.6
      chalk: 4.1.2
      cross-spawn: 7.0.5
      debug: 4.3.7
      doctrine: 3.0.0
      escape-string-regexp: 4.0.0
      eslint-scope: 7.2.2
      eslint-visitor-keys: 3.4.3
      espree: 9.6.1
      esquery: 1.6.0
      esutils: 2.0.3
      fast-deep-equal: 3.1.3
      file-entry-cache: 6.0.1
      find-up: 5.0.0
      glob-parent: 6.0.2
      globals: 13.24.0
      graphemer: 1.4.0
      ignore: 5.3.2
      imurmurhash: 0.1.4
      is-glob: 4.0.3
      is-path-inside: 3.0.3
      js-yaml: 4.1.0
      json-stable-stringify-without-jsonify: 1.0.1
      levn: 0.4.1
      lodash.merge: 4.6.2
      minimatch: 3.1.2
      natural-compare: 1.4.0
      optionator: 0.9.4
      strip-ansi: 6.0.1
      text-table: 0.2.0
    transitivePeerDependencies:
      - supports-color

  espree@9.6.1:
    dependencies:
      acorn: 8.14.0
      acorn-jsx: 5.3.2(acorn@8.14.0)
      eslint-visitor-keys: 3.4.3

  esquery@1.6.0:
    dependencies:
      estraverse: 5.3.0

  esrecurse@4.3.0:
    dependencies:
      estraverse: 5.3.0

  estraverse@5.3.0: {}

  esutils@2.0.3: {}

  fast-deep-equal@3.1.3: {}

  fast-glob@3.3.1:
    dependencies:
      '@nodelib/fs.stat': 2.0.5
      '@nodelib/fs.walk': 1.2.8
      glob-parent: 5.1.2
      merge2: 1.4.1
      micromatch: 4.0.8

  fast-glob@3.3.2:
    dependencies:
      '@nodelib/fs.stat': 2.0.5
      '@nodelib/fs.walk': 1.2.8
      glob-parent: 5.1.2
      merge2: 1.4.1
      micromatch: 4.0.8

  fast-json-stable-stringify@2.1.0: {}

  fast-levenshtein@2.0.6: {}

  fastq@1.17.1:
    dependencies:
      reusify: 1.0.4

  file-entry-cache@6.0.1:
    dependencies:
      flat-cache: 3.2.0

  fill-range@7.1.1:
    dependencies:
      to-regex-range: 5.0.1

  find-up@5.0.0:
    dependencies:
      locate-path: 6.0.0
      path-exists: 4.0.0

  flat-cache@3.2.0:
    dependencies:
      flatted: 3.3.1
      keyv: 4.5.4
      rimraf: 3.0.2

  flatted@3.3.1: {}

  for-each@0.3.3:
    dependencies:
      is-callable: 1.2.7

  foreground-child@3.3.0:
    dependencies:
      cross-spawn: 7.0.5
      signal-exit: 4.1.0

  fs.realpath@1.0.0: {}

  fsevents@2.3.3:
    optional: true

  function-bind@1.1.2: {}

  function.prototype.name@1.1.6:
    dependencies:
      call-bind: 1.0.7
      define-properties: 1.2.1
      es-abstract: 1.23.3
      functions-have-names: 1.2.3

  functions-have-names@1.2.3: {}

  get-intrinsic@1.2.4:
    dependencies:
      es-errors: 1.3.0
      function-bind: 1.1.2
      has-proto: 1.0.3
      has-symbols: 1.0.3
      hasown: 2.0.2

  get-symbol-description@1.0.2:
    dependencies:
      call-bind: 1.0.7
      es-errors: 1.3.0
      get-intrinsic: 1.2.4

  get-tsconfig@4.8.1:
    dependencies:
      resolve-pkg-maps: 1.0.0

  glob-parent@5.1.2:
    dependencies:
      is-glob: 4.0.3

  glob-parent@6.0.2:
    dependencies:
      is-glob: 4.0.3

  glob@10.4.5:
    dependencies:
      foreground-child: 3.3.0
      jackspeak: 3.4.3
      minimatch: 9.0.5
      minipass: 7.1.2
      package-json-from-dist: 1.0.1
      path-scurry: 1.11.1

  glob@7.2.3:
    dependencies:
      fs.realpath: 1.0.0
      inflight: 1.0.6
      inherits: 2.0.4
      minimatch: 3.1.2
      once: 1.4.0
      path-is-absolute: 1.0.1

  globals@13.24.0:
    dependencies:
      type-fest: 0.20.2

  globalthis@1.0.4:
    dependencies:
      define-properties: 1.2.1
      gopd: 1.0.1

  gopd@1.0.1:
    dependencies:
      get-intrinsic: 1.2.4

  graceful-fs@4.2.11: {}

  graphemer@1.4.0: {}

  has-bigints@1.0.2: {}

  has-flag@4.0.0: {}

  has-property-descriptors@1.0.2:
    dependencies:
      es-define-property: 1.0.0

  has-proto@1.0.3: {}

  has-symbols@1.0.3: {}

  has-tostringtag@1.0.2:
    dependencies:
      has-symbols: 1.0.3

  hasown@2.0.2:
    dependencies:
      function-bind: 1.1.2

  ignore@5.3.2: {}

  import-fresh@3.3.0:
    dependencies:
      parent-module: 1.0.1
      resolve-from: 4.0.0

  imurmurhash@0.1.4: {}

  inflight@1.0.6:
    dependencies:
      once: 1.4.0
      wrappy: 1.0.2

  inherits@2.0.4: {}

  internal-slot@1.0.7:
    dependencies:
      es-errors: 1.3.0
      hasown: 2.0.2
      side-channel: 1.0.6

  intl-messageformat@10.7.6:
    dependencies:
      '@formatjs/ecma402-abstract': 2.2.3
      '@formatjs/fast-memoize': 2.2.3
      '@formatjs/icu-messageformat-parser': 2.9.3
      tslib: 2.8.1

  is-array-buffer@3.0.4:
    dependencies:
      call-bind: 1.0.7
      get-intrinsic: 1.2.4

  is-arrayish@0.3.2:
    optional: true

  is-async-function@2.0.0:
    dependencies:
      has-tostringtag: 1.0.2

  is-bigint@1.0.4:
    dependencies:
      has-bigints: 1.0.2

  is-binary-path@2.1.0:
    dependencies:
      binary-extensions: 2.3.0

  is-boolean-object@1.1.2:
    dependencies:
      call-bind: 1.0.7
      has-tostringtag: 1.0.2

  is-bun-module@1.2.1:
    dependencies:
      semver: 7.7.1

  is-callable@1.2.7: {}

  is-core-module@2.15.1:
    dependencies:
      hasown: 2.0.2

  is-data-view@1.0.1:
    dependencies:
      is-typed-array: 1.1.13

  is-date-object@1.0.5:
    dependencies:
      has-tostringtag: 1.0.2

  is-extglob@2.1.1: {}

  is-finalizationregistry@1.0.2:
    dependencies:
      call-bind: 1.0.7

  is-fullwidth-code-point@3.0.0: {}

  is-generator-function@1.0.10:
    dependencies:
      has-tostringtag: 1.0.2

  is-glob@4.0.3:
    dependencies:
      is-extglob: 2.1.1

  is-map@2.0.3: {}

  is-negative-zero@2.0.3: {}

  is-number-object@1.0.7:
    dependencies:
      has-tostringtag: 1.0.2

  is-number@7.0.0: {}

  is-path-inside@3.0.3: {}

  is-regex@1.1.4:
    dependencies:
      call-bind: 1.0.7
      has-tostringtag: 1.0.2

  is-set@2.0.3: {}

  is-shared-array-buffer@1.0.3:
    dependencies:
      call-bind: 1.0.7

  is-string@1.0.7:
    dependencies:
      has-tostringtag: 1.0.2

  is-symbol@1.0.4:
    dependencies:
      has-symbols: 1.0.3

  is-typed-array@1.1.13:
    dependencies:
      which-typed-array: 1.1.15

  is-weakmap@2.0.2: {}

  is-weakref@1.0.2:
    dependencies:
      call-bind: 1.0.7

  is-weakset@2.0.3:
    dependencies:
      call-bind: 1.0.7
      get-intrinsic: 1.2.4

  isarray@2.0.5: {}

  isexe@2.0.0: {}

  iterator.prototype@1.1.3:
    dependencies:
      define-properties: 1.2.1
      get-intrinsic: 1.2.4
      has-symbols: 1.0.3
      reflect.getprototypeof: 1.0.6
      set-function-name: 2.0.2

  jackspeak@3.4.3:
    dependencies:
      '@isaacs/cliui': 8.0.2
    optionalDependencies:
      '@pkgjs/parseargs': 0.11.0

  jiti@1.21.6: {}

  jose@5.9.6: {}

  js-tokens@4.0.0: {}

  js-yaml@4.1.0:
    dependencies:
      argparse: 2.0.1

  json-buffer@3.0.1: {}

  json-schema-traverse@0.4.1: {}

  json-stable-stringify-without-jsonify@1.0.1: {}

  json5@1.0.2:
    dependencies:
      minimist: 1.2.8

  jsx-ast-utils@3.3.5:
    dependencies:
      array-includes: 3.1.8
      array.prototype.flat: 1.3.2
      object.assign: 4.1.5
      object.values: 1.2.0

  keyv@4.5.4:
    dependencies:
      json-buffer: 3.0.1

  language-subtag-registry@0.3.23: {}

  language-tags@1.0.9:
    dependencies:
      language-subtag-registry: 0.3.23

  levn@0.4.1:
    dependencies:
      prelude-ls: 1.2.1
      type-check: 0.4.0

  lilconfig@2.1.0: {}

  lilconfig@3.1.2: {}

  lines-and-columns@1.2.4: {}

  locate-path@6.0.0:
    dependencies:
      p-locate: 5.0.0

  lodash.merge@4.6.2: {}

  loose-envify@1.4.0:
    dependencies:
      js-tokens: 4.0.0

  lru-cache@10.4.3: {}

  merge2@1.4.1: {}

  micromatch@4.0.8:
    dependencies:
      braces: 3.0.3
      picomatch: 2.3.1

  minimatch@3.1.2:
    dependencies:
      brace-expansion: 1.1.11

  minimatch@9.0.5:
    dependencies:
      brace-expansion: 2.0.1

  minimist@1.2.8: {}

  minipass@7.1.2: {}

  ms@2.1.3: {}

  mz@2.7.0:
    dependencies:
      any-promise: 1.3.0
      object-assign: 4.1.1
      thenify-all: 1.6.0

  nanoid@3.3.11: {}

  nanoid@3.3.7: {}

  natural-compare@1.4.0: {}

  negotiator@1.0.0: {}

<<<<<<< HEAD
  next-intl@3.25.0(next@15.2.3(react-dom@19.0.0-rc-66855b96-20241106(react@19.0.0-rc-66855b96-20241106))(react@19.0.0-rc-66855b96-20241106))(react@19.0.0-rc-66855b96-20241106):
    dependencies:
      '@formatjs/intl-localematcher': 0.5.7
      negotiator: 1.0.0
      next: 15.2.3(react-dom@19.0.0-rc-66855b96-20241106(react@19.0.0-rc-66855b96-20241106))(react@19.0.0-rc-66855b96-20241106)
      react: 19.0.0-rc-66855b96-20241106
      use-intl: 3.25.0(react@19.0.0-rc-66855b96-20241106)

  next@15.2.3(react-dom@19.0.0-rc-66855b96-20241106(react@19.0.0-rc-66855b96-20241106))(react@19.0.0-rc-66855b96-20241106):
    dependencies:
      '@next/env': 15.2.3
=======
  next-intl@3.25.0(next@15.2.4(react-dom@19.0.0-rc-66855b96-20241106(react@19.0.0-rc-66855b96-20241106))(react@19.0.0-rc-66855b96-20241106))(react@19.0.0-rc-66855b96-20241106):
    dependencies:
      '@formatjs/intl-localematcher': 0.5.7
      negotiator: 1.0.0
      next: 15.2.4(react-dom@19.0.0-rc-66855b96-20241106(react@19.0.0-rc-66855b96-20241106))(react@19.0.0-rc-66855b96-20241106)
      react: 19.0.0-rc-66855b96-20241106
      use-intl: 3.25.0(react@19.0.0-rc-66855b96-20241106)

  next@15.2.4(react-dom@19.0.0-rc-66855b96-20241106(react@19.0.0-rc-66855b96-20241106))(react@19.0.0-rc-66855b96-20241106):
    dependencies:
      '@next/env': 15.2.4
>>>>>>> 2c301851
      '@swc/counter': 0.1.3
      '@swc/helpers': 0.5.15
      busboy: 1.6.0
      caniuse-lite: 1.0.30001707
      postcss: 8.4.31
      react: 19.0.0-rc-66855b96-20241106
      react-dom: 19.0.0-rc-66855b96-20241106(react@19.0.0-rc-66855b96-20241106)
      styled-jsx: 5.1.6(react@19.0.0-rc-66855b96-20241106)
    optionalDependencies:
<<<<<<< HEAD
      '@next/swc-darwin-arm64': 15.2.3
      '@next/swc-darwin-x64': 15.2.3
      '@next/swc-linux-arm64-gnu': 15.2.3
      '@next/swc-linux-arm64-musl': 15.2.3
      '@next/swc-linux-x64-gnu': 15.2.3
      '@next/swc-linux-x64-musl': 15.2.3
      '@next/swc-win32-arm64-msvc': 15.2.3
      '@next/swc-win32-x64-msvc': 15.2.3
=======
      '@next/swc-darwin-arm64': 15.2.4
      '@next/swc-darwin-x64': 15.2.4
      '@next/swc-linux-arm64-gnu': 15.2.4
      '@next/swc-linux-arm64-musl': 15.2.4
      '@next/swc-linux-x64-gnu': 15.2.4
      '@next/swc-linux-x64-musl': 15.2.4
      '@next/swc-win32-arm64-msvc': 15.2.4
      '@next/swc-win32-x64-msvc': 15.2.4
>>>>>>> 2c301851
      sharp: 0.33.5
    transitivePeerDependencies:
      - '@babel/core'
      - babel-plugin-macros

  normalize-path@3.0.0: {}

  oauth4webapi@3.1.2: {}

  object-assign@4.1.1: {}

  object-hash@3.0.0: {}

  object-inspect@1.13.3: {}

  object-keys@1.1.1: {}

  object.assign@4.1.5:
    dependencies:
      call-bind: 1.0.7
      define-properties: 1.2.1
      has-symbols: 1.0.3
      object-keys: 1.1.1

  object.entries@1.1.8:
    dependencies:
      call-bind: 1.0.7
      define-properties: 1.2.1
      es-object-atoms: 1.0.0

  object.fromentries@2.0.8:
    dependencies:
      call-bind: 1.0.7
      define-properties: 1.2.1
      es-abstract: 1.23.3
      es-object-atoms: 1.0.0

  object.groupby@1.0.3:
    dependencies:
      call-bind: 1.0.7
      define-properties: 1.2.1
      es-abstract: 1.23.3

  object.values@1.2.0:
    dependencies:
      call-bind: 1.0.7
      define-properties: 1.2.1
      es-object-atoms: 1.0.0

  once@1.4.0:
    dependencies:
      wrappy: 1.0.2

  optionator@0.9.4:
    dependencies:
      deep-is: 0.1.4
      fast-levenshtein: 2.0.6
      levn: 0.4.1
      prelude-ls: 1.2.1
      type-check: 0.4.0
      word-wrap: 1.2.5

  p-limit@3.1.0:
    dependencies:
      yocto-queue: 0.1.0

  p-locate@5.0.0:
    dependencies:
      p-limit: 3.1.0

  package-json-from-dist@1.0.1: {}

  parent-module@1.0.1:
    dependencies:
      callsites: 3.1.0

  path-exists@4.0.0: {}

  path-is-absolute@1.0.1: {}

  path-key@3.1.1: {}

  path-parse@1.0.7: {}

  path-scurry@1.11.1:
    dependencies:
      lru-cache: 10.4.3
      minipass: 7.1.2

  picocolors@1.1.1: {}

  picomatch@2.3.1: {}

  pify@2.3.0: {}

  pirates@4.0.6: {}

  possible-typed-array-names@1.0.0: {}

  postcss-import@15.1.0(postcss@8.4.48):
    dependencies:
      postcss: 8.4.48
      postcss-value-parser: 4.2.0
      read-cache: 1.0.0
      resolve: 1.22.8

  postcss-js@4.0.1(postcss@8.4.48):
    dependencies:
      camelcase-css: 2.0.1
      postcss: 8.4.48

  postcss-load-config@4.0.2(postcss@8.4.48):
    dependencies:
      lilconfig: 3.1.2
      yaml: 2.6.0
    optionalDependencies:
      postcss: 8.4.48

  postcss-nested@6.2.0(postcss@8.4.48):
    dependencies:
      postcss: 8.4.48
      postcss-selector-parser: 6.1.2

  postcss-selector-parser@6.1.2:
    dependencies:
      cssesc: 3.0.0
      util-deprecate: 1.0.2

  postcss-value-parser@4.2.0: {}

  postcss@8.4.31:
    dependencies:
      nanoid: 3.3.11
      picocolors: 1.1.1
      source-map-js: 1.2.1

  postcss@8.4.48:
    dependencies:
      nanoid: 3.3.7
      picocolors: 1.1.1
      source-map-js: 1.2.1

  prelude-ls@1.2.1: {}

  prop-types@15.8.1:
    dependencies:
      loose-envify: 1.4.0
      object-assign: 4.1.1
      react-is: 16.13.1

  punycode@2.3.1: {}

  queue-microtask@1.2.3: {}

  react-dom@19.0.0-rc-66855b96-20241106(react@19.0.0-rc-66855b96-20241106):
    dependencies:
      react: 19.0.0-rc-66855b96-20241106
      scheduler: 0.25.0-rc-66855b96-20241106

  react-is@16.13.1: {}

  react@19.0.0-rc-66855b96-20241106: {}

  read-cache@1.0.0:
    dependencies:
      pify: 2.3.0

  readdirp@3.6.0:
    dependencies:
      picomatch: 2.3.1

  reflect.getprototypeof@1.0.6:
    dependencies:
      call-bind: 1.0.7
      define-properties: 1.2.1
      es-abstract: 1.23.3
      es-errors: 1.3.0
      get-intrinsic: 1.2.4
      globalthis: 1.0.4
      which-builtin-type: 1.1.4

  regexp.prototype.flags@1.5.3:
    dependencies:
      call-bind: 1.0.7
      define-properties: 1.2.1
      es-errors: 1.3.0
      set-function-name: 2.0.2

  resolve-from@4.0.0: {}

  resolve-pkg-maps@1.0.0: {}

  resolve@1.22.8:
    dependencies:
      is-core-module: 2.15.1
      path-parse: 1.0.7
      supports-preserve-symlinks-flag: 1.0.0

  resolve@2.0.0-next.5:
    dependencies:
      is-core-module: 2.15.1
      path-parse: 1.0.7
      supports-preserve-symlinks-flag: 1.0.0

  reusify@1.0.4: {}

  rimraf@3.0.2:
    dependencies:
      glob: 7.2.3

  run-parallel@1.2.0:
    dependencies:
      queue-microtask: 1.2.3

  safe-array-concat@1.1.2:
    dependencies:
      call-bind: 1.0.7
      get-intrinsic: 1.2.4
      has-symbols: 1.0.3
      isarray: 2.0.5

  safe-regex-test@1.0.3:
    dependencies:
      call-bind: 1.0.7
      es-errors: 1.3.0
      is-regex: 1.1.4

  scheduler@0.25.0-rc-66855b96-20241106: {}

  semver@6.3.1: {}

  semver@7.7.1: {}

  set-function-length@1.2.2:
    dependencies:
      define-data-property: 1.1.4
      es-errors: 1.3.0
      function-bind: 1.1.2
      get-intrinsic: 1.2.4
      gopd: 1.0.1
      has-property-descriptors: 1.0.2

  set-function-name@2.0.2:
    dependencies:
      define-data-property: 1.1.4
      es-errors: 1.3.0
      functions-have-names: 1.2.3
      has-property-descriptors: 1.0.2

  sharp@0.33.5:
    dependencies:
      color: 4.2.3
      detect-libc: 2.0.3
      semver: 7.7.1
    optionalDependencies:
      '@img/sharp-darwin-arm64': 0.33.5
      '@img/sharp-darwin-x64': 0.33.5
      '@img/sharp-libvips-darwin-arm64': 1.0.4
      '@img/sharp-libvips-darwin-x64': 1.0.4
      '@img/sharp-libvips-linux-arm': 1.0.5
      '@img/sharp-libvips-linux-arm64': 1.0.4
      '@img/sharp-libvips-linux-s390x': 1.0.4
      '@img/sharp-libvips-linux-x64': 1.0.4
      '@img/sharp-libvips-linuxmusl-arm64': 1.0.4
      '@img/sharp-libvips-linuxmusl-x64': 1.0.4
      '@img/sharp-linux-arm': 0.33.5
      '@img/sharp-linux-arm64': 0.33.5
      '@img/sharp-linux-s390x': 0.33.5
      '@img/sharp-linux-x64': 0.33.5
      '@img/sharp-linuxmusl-arm64': 0.33.5
      '@img/sharp-linuxmusl-x64': 0.33.5
      '@img/sharp-wasm32': 0.33.5
      '@img/sharp-win32-ia32': 0.33.5
      '@img/sharp-win32-x64': 0.33.5
    optional: true

  shebang-command@2.0.0:
    dependencies:
      shebang-regex: 3.0.0

  shebang-regex@3.0.0: {}

  side-channel@1.0.6:
    dependencies:
      call-bind: 1.0.7
      es-errors: 1.3.0
      get-intrinsic: 1.2.4
      object-inspect: 1.13.3

  signal-exit@4.1.0: {}

  simple-swizzle@0.2.2:
    dependencies:
      is-arrayish: 0.3.2
    optional: true

  source-map-js@1.2.1: {}

  streamsearch@1.1.0: {}

  string-width@4.2.3:
    dependencies:
      emoji-regex: 8.0.0
      is-fullwidth-code-point: 3.0.0
      strip-ansi: 6.0.1

  string-width@5.1.2:
    dependencies:
      eastasianwidth: 0.2.0
      emoji-regex: 9.2.2
      strip-ansi: 7.1.0

  string.prototype.includes@2.0.1:
    dependencies:
      call-bind: 1.0.7
      define-properties: 1.2.1
      es-abstract: 1.23.3

  string.prototype.matchall@4.0.11:
    dependencies:
      call-bind: 1.0.7
      define-properties: 1.2.1
      es-abstract: 1.23.3
      es-errors: 1.3.0
      es-object-atoms: 1.0.0
      get-intrinsic: 1.2.4
      gopd: 1.0.1
      has-symbols: 1.0.3
      internal-slot: 1.0.7
      regexp.prototype.flags: 1.5.3
      set-function-name: 2.0.2
      side-channel: 1.0.6

  string.prototype.repeat@1.0.0:
    dependencies:
      define-properties: 1.2.1
      es-abstract: 1.23.3

  string.prototype.trim@1.2.9:
    dependencies:
      call-bind: 1.0.7
      define-properties: 1.2.1
      es-abstract: 1.23.3
      es-object-atoms: 1.0.0

  string.prototype.trimend@1.0.8:
    dependencies:
      call-bind: 1.0.7
      define-properties: 1.2.1
      es-object-atoms: 1.0.0

  string.prototype.trimstart@1.0.8:
    dependencies:
      call-bind: 1.0.7
      define-properties: 1.2.1
      es-object-atoms: 1.0.0

  strip-ansi@6.0.1:
    dependencies:
      ansi-regex: 5.0.1

  strip-ansi@7.1.0:
    dependencies:
      ansi-regex: 6.1.0

  strip-bom@3.0.0: {}

  strip-json-comments@3.1.1: {}

  styled-jsx@5.1.6(react@19.0.0-rc-66855b96-20241106):
    dependencies:
      client-only: 0.0.1
      react: 19.0.0-rc-66855b96-20241106

  sucrase@3.35.0:
    dependencies:
      '@jridgewell/gen-mapping': 0.3.5
      commander: 4.1.1
      glob: 10.4.5
      lines-and-columns: 1.2.4
      mz: 2.7.0
      pirates: 4.0.6
      ts-interface-checker: 0.1.13

  supports-color@7.2.0:
    dependencies:
      has-flag: 4.0.0

  supports-preserve-symlinks-flag@1.0.0: {}

  swr@2.2.5(react@19.0.0-rc-66855b96-20241106):
    dependencies:
      client-only: 0.0.1
      react: 19.0.0-rc-66855b96-20241106
      use-sync-external-store: 1.2.2(react@19.0.0-rc-66855b96-20241106)

  tailwindcss@3.4.14:
    dependencies:
      '@alloc/quick-lru': 5.2.0
      arg: 5.0.2
      chokidar: 3.6.0
      didyoumean: 1.2.2
      dlv: 1.1.3
      fast-glob: 3.3.2
      glob-parent: 6.0.2
      is-glob: 4.0.3
      jiti: 1.21.6
      lilconfig: 2.1.0
      micromatch: 4.0.8
      normalize-path: 3.0.0
      object-hash: 3.0.0
      picocolors: 1.1.1
      postcss: 8.4.48
      postcss-import: 15.1.0(postcss@8.4.48)
      postcss-js: 4.0.1(postcss@8.4.48)
      postcss-load-config: 4.0.2(postcss@8.4.48)
      postcss-nested: 6.2.0(postcss@8.4.48)
      postcss-selector-parser: 6.1.2
      resolve: 1.22.8
      sucrase: 3.35.0
    transitivePeerDependencies:
      - ts-node

  tapable@2.2.1: {}

  text-table@0.2.0: {}

  thenify-all@1.6.0:
    dependencies:
      thenify: 3.3.1

  thenify@3.3.1:
    dependencies:
      any-promise: 1.3.0

  to-regex-range@5.0.1:
    dependencies:
      is-number: 7.0.0

  ts-api-utils@1.4.0(typescript@5.6.3):
    dependencies:
      typescript: 5.6.3

  ts-interface-checker@0.1.13: {}

  tsconfig-paths@3.15.0:
    dependencies:
      '@types/json5': 0.0.29
      json5: 1.0.2
      minimist: 1.2.8
      strip-bom: 3.0.0

  tslib@2.8.1: {}

  type-check@0.4.0:
    dependencies:
      prelude-ls: 1.2.1

  type-fest@0.20.2: {}

  typed-array-buffer@1.0.2:
    dependencies:
      call-bind: 1.0.7
      es-errors: 1.3.0
      is-typed-array: 1.1.13

  typed-array-byte-length@1.0.1:
    dependencies:
      call-bind: 1.0.7
      for-each: 0.3.3
      gopd: 1.0.1
      has-proto: 1.0.3
      is-typed-array: 1.1.13

  typed-array-byte-offset@1.0.2:
    dependencies:
      available-typed-arrays: 1.0.7
      call-bind: 1.0.7
      for-each: 0.3.3
      gopd: 1.0.1
      has-proto: 1.0.3
      is-typed-array: 1.1.13

  typed-array-length@1.0.6:
    dependencies:
      call-bind: 1.0.7
      for-each: 0.3.3
      gopd: 1.0.1
      has-proto: 1.0.3
      is-typed-array: 1.1.13
      possible-typed-array-names: 1.0.0

  typescript@5.6.3: {}

  unbox-primitive@1.0.2:
    dependencies:
      call-bind: 1.0.7
      has-bigints: 1.0.2
      has-symbols: 1.0.3
      which-boxed-primitive: 1.0.2

  undici-types@6.19.8: {}

  uri-js@4.4.1:
    dependencies:
      punycode: 2.3.1

  use-intl@3.25.0(react@19.0.0-rc-66855b96-20241106):
    dependencies:
      '@formatjs/fast-memoize': 2.2.3
      intl-messageformat: 10.7.6
      react: 19.0.0-rc-66855b96-20241106

  use-sync-external-store@1.2.2(react@19.0.0-rc-66855b96-20241106):
    dependencies:
      react: 19.0.0-rc-66855b96-20241106

  util-deprecate@1.0.2: {}

  which-boxed-primitive@1.0.2:
    dependencies:
      is-bigint: 1.0.4
      is-boolean-object: 1.1.2
      is-number-object: 1.0.7
      is-string: 1.0.7
      is-symbol: 1.0.4

  which-builtin-type@1.1.4:
    dependencies:
      function.prototype.name: 1.1.6
      has-tostringtag: 1.0.2
      is-async-function: 2.0.0
      is-date-object: 1.0.5
      is-finalizationregistry: 1.0.2
      is-generator-function: 1.0.10
      is-regex: 1.1.4
      is-weakref: 1.0.2
      isarray: 2.0.5
      which-boxed-primitive: 1.0.2
      which-collection: 1.0.2
      which-typed-array: 1.1.15

  which-collection@1.0.2:
    dependencies:
      is-map: 2.0.3
      is-set: 2.0.3
      is-weakmap: 2.0.2
      is-weakset: 2.0.3

  which-typed-array@1.1.15:
    dependencies:
      available-typed-arrays: 1.0.7
      call-bind: 1.0.7
      for-each: 0.3.3
      gopd: 1.0.1
      has-tostringtag: 1.0.2

  which@2.0.2:
    dependencies:
      isexe: 2.0.0

  word-wrap@1.2.5: {}

  wrap-ansi@7.0.0:
    dependencies:
      ansi-styles: 4.3.0
      string-width: 4.2.3
      strip-ansi: 6.0.1

  wrap-ansi@8.1.0:
    dependencies:
      ansi-styles: 6.2.1
      string-width: 5.1.2
      strip-ansi: 7.1.0

  wrappy@1.0.2: {}

  yaml@2.6.0: {}

  yocto-queue@0.1.0: {}<|MERGE_RESOLUTION|>--- conflicted
+++ resolved
@@ -10,15 +10,6 @@
     dependencies:
       '@auth0/nextjs-auth0':
         specifier: ^4.0.0
-<<<<<<< HEAD
-        version: 4.0.0(next@15.2.3(react-dom@19.0.0-rc-66855b96-20241106(react@19.0.0-rc-66855b96-20241106))(react@19.0.0-rc-66855b96-20241106))(react-dom@19.0.0-rc-66855b96-20241106(react@19.0.0-rc-66855b96-20241106))(react@19.0.0-rc-66855b96-20241106)
-      next:
-        specifier: 15.2.3
-        version: 15.2.3(react-dom@19.0.0-rc-66855b96-20241106(react@19.0.0-rc-66855b96-20241106))(react@19.0.0-rc-66855b96-20241106)
-      next-intl:
-        specifier: ^3.25.0
-        version: 3.25.0(next@15.2.3(react-dom@19.0.0-rc-66855b96-20241106(react@19.0.0-rc-66855b96-20241106))(react@19.0.0-rc-66855b96-20241106))(react@19.0.0-rc-66855b96-20241106)
-=======
         version: 4.0.0(next@15.2.4(react-dom@19.0.0-rc-66855b96-20241106(react@19.0.0-rc-66855b96-20241106))(react@19.0.0-rc-66855b96-20241106))(react-dom@19.0.0-rc-66855b96-20241106(react@19.0.0-rc-66855b96-20241106))(react@19.0.0-rc-66855b96-20241106)
       next:
         specifier: 15.2.4
@@ -26,7 +17,6 @@
       next-intl:
         specifier: ^3.25.0
         version: 3.25.0(next@15.2.4(react-dom@19.0.0-rc-66855b96-20241106(react@19.0.0-rc-66855b96-20241106))(react@19.0.0-rc-66855b96-20241106))(react@19.0.0-rc-66855b96-20241106)
->>>>>>> 2c301851
       react:
         specifier: 19.0.0-rc-66855b96-20241106
         version: 19.0.0-rc-66855b96-20241106
@@ -252,101 +242,56 @@
   '@jridgewell/trace-mapping@0.3.25':
     resolution: {integrity: sha512-vNk6aEwybGtawWmy/PzwnGDOjCkLWSD2wqvjGGAgOAwCGWySYXfYoxt00IJkTF+8Lb57DwOb3Aa0o9CApepiYQ==}
 
-<<<<<<< HEAD
-  '@next/env@15.2.3':
-    resolution: {integrity: sha512-a26KnbW9DFEUsSxAxKBORR/uD9THoYoKbkpFywMN/AFvboTt94b8+g/07T8J6ACsdLag8/PDU60ov4rPxRAixw==}
-=======
   '@next/env@15.2.4':
     resolution: {integrity: sha512-+SFtMgoiYP3WoSswuNmxJOCwi06TdWE733D+WPjpXIe4LXGULwEaofiiAy6kbS0+XjM5xF5n3lKuBwN2SnqD9g==}
->>>>>>> 2c301851
 
   '@next/eslint-plugin-next@15.0.3':
     resolution: {integrity: sha512-3Ln/nHq2V+v8uIaxCR6YfYo7ceRgZNXfTd3yW1ukTaFbO+/I8jNakrjYWODvG9BuR2v5kgVtH/C8r0i11quOgw==}
 
-<<<<<<< HEAD
-  '@next/swc-darwin-arm64@15.2.3':
-    resolution: {integrity: sha512-uaBhA8aLbXLqwjnsHSkxs353WrRgQgiFjduDpc7YXEU0B54IKx3vU+cxQlYwPCyC8uYEEX7THhtQQsfHnvv8dw==}
-=======
   '@next/swc-darwin-arm64@15.2.4':
     resolution: {integrity: sha512-1AnMfs655ipJEDC/FHkSr0r3lXBgpqKo4K1kiwfUf3iE68rDFXZ1TtHdMvf7D0hMItgDZ7Vuq3JgNMbt/+3bYw==}
->>>>>>> 2c301851
     engines: {node: '>= 10'}
     cpu: [arm64]
     os: [darwin]
 
-<<<<<<< HEAD
-  '@next/swc-darwin-x64@15.2.3':
-    resolution: {integrity: sha512-pVwKvJ4Zk7h+4hwhqOUuMx7Ib02u3gDX3HXPKIShBi9JlYllI0nU6TWLbPT94dt7FSi6mSBhfc2JrHViwqbOdw==}
-=======
   '@next/swc-darwin-x64@15.2.4':
     resolution: {integrity: sha512-3qK2zb5EwCwxnO2HeO+TRqCubeI/NgCe+kL5dTJlPldV/uwCnUgC7VbEzgmxbfrkbjehL4H9BPztWOEtsoMwew==}
->>>>>>> 2c301851
     engines: {node: '>= 10'}
     cpu: [x64]
     os: [darwin]
 
-<<<<<<< HEAD
-  '@next/swc-linux-arm64-gnu@15.2.3':
-    resolution: {integrity: sha512-50ibWdn2RuFFkOEUmo9NCcQbbV9ViQOrUfG48zHBCONciHjaUKtHcYFiCwBVuzD08fzvzkWuuZkd4AqbvKO7UQ==}
-=======
   '@next/swc-linux-arm64-gnu@15.2.4':
     resolution: {integrity: sha512-HFN6GKUcrTWvem8AZN7tT95zPb0GUGv9v0d0iyuTb303vbXkkbHDp/DxufB04jNVD+IN9yHy7y/6Mqq0h0YVaQ==}
->>>>>>> 2c301851
     engines: {node: '>= 10'}
     cpu: [arm64]
     os: [linux]
 
-<<<<<<< HEAD
-  '@next/swc-linux-arm64-musl@15.2.3':
-    resolution: {integrity: sha512-2gAPA7P652D3HzR4cLyAuVYwYqjG0mt/3pHSWTCyKZq/N/dJcUAEoNQMyUmwTZWCJRKofB+JPuDVP2aD8w2J6Q==}
-=======
   '@next/swc-linux-arm64-musl@15.2.4':
     resolution: {integrity: sha512-Oioa0SORWLwi35/kVB8aCk5Uq+5/ZIumMK1kJV+jSdazFm2NzPDztsefzdmzzpx5oGCJ6FkUC7vkaUseNTStNA==}
->>>>>>> 2c301851
     engines: {node: '>= 10'}
     cpu: [arm64]
     os: [linux]
 
-<<<<<<< HEAD
-  '@next/swc-linux-x64-gnu@15.2.3':
-    resolution: {integrity: sha512-ODSKvrdMgAJOVU4qElflYy1KSZRM3M45JVbeZu42TINCMG3anp7YCBn80RkISV6bhzKwcUqLBAmOiWkaGtBA9w==}
-=======
   '@next/swc-linux-x64-gnu@15.2.4':
     resolution: {integrity: sha512-yb5WTRaHdkgOqFOZiu6rHV1fAEK0flVpaIN2HB6kxHVSy/dIajWbThS7qON3W9/SNOH2JWkVCyulgGYekMePuw==}
->>>>>>> 2c301851
     engines: {node: '>= 10'}
     cpu: [x64]
     os: [linux]
 
-<<<<<<< HEAD
-  '@next/swc-linux-x64-musl@15.2.3':
-    resolution: {integrity: sha512-ZR9kLwCWrlYxwEoytqPi1jhPd1TlsSJWAc+H/CJHmHkf2nD92MQpSRIURR1iNgA/kuFSdxB8xIPt4p/T78kwsg==}
-=======
   '@next/swc-linux-x64-musl@15.2.4':
     resolution: {integrity: sha512-Dcdv/ix6srhkM25fgXiyOieFUkz+fOYkHlydWCtB0xMST6X9XYI3yPDKBZt1xuhOytONsIFJFB08xXYsxUwJLw==}
->>>>>>> 2c301851
     engines: {node: '>= 10'}
     cpu: [x64]
     os: [linux]
 
-<<<<<<< HEAD
-  '@next/swc-win32-arm64-msvc@15.2.3':
-    resolution: {integrity: sha512-+G2FrDcfm2YDbhDiObDU/qPriWeiz/9cRR0yMWJeTLGGX6/x8oryO3tt7HhodA1vZ8r2ddJPCjtLcpaVl7TE2Q==}
-=======
   '@next/swc-win32-arm64-msvc@15.2.4':
     resolution: {integrity: sha512-dW0i7eukvDxtIhCYkMrZNQfNicPDExt2jPb9AZPpL7cfyUo7QSNl1DjsHjmmKp6qNAqUESyT8YFl/Aw91cNJJg==}
->>>>>>> 2c301851
     engines: {node: '>= 10'}
     cpu: [arm64]
     os: [win32]
 
-<<<<<<< HEAD
-  '@next/swc-win32-x64-msvc@15.2.3':
-    resolution: {integrity: sha512-gHYS9tc+G2W0ZC8rBL+H6RdtXIyk40uLiaos0yj5US85FNhbFEndMA2nW3z47nzOWiSvXTZ5kBClc3rD0zJg0w==}
-=======
   '@next/swc-win32-x64-msvc@15.2.4':
     resolution: {integrity: sha512-SbnWkJmkS7Xl3kre8SdMF6F/XDh1DTFEhp0jRTj/uB8iPKoU2bb2NDfcu+iifv1+mxQEd1g2vvSxcZbXSKyWiQ==}
->>>>>>> 2c301851
     engines: {node: '>= 10'}
     cpu: [x64]
     os: [win32]
@@ -1260,13 +1205,8 @@
       next: ^10.0.0 || ^11.0.0 || ^12.0.0 || ^13.0.0 || ^14.0.0 || ^15.0.0
       react: ^16.8.0 || ^17.0.0 || ^18.0.0 || >=19.0.0-rc <19.0.0
 
-<<<<<<< HEAD
-  next@15.2.3:
-    resolution: {integrity: sha512-x6eDkZxk2rPpu46E1ZVUWIBhYCLszmUY6fvHBFcbzJ9dD+qRX6vcHusaqqDlnY+VngKzKbAiG2iRCkPbmi8f7w==}
-=======
   next@15.2.4:
     resolution: {integrity: sha512-VwL+LAaPSxEkd3lU2xWbgEOtrM8oedmyhBqaVNmgKB+GvZlCy9rgaEc+y2on0wv+l0oSFqLtYD6dcC1eAedUaQ==}
->>>>>>> 2c301851
     engines: {node: ^18.18.0 || ^19.8.0 || >= 20.0.0}
     hasBin: true
     peerDependencies:
@@ -1775,20 +1715,12 @@
 
   '@alloc/quick-lru@5.2.0': {}
 
-<<<<<<< HEAD
-  '@auth0/nextjs-auth0@4.0.0(next@15.2.3(react-dom@19.0.0-rc-66855b96-20241106(react@19.0.0-rc-66855b96-20241106))(react@19.0.0-rc-66855b96-20241106))(react-dom@19.0.0-rc-66855b96-20241106(react@19.0.0-rc-66855b96-20241106))(react@19.0.0-rc-66855b96-20241106)':
-=======
   '@auth0/nextjs-auth0@4.0.0(next@15.2.4(react-dom@19.0.0-rc-66855b96-20241106(react@19.0.0-rc-66855b96-20241106))(react@19.0.0-rc-66855b96-20241106))(react-dom@19.0.0-rc-66855b96-20241106(react@19.0.0-rc-66855b96-20241106))(react@19.0.0-rc-66855b96-20241106)':
->>>>>>> 2c301851
     dependencies:
       '@edge-runtime/cookies': 5.0.2
       '@panva/hkdf': 1.2.1
       jose: 5.9.6
-<<<<<<< HEAD
-      next: 15.2.3(react-dom@19.0.0-rc-66855b96-20241106(react@19.0.0-rc-66855b96-20241106))(react@19.0.0-rc-66855b96-20241106)
-=======
       next: 15.2.4(react-dom@19.0.0-rc-66855b96-20241106(react@19.0.0-rc-66855b96-20241106))(react@19.0.0-rc-66855b96-20241106)
->>>>>>> 2c301851
       oauth4webapi: 3.1.2
       react: 19.0.0-rc-66855b96-20241106
       react-dom: 19.0.0-rc-66855b96-20241106(react@19.0.0-rc-66855b96-20241106)
@@ -1962,40 +1894,11 @@
       '@jridgewell/resolve-uri': 3.1.2
       '@jridgewell/sourcemap-codec': 1.5.0
 
-<<<<<<< HEAD
-  '@next/env@15.2.3': {}
-=======
   '@next/env@15.2.4': {}
->>>>>>> 2c301851
 
   '@next/eslint-plugin-next@15.0.3':
     dependencies:
       fast-glob: 3.3.1
-
-<<<<<<< HEAD
-  '@next/swc-darwin-arm64@15.2.3':
-    optional: true
-
-  '@next/swc-darwin-x64@15.2.3':
-    optional: true
-
-  '@next/swc-linux-arm64-gnu@15.2.3':
-    optional: true
-
-  '@next/swc-linux-arm64-musl@15.2.3':
-    optional: true
-
-  '@next/swc-linux-x64-gnu@15.2.3':
-    optional: true
-
-  '@next/swc-linux-x64-musl@15.2.3':
-    optional: true
-
-  '@next/swc-win32-arm64-msvc@15.2.3':
-    optional: true
-
-  '@next/swc-win32-x64-msvc@15.2.3':
-=======
   '@next/swc-darwin-arm64@15.2.4':
     optional: true
 
@@ -2018,7 +1921,6 @@
     optional: true
 
   '@next/swc-win32-x64-msvc@15.2.4':
->>>>>>> 2c301851
     optional: true
 
   '@nodelib/fs.scandir@2.1.5':
@@ -3110,19 +3012,6 @@
 
   negotiator@1.0.0: {}
 
-<<<<<<< HEAD
-  next-intl@3.25.0(next@15.2.3(react-dom@19.0.0-rc-66855b96-20241106(react@19.0.0-rc-66855b96-20241106))(react@19.0.0-rc-66855b96-20241106))(react@19.0.0-rc-66855b96-20241106):
-    dependencies:
-      '@formatjs/intl-localematcher': 0.5.7
-      negotiator: 1.0.0
-      next: 15.2.3(react-dom@19.0.0-rc-66855b96-20241106(react@19.0.0-rc-66855b96-20241106))(react@19.0.0-rc-66855b96-20241106)
-      react: 19.0.0-rc-66855b96-20241106
-      use-intl: 3.25.0(react@19.0.0-rc-66855b96-20241106)
-
-  next@15.2.3(react-dom@19.0.0-rc-66855b96-20241106(react@19.0.0-rc-66855b96-20241106))(react@19.0.0-rc-66855b96-20241106):
-    dependencies:
-      '@next/env': 15.2.3
-=======
   next-intl@3.25.0(next@15.2.4(react-dom@19.0.0-rc-66855b96-20241106(react@19.0.0-rc-66855b96-20241106))(react@19.0.0-rc-66855b96-20241106))(react@19.0.0-rc-66855b96-20241106):
     dependencies:
       '@formatjs/intl-localematcher': 0.5.7
@@ -3134,7 +3023,6 @@
   next@15.2.4(react-dom@19.0.0-rc-66855b96-20241106(react@19.0.0-rc-66855b96-20241106))(react@19.0.0-rc-66855b96-20241106):
     dependencies:
       '@next/env': 15.2.4
->>>>>>> 2c301851
       '@swc/counter': 0.1.3
       '@swc/helpers': 0.5.15
       busboy: 1.6.0
@@ -3144,16 +3032,6 @@
       react-dom: 19.0.0-rc-66855b96-20241106(react@19.0.0-rc-66855b96-20241106)
       styled-jsx: 5.1.6(react@19.0.0-rc-66855b96-20241106)
     optionalDependencies:
-<<<<<<< HEAD
-      '@next/swc-darwin-arm64': 15.2.3
-      '@next/swc-darwin-x64': 15.2.3
-      '@next/swc-linux-arm64-gnu': 15.2.3
-      '@next/swc-linux-arm64-musl': 15.2.3
-      '@next/swc-linux-x64-gnu': 15.2.3
-      '@next/swc-linux-x64-musl': 15.2.3
-      '@next/swc-win32-arm64-msvc': 15.2.3
-      '@next/swc-win32-x64-msvc': 15.2.3
-=======
       '@next/swc-darwin-arm64': 15.2.4
       '@next/swc-darwin-x64': 15.2.4
       '@next/swc-linux-arm64-gnu': 15.2.4
@@ -3162,7 +3040,6 @@
       '@next/swc-linux-x64-musl': 15.2.4
       '@next/swc-win32-arm64-msvc': 15.2.4
       '@next/swc-win32-x64-msvc': 15.2.4
->>>>>>> 2c301851
       sharp: 0.33.5
     transitivePeerDependencies:
       - '@babel/core'
